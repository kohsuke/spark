#
# Licensed to the Apache Software Foundation (ASF) under one or more
# contributor license agreements.  See the NOTICE file distributed with
# this work for additional information regarding copyright ownership.
# The ASF licenses this file to You under the Apache License, Version 2.0
# (the "License"); you may not use this file except in compliance with
# the License.  You may obtain a copy of the License at
#
#    http://www.apache.org/licenses/LICENSE-2.0
#
# Unless required by applicable law or agreed to in writing, software
# distributed under the License is distributed on an "AS IS" BASIS,
# WITHOUT WARRANTIES OR CONDITIONS OF ANY KIND, either express or implied.
# See the License for the specific language governing permissions and
# limitations under the License.
#

import sys

if sys.version >= '3':
    basestring = unicode = str

from py4j.java_gateway import JavaClass

from pyspark import RDD, since
<<<<<<< HEAD
from pyspark.rdd import ignore_unicode_prefix
from pyspark.sql.column import _to_seq
=======
from pyspark.sql.column import _to_seq, _to_java_column
>>>>>>> 7cb912cb
from pyspark.sql.types import *
from pyspark.sql import utils
from pyspark.sql.utils import to_str

__all__ = ["DataFrameReader", "DataFrameWriter"]


class OptionUtils(object):

    def _set_opts(self, schema=None, **options):
        """
        Set named options (filter out those the value is None)
        """
        if schema is not None:
            self.schema(schema)
        for k, v in options.items():
            if v is not None:
                self.option(k, v)


class DataFrameReader(OptionUtils):
    """
    Interface used to load a :class:`DataFrame` from external storage systems
    (e.g. file systems, key-value stores, etc). Use :attr:`SparkSession.read`
    to access this.

    .. versionadded:: 1.4
    """

    def __init__(self, spark):
        self._jreader = spark._ssql_ctx.read()
        self._spark = spark

    def _df(self, jdf):
        from pyspark.sql.dataframe import DataFrame
        return DataFrame(jdf, self._spark)

    @since(1.4)
    def format(self, source):
        """Specifies the input data source format.

        :param source: string, name of the data source, e.g. 'json', 'parquet'.

        >>> df = spark.read.format('json').load('python/test_support/sql/people.json')
        >>> df.dtypes
        [('age', 'bigint'), ('name', 'string')]

        """
        self._jreader = self._jreader.format(source)
        return self

    @since(1.4)
    def schema(self, schema):
        """Specifies the input schema.

        Some data sources (e.g. JSON) can infer the input schema automatically from data.
        By specifying the schema here, the underlying data source can skip the schema
        inference step, and thus speed up data loading.

        :param schema: a :class:`pyspark.sql.types.StructType` object or a DDL-formatted string
                       (For example ``col0 INT, col1 DOUBLE``).

        >>> s = spark.read.schema("col0 INT, col1 DOUBLE")
        """
        from pyspark.sql import SparkSession
        spark = SparkSession.builder.getOrCreate()
        if isinstance(schema, StructType):
            jschema = spark._jsparkSession.parseDataType(schema.json())
            self._jreader = self._jreader.schema(jschema)
        elif isinstance(schema, basestring):
            self._jreader = self._jreader.schema(schema)
        else:
            raise TypeError("schema should be StructType or string")
        return self

    @since(1.5)
    def option(self, key, value):
        """Adds an input option for the underlying data source.

        You can set the following option(s) for reading files:
            * ``timeZone``: sets the string that indicates a time zone ID to be used to parse
                timestamps in the JSON/CSV datasources or partition values. The following
                formats of `timeZone` are supported:

                * Region-based zone ID: It should have the form 'area/city', such as \
                  'America/Los_Angeles'.
                * Zone offset: It should be in the format '(+|-)HH:mm', for example '-08:00' or \
                 '+01:00'. Also 'UTC' and 'Z' are supported as aliases of '+00:00'.

                Other short names like 'CST' are not recommended to use because they can be
                ambiguous. If it isn't set, the current value of the SQL config
                ``spark.sql.session.timeZone`` is used by default.
            * ``pathGlobFilter``: an optional glob pattern to only include files with paths matching
                the pattern. The syntax follows org.apache.hadoop.fs.GlobFilter.
                It does not change the behavior of partition discovery.
<<<<<<< HEAD
            * ``modifiedDateFilter``: an optional timestamp to only include files with
                modification dates occurring after the specified time.  The provided timestamp
                must be in the following form:  YYYY-MM-DDTHH:mm:ss
=======
            * ``modifiedBefore``: an optional timestamp to only include files with
                modification times occurring before the specified time.  The provided timestamp
                must be in the following format:  YYYY-MM-DDTHH:mm:ss
                Example: 2020-06-01T13:00:00
            * ``modifiedAfter``: an optional timestamp to only include files with
                modification times occurring after the specified time.  The provided timestamp
                must be in the following format:  YYYY-MM-DDTHH:mm:ss
>>>>>>> 7cb912cb
                Example: 2020-06-01T13:00:00
        """
        self._jreader = self._jreader.option(key, to_str(value))
        return self

    @since(1.4)
    def options(self, **options):
        """Adds input options for the underlying data source.

        You can set the following option(s) for reading files:
            * ``timeZone``: sets the string that indicates a time zone ID to be used to parse
                timestamps in the JSON/CSV datasources or partition values. The following
                formats of `timeZone` are supported:

                * Region-based zone ID: It should have the form 'area/city', such as \
                  'America/Los_Angeles'.
                * Zone offset: It should be in the format '(+|-)HH:mm', for example '-08:00' or \
                 '+01:00'. Also 'UTC' and 'Z' are supported as aliases of '+00:00'.

                Other short names like 'CST' are not recommended to use because they can be
                ambiguous. If it isn't set, the current value of the SQL config
                ``spark.sql.session.timeZone`` is used by default.
            * ``pathGlobFilter``: an optional glob pattern to only include files with paths matching
                the pattern. The syntax follows org.apache.hadoop.fs.GlobFilter.
                It does not change the behavior of partition discovery.
<<<<<<< HEAD
            * ``modifiedDateFilter``: an optional timestamp to only include files with
                modification dates occurring after the specified time.  The provided timestamp
                must be in the following form:  YYYY-MM-DDTHH:mm:ss
=======
            * ``modifiedBefore``: an optional timestamp to only include files with
                modification times occurring before the specified time.  The provided timestamp
                must be in the following format:  YYYY-MM-DDTHH:mm:ss
                Example: 2020-06-01T13:00:00
            * ``modifiedAfter``: an optional timestamp to only include files with
                modification times occurring after the specified time.  The provided timestamp
                must be in the following format:  YYYY-MM-DDTHH:mm:ss
>>>>>>> 7cb912cb
                Example: 2020-06-01T13:00:00
        """
        for k in options:
            self._jreader = self._jreader.option(k, to_str(options[k]))
        return self

    @since(1.4)
    def load(self, path=None, format=None, schema=None, **options):
        """Loads data from a data source and returns it as a :class:`DataFrame`.

        :param path: optional string or a list of string for file-system backed data sources.
        :param format: optional string for format of the data source. Default to 'parquet'.
        :param schema: optional :class:`pyspark.sql.types.StructType` for the input schema
                       or a DDL-formatted string (For example ``col0 INT, col1 DOUBLE``).
        :param options: all other string options

        >>> df = spark.read.format("parquet").load('python/test_support/sql/parquet_partitioned',
        ...     opt1=True, opt2=1, opt3='str')
        >>> df.dtypes
        [('name', 'string'), ('year', 'int'), ('month', 'int'), ('day', 'int')]

        >>> df = spark.read.format('json').load(['python/test_support/sql/people.json',
        ...     'python/test_support/sql/people1.json'])
        >>> df.dtypes
        [('age', 'bigint'), ('aka', 'string'), ('name', 'string')]
        """
        if format is not None:
            self.format(format)
        if schema is not None:
            self.schema(schema)
        self.options(**options)
        if isinstance(path, basestring):
            return self._df(self._jreader.load(path))
        elif path is not None:
            if type(path) != list:
                path = [path]
            return self._df(self._jreader.load(self._spark._sc._jvm.PythonUtils.toSeq(path)))
        else:
            return self._df(self._jreader.load())

    @since(1.4)
    def json(self, path, schema=None, primitivesAsString=None, prefersDecimal=None,
             allowComments=None, allowUnquotedFieldNames=None, allowSingleQuotes=None,
             allowNumericLeadingZero=None, allowBackslashEscapingAnyCharacter=None,
             mode=None, columnNameOfCorruptRecord=None, dateFormat=None, timestampFormat=None,
             multiLine=None, allowUnquotedControlChars=None, lineSep=None, samplingRatio=None,
             dropFieldIfAllNull=None, encoding=None, locale=None, pathGlobFilter=None,
<<<<<<< HEAD
             recursiveFileLookup=None, modifiedDateFilter=None):
=======
             recursiveFileLookup=None, modifiedBefore=None, modifiedAfter=None):
>>>>>>> 7cb912cb
        """
        Loads JSON files and returns the results as a :class:`DataFrame`.

        `JSON Lines <http://jsonlines.org/>`_ (newline-delimited JSON) is supported by default.
        For JSON (one record per file), set the ``multiLine`` parameter to ``true``.

        If the ``schema`` parameter is not specified, this function goes
        through the input once to determine the input schema.

        :param path: string represents path to the JSON dataset, or a list of paths,
                     or RDD of Strings storing JSON objects.
        :param schema: an optional :class:`pyspark.sql.types.StructType` for the input schema or
                       a DDL-formatted string (For example ``col0 INT, col1 DOUBLE``).
        :param primitivesAsString: infers all primitive values as a string type. If None is set,
                                   it uses the default value, ``false``.
        :param prefersDecimal: infers all floating-point values as a decimal type. If the values
                               do not fit in decimal, then it infers them as doubles. If None is
                               set, it uses the default value, ``false``.
        :param allowComments: ignores Java/C++ style comment in JSON records. If None is set,
                              it uses the default value, ``false``.
        :param allowUnquotedFieldNames: allows unquoted JSON field names. If None is set,
                                        it uses the default value, ``false``.
        :param allowSingleQuotes: allows single quotes in addition to double quotes. If None is
                                        set, it uses the default value, ``true``.
        :param allowNumericLeadingZero: allows leading zeros in numbers (e.g. 00012). If None is
                                        set, it uses the default value, ``false``.
        :param allowBackslashEscapingAnyCharacter: allows accepting quoting of all character
                                                   using backslash quoting mechanism. If None is
                                                   set, it uses the default value, ``false``.
        :param mode: allows a mode for dealing with corrupt records during parsing. If None is
                     set, it uses the default value, ``PERMISSIVE``.

                * ``PERMISSIVE``: when it meets a corrupted record, puts the malformed string \
                  into a field configured by ``columnNameOfCorruptRecord``, and sets malformed \
                  fields to ``null``. To keep corrupt records, an user can set a string type \
                  field named ``columnNameOfCorruptRecord`` in an user-defined schema. If a \
                  schema does not have the field, it drops corrupt records during parsing. \
                  When inferring a schema, it implicitly adds a ``columnNameOfCorruptRecord`` \
                  field in an output schema.
                *  ``DROPMALFORMED``: ignores the whole corrupted records.
                *  ``FAILFAST``: throws an exception when it meets corrupted records.

        :param columnNameOfCorruptRecord: allows renaming the new field having malformed string
                                          created by ``PERMISSIVE`` mode. This overrides
                                          ``spark.sql.columnNameOfCorruptRecord``. If None is set,
                                          it uses the value specified in
                                          ``spark.sql.columnNameOfCorruptRecord``.
        :param dateFormat: sets the string that indicates a date format. Custom date formats
                           follow the formats at `datetime pattern`_.
                           This applies to date type. If None is set, it uses the
                           default value, ``yyyy-MM-dd``.
        :param timestampFormat: sets the string that indicates a timestamp format.
                                Custom date formats follow the formats at `datetime pattern`_.
                                This applies to timestamp type. If None is set, it uses the
                                default value, ``yyyy-MM-dd'T'HH:mm:ss[.SSS][XXX]``.
        :param multiLine: parse one record, which may span multiple lines, per file. If None is
                          set, it uses the default value, ``false``.
        :param allowUnquotedControlChars: allows JSON Strings to contain unquoted control
                                          characters (ASCII characters with value less than 32,
                                          including tab and line feed characters) or not.
        :param encoding: allows to forcibly set one of standard basic or extended encoding for
                         the JSON files. For example UTF-16BE, UTF-32LE. If None is set,
                         the encoding of input JSON will be detected automatically
                         when the multiLine option is set to ``true``.
        :param lineSep: defines the line separator that should be used for parsing. If None is
                        set, it covers all ``\\r``, ``\\r\\n`` and ``\\n``.
        :param samplingRatio: defines fraction of input JSON objects used for schema inferring.
                              If None is set, it uses the default value, ``1.0``.
        :param dropFieldIfAllNull: whether to ignore column of all null values or empty
                                   array/struct during schema inference. If None is set, it
                                   uses the default value, ``false``.
        :param locale: sets a locale as language tag in IETF BCP 47 format. If None is set,
                       it uses the default value, ``en-US``. For instance, ``locale`` is used while
                       parsing dates and timestamps.
        :param pathGlobFilter: an optional glob pattern to only include files with paths matching
                               the pattern. The syntax follows `org.apache.hadoop.fs.GlobFilter`.
                               It does not change the behavior of `partition discovery`_.
<<<<<<< HEAD
        :param modifiedDateFilter: an optional timestamp to only include files with
               modification dates occurring after the specified time.  The provided timestamp
               must be in the following form:  `YYYY-MM-DDTHH:mm:ss`
               Example: `2020-06-01T13:00:00`
=======
         :param modifiedBefore: an optional timestamp to only include files with
                    modification times occurring before the specified time.  The provided timestamp
                    must be in the following format:  YYYY-MM-DDTHH:mm:ss
                    Example: 2020-06-01T13:00:00
          :param modifiedAfter: an optional timestamp to only include files with
                    modification times occurring after the specified time.  The provided timestamp
                    must be in the following format:  YYYY-MM-DDTHH:mm:ss
                    Example: 2020-06-01T13:00:00
>>>>>>> 7cb912cb
        :param recursiveFileLookup: recursively scan a directory for files. Using this option
                                    disables `partition discovery`_.

        .. _partition discovery:
          https://spark.apache.org/docs/latest/sql-data-sources-parquet.html#partition-discovery
        .. _datetime pattern: https://spark.apache.org/docs/latest/sql-ref-datetime-pattern.html

        >>> df1 = spark.read.json('python/test_support/sql/people.json')
        >>> df1.dtypes
        [('age', 'bigint'), ('name', 'string')]
        >>> rdd = sc.textFile('python/test_support/sql/people.json')
        >>> df2 = spark.read.json(rdd)
        >>> df2.dtypes
        [('age', 'bigint'), ('name', 'string')]

        """
        self._set_opts(
            schema=schema, primitivesAsString=primitivesAsString, prefersDecimal=prefersDecimal,
            allowComments=allowComments, allowUnquotedFieldNames=allowUnquotedFieldNames,
            allowSingleQuotes=allowSingleQuotes, allowNumericLeadingZero=allowNumericLeadingZero,
            allowBackslashEscapingAnyCharacter=allowBackslashEscapingAnyCharacter,
            mode=mode, columnNameOfCorruptRecord=columnNameOfCorruptRecord, dateFormat=dateFormat,
            timestampFormat=timestampFormat, multiLine=multiLine,
            allowUnquotedControlChars=allowUnquotedControlChars, lineSep=lineSep,
            samplingRatio=samplingRatio, dropFieldIfAllNull=dropFieldIfAllNull, encoding=encoding,
            locale=locale, pathGlobFilter=pathGlobFilter, recursiveFileLookup=recursiveFileLookup,
<<<<<<< HEAD
            modifiedDateFilter=modifiedDateFilter)
=======
            modifiedBefore=modifiedBefore, modifiedAfter=modifiedAfter)
>>>>>>> 7cb912cb
        if isinstance(path, basestring):
            path = [path]
        if type(path) == list:
            return self._df(self._jreader.json(self._spark._sc._jvm.PythonUtils.toSeq(path)))
        elif isinstance(path, RDD):
            def func(iterator):
                for x in iterator:
                    if not isinstance(x, basestring):
                        x = unicode(x)
                    if isinstance(x, unicode):
                        x = x.encode("utf-8")
                    yield x
            keyed = path.mapPartitions(func)
            keyed._bypass_serializer = True
            jrdd = keyed._jrdd.map(self._spark._jvm.BytesToString())
            return self._df(self._jreader.json(jrdd))
        else:
            raise TypeError("path can be only string, list or RDD")

    @since(1.4)
    def table(self, tableName):
        """Returns the specified table as a :class:`DataFrame`.

        :param tableName: string, name of the table.

        >>> df = spark.read.parquet('python/test_support/sql/parquet_partitioned')
        >>> df.createOrReplaceTempView('tmpTable')
        >>> spark.read.table('tmpTable').dtypes
        [('name', 'string'), ('year', 'int'), ('month', 'int'), ('day', 'int')]
        """
        return self._df(self._jreader.table(tableName))

    @since(1.4)
    def parquet(self, *paths, **options):
        """
        Loads Parquet files, returning the result as a :class:`DataFrame`.

        :param mergeSchema: sets whether we should merge schemas collected from all
                            Parquet part-files. This will override
                            ``spark.sql.parquet.mergeSchema``. The default value is specified in
                            ``spark.sql.parquet.mergeSchema``.
        :param pathGlobFilter: an optional glob pattern to only include files with paths matching
                               the pattern. The syntax follows `org.apache.hadoop.fs.GlobFilter`.
                               It does not change the behavior of `partition discovery`_.
<<<<<<< HEAD
        :param modifiedDateFilter: an optional timestamp to only include files with
               modification dates occurring after the specified time.  The provided timestamp
               must be in the following form:  `YYYY-MM-DDTHH:mm:ss`
               Example: `2020-06-01T13:00:00`
=======
         :param modifiedBefore: an optional timestamp to only include files with
                    modification times occurring before the specified time.  The provided timestamp
                    must be in the following format:  YYYY-MM-DDTHH:mm:ss
                    Example: 2020-06-01T13:00:00
          :param modifiedAfter: an optional timestamp to only include files with
                    modification times occurring after the specified time.  The provided timestamp
                    must be in the following format:  YYYY-MM-DDTHH:mm:ss
                    Example: 2020-06-01T13:00:00
>>>>>>> 7cb912cb
        :param recursiveFileLookup: recursively scan a directory for files. Using this option
                                    disables `partition discovery`_.

        >>> df = spark.read.parquet('python/test_support/sql/parquet_partitioned')
        >>> df.dtypes
        [('name', 'string'), ('year', 'int'), ('month', 'int'), ('day', 'int')]
        """

        mergeSchema = options.get('mergeSchema', None)
        pathGlobFilter = options.get('pathGlobFilter', None)
        modifiedDateFilter = options.get('modifiedDateFilter', None)
        recursiveFileLookup = options.get('recursiveFileLookup', None)
        self._set_opts(mergeSchema=mergeSchema, pathGlobFilter=pathGlobFilter,
<<<<<<< HEAD
                       recursiveFileLookup=recursiveFileLookup,
                       modifiedDateFilter=modifiedDateFilter)
=======
                       recursiveFileLookup=recursiveFileLookup, modifiedBefore=modifiedBefore,
                       modifiedAfter=modifiedAfter)
>>>>>>> 7cb912cb
        return self._df(self._jreader.parquet(_to_seq(self._spark._sc, paths)))

    @ignore_unicode_prefix
    @since(1.6)
    def text(self, paths, wholetext=False, lineSep=None, pathGlobFilter=None,
<<<<<<< HEAD
             recursiveFileLookup=None, modifiedDateFilter=None):
=======
             recursiveFileLookup=None, modifiedBefore=None, modifiedAfter=None):
>>>>>>> 7cb912cb
        """
        Loads text files and returns a :class:`DataFrame` whose schema starts with a
        string column named "value", and followed by partitioned columns if there
        are any.
        The text files must be encoded as UTF-8.

        By default, each line in the text file is a new row in the resulting DataFrame.

        :param paths: string, or list of strings, for input path(s).
        :param wholetext: if true, read each file from input path(s) as a single row.
        :param lineSep: defines the line separator that should be used for parsing. If None is
                        set, it covers all ``\\r``, ``\\r\\n`` and ``\\n``.
        :param pathGlobFilter: an optional glob pattern to only include files with paths matching
                               the pattern. The syntax follows `org.apache.hadoop.fs.GlobFilter`.
                               It does not change the behavior of `partition discovery`_.
<<<<<<< HEAD
        :param modifiedDateFilter: an optional timestamp to only include files with
               modification dates occurring after the specified time.  The provided timestamp
               must be in the following form:  `YYYY-MM-DDTHH:mm:ss`
               Example: `2020-06-01T13:00:00`
=======
         :param modifiedBefore: an optional timestamp to only include files with
                    modification times occurring before the specified time.  The provided timestamp
                    must be in the following format:  YYYY-MM-DDTHH:mm:ss
                    Example: 2020-06-01T13:00:00
          :param modifiedAfter: an optional timestamp to only include files with
                    modification times occurring after the specified time.  The provided timestamp
                    must be in the following format:  YYYY-MM-DDTHH:mm:ss
                    Example: 2020-06-01T13:00:00
>>>>>>> 7cb912cb
        :param recursiveFileLookup: recursively scan a directory for files. Using this option
                                    disables `partition discovery`_.

        >>> df = spark.read.text('python/test_support/sql/text-test.txt')
        >>> df.collect()
        [Row(value=u'hello'), Row(value=u'this')]
        >>> df = spark.read.text('python/test_support/sql/text-test.txt', wholetext=True)
        >>> df.collect()
        [Row(value=u'hello\\nthis')]
        """

        self._set_opts(
            wholetext=wholetext, lineSep=lineSep, pathGlobFilter=pathGlobFilter,
<<<<<<< HEAD
            recursiveFileLookup=recursiveFileLookup, modifiedDateFilter=modifiedDateFilter)
=======
            recursiveFileLookup=recursiveFileLookup, modifiedBefore=modifiedBefore,
            modifiedAfter=modifiedAfter)
>>>>>>> 7cb912cb
        if isinstance(paths, basestring):
            paths = [paths]
        return self._df(self._jreader.text(self._spark._sc._jvm.PythonUtils.toSeq(paths)))

    @since(2.0)
    def csv(self, path, schema=None, sep=None, encoding=None, quote=None, escape=None,
            comment=None, header=None, inferSchema=None, ignoreLeadingWhiteSpace=None,
            ignoreTrailingWhiteSpace=None, nullValue=None, nanValue=None, positiveInf=None,
            negativeInf=None, dateFormat=None, timestampFormat=None, maxColumns=None,
            maxCharsPerColumn=None, maxMalformedLogPerPartition=None, mode=None,
            columnNameOfCorruptRecord=None, multiLine=None, charToEscapeQuoteEscaping=None,
            samplingRatio=None, enforceSchema=None, emptyValue=None, locale=None, lineSep=None,
<<<<<<< HEAD
            pathGlobFilter=None, recursiveFileLookup=None, modifiedDateFilter=None):
=======
            pathGlobFilter=None, recursiveFileLookup=None, modifiedBefore=None, modifiedAfter=None):
>>>>>>> 7cb912cb
        r"""Loads a CSV file and returns the result as a  :class:`DataFrame`.

        This function will go through the input once to determine the input schema if
        ``inferSchema`` is enabled. To avoid going through the entire data once, disable
        ``inferSchema`` option or specify the schema explicitly using ``schema``.

        :param path: string, or list of strings, for input path(s),
                     or RDD of Strings storing CSV rows.
        :param schema: an optional :class:`pyspark.sql.types.StructType` for the input schema
                       or a DDL-formatted string (For example ``col0 INT, col1 DOUBLE``).
        :param sep: sets a separator (one or more characters) for each field and value. If None is
                    set, it uses the default value, ``,``.
        :param encoding: decodes the CSV files by the given encoding type. If None is set,
                         it uses the default value, ``UTF-8``.
        :param quote: sets a single character used for escaping quoted values where the
                      separator can be part of the value. If None is set, it uses the default
                      value, ``"``. If you would like to turn off quotations, you need to set an
                      empty string.
        :param escape: sets a single character used for escaping quotes inside an already
                       quoted value. If None is set, it uses the default value, ``\``.
        :param comment: sets a single character used for skipping lines beginning with this
                        character. By default (None), it is disabled.
        :param header: uses the first line as names of columns. If None is set, it uses the
                       default value, ``false``.
        :param inferSchema: infers the input schema automatically from data. It requires one extra
                       pass over the data. If None is set, it uses the default value, ``false``.
        :param enforceSchema: If it is set to ``true``, the specified or inferred schema will be
                              forcibly applied to datasource files, and headers in CSV files will be
                              ignored. If the option is set to ``false``, the schema will be
                              validated against all headers in CSV files or the first header in RDD
                              if the ``header`` option is set to ``true``. Field names in the schema
                              and column names in CSV headers are checked by their positions
                              taking into account ``spark.sql.caseSensitive``. If None is set,
                              ``true`` is used by default. Though the default value is ``true``,
                              it is recommended to disable the ``enforceSchema`` option
                              to avoid incorrect results.
        :param ignoreLeadingWhiteSpace: A flag indicating whether or not leading whitespaces from
                                        values being read should be skipped. If None is set, it
                                        uses the default value, ``false``.
        :param ignoreTrailingWhiteSpace: A flag indicating whether or not trailing whitespaces from
                                         values being read should be skipped. If None is set, it
                                         uses the default value, ``false``.
        :param nullValue: sets the string representation of a null value. If None is set, it uses
                          the default value, empty string. Since 2.0.1, this ``nullValue`` param
                          applies to all supported types including the string type.
        :param nanValue: sets the string representation of a non-number value. If None is set, it
                         uses the default value, ``NaN``.
        :param positiveInf: sets the string representation of a positive infinity value. If None
                            is set, it uses the default value, ``Inf``.
        :param negativeInf: sets the string representation of a negative infinity value. If None
                            is set, it uses the default value, ``Inf``.
        :param dateFormat: sets the string that indicates a date format. Custom date formats
                           follow the formats at `datetime pattern`_.
                           This applies to date type. If None is set, it uses the
                           default value, ``yyyy-MM-dd``.
        :param timestampFormat: sets the string that indicates a timestamp format.
                                Custom date formats follow the formats at `datetime pattern`_.
                                This applies to timestamp type. If None is set, it uses the
                                default value, ``yyyy-MM-dd'T'HH:mm:ss[.SSS][XXX]``.
        :param maxColumns: defines a hard limit of how many columns a record can have. If None is
                           set, it uses the default value, ``20480``.
        :param maxCharsPerColumn: defines the maximum number of characters allowed for any given
                                  value being read. If None is set, it uses the default value,
                                  ``-1`` meaning unlimited length.
        :param maxMalformedLogPerPartition: this parameter is no longer used since Spark 2.2.0.
                                            If specified, it is ignored.
        :param mode: allows a mode for dealing with corrupt records during parsing. If None is
                     set, it uses the default value, ``PERMISSIVE``. Note that Spark tries to
                     parse only required columns in CSV under column pruning. Therefore, corrupt
                     records can be different based on required set of fields. This behavior can
                     be controlled by ``spark.sql.csv.parser.columnPruning.enabled``
                     (enabled by default).

                * ``PERMISSIVE``: when it meets a corrupted record, puts the malformed string \
                  into a field configured by ``columnNameOfCorruptRecord``, and sets malformed \
                  fields to ``null``. To keep corrupt records, an user can set a string type \
                  field named ``columnNameOfCorruptRecord`` in an user-defined schema. If a \
                  schema does not have the field, it drops corrupt records during parsing. \
                  A record with less/more tokens than schema is not a corrupted record to CSV. \
                  When it meets a record having fewer tokens than the length of the schema, \
                  sets ``null`` to extra fields. When the record has more tokens than the \
                  length of the schema, it drops extra tokens.
                * ``DROPMALFORMED``: ignores the whole corrupted records.
                * ``FAILFAST``: throws an exception when it meets corrupted records.

        :param columnNameOfCorruptRecord: allows renaming the new field having malformed string
                                          created by ``PERMISSIVE`` mode. This overrides
                                          ``spark.sql.columnNameOfCorruptRecord``. If None is set,
                                          it uses the value specified in
                                          ``spark.sql.columnNameOfCorruptRecord``.
        :param multiLine: parse records, which may span multiple lines. If None is
                          set, it uses the default value, ``false``.
        :param charToEscapeQuoteEscaping: sets a single character used for escaping the escape for
                                          the quote character. If None is set, the default value is
                                          escape character when escape and quote characters are
                                          different, ``\0`` otherwise.
        :param samplingRatio: defines fraction of rows used for schema inferring.
                              If None is set, it uses the default value, ``1.0``.
        :param emptyValue: sets the string representation of an empty value. If None is set, it uses
                           the default value, empty string.
        :param locale: sets a locale as language tag in IETF BCP 47 format. If None is set,
                       it uses the default value, ``en-US``. For instance, ``locale`` is used while
                       parsing dates and timestamps.
        :param lineSep: defines the line separator that should be used for parsing. If None is
                        set, it covers all ``\\r``, ``\\r\\n`` and ``\\n``.
                        Maximum length is 1 character.
        :param pathGlobFilter: an optional glob pattern to only include files with paths matching
                               the pattern. The syntax follows `org.apache.hadoop.fs.GlobFilter`.
                               It does not change the behavior of `partition discovery`_.
<<<<<<< HEAD
        :param modifiedDateFilter: an optional timestamp to only include files with
               modification dates occurring after the specified time.  The provided timestamp
               must be in the following form:  `YYYY-MM-DDTHH:mm:ss`
               Example: `2020-06-01T13:00:00`
=======
         :param modifiedBefore: an optional timestamp to only include files with
                    modification times occurring before the specified time.  The provided timestamp
                    must be in the following format:  YYYY-MM-DDTHH:mm:ss
                    Example: 2020-06-01T13:00:00
          :param modifiedAfter: an optional timestamp to only include files with
                    modification times occurring after the specified time.  The provided timestamp
                    must be in the following format:  YYYY-MM-DDTHH:mm:ss
                    Example: 2020-06-01T13:00:00
>>>>>>> 7cb912cb
        :param recursiveFileLookup: recursively scan a directory for files. Using this option
                                    disables `partition discovery`_.

        >>> df = spark.read.csv('python/test_support/sql/ages.csv')
        >>> df.dtypes
        [('_c0', 'string'), ('_c1', 'string')]
        >>> rdd = sc.textFile('python/test_support/sql/ages.csv')
        >>> df2 = spark.read.csv(rdd)
        >>> df2.dtypes
        [('_c0', 'string'), ('_c1', 'string')]
        """

        self._set_opts(
            schema=schema, sep=sep, encoding=encoding, quote=quote, escape=escape, comment=comment,
            header=header, inferSchema=inferSchema, ignoreLeadingWhiteSpace=ignoreLeadingWhiteSpace,
            ignoreTrailingWhiteSpace=ignoreTrailingWhiteSpace, nullValue=nullValue,
            nanValue=nanValue, positiveInf=positiveInf, negativeInf=negativeInf,
            dateFormat=dateFormat, timestampFormat=timestampFormat, maxColumns=maxColumns,
            maxCharsPerColumn=maxCharsPerColumn,
            maxMalformedLogPerPartition=maxMalformedLogPerPartition, mode=mode,
            columnNameOfCorruptRecord=columnNameOfCorruptRecord, multiLine=multiLine,
            charToEscapeQuoteEscaping=charToEscapeQuoteEscaping, samplingRatio=samplingRatio,
            enforceSchema=enforceSchema, emptyValue=emptyValue, locale=locale, lineSep=lineSep,
            pathGlobFilter=pathGlobFilter, recursiveFileLookup=recursiveFileLookup,
<<<<<<< HEAD
            modifiedDateFilter=modifiedDateFilter)
=======
            modifiedBefore=modifiedBefore, modifiedAfter=modifiedAfter)
>>>>>>> 7cb912cb
        if isinstance(path, basestring):
            path = [path]
        if type(path) == list:
            return self._df(self._jreader.csv(self._spark._sc._jvm.PythonUtils.toSeq(path)))
        elif isinstance(path, RDD):
            def func(iterator):
                for x in iterator:
                    if not isinstance(x, basestring):
                        x = unicode(x)
                    if isinstance(x, unicode):
                        x = x.encode("utf-8")
                    yield x
            keyed = path.mapPartitions(func)
            keyed._bypass_serializer = True
            jrdd = keyed._jrdd.map(self._spark._jvm.BytesToString())
            # see SPARK-22112
            # There aren't any jvm api for creating a dataframe from rdd storing csv.
            # We can do it through creating a jvm dataset firstly and using the jvm api
            # for creating a dataframe from dataset storing csv.
            jdataset = self._spark._ssql_ctx.createDataset(
                jrdd.rdd(),
                self._spark._jvm.Encoders.STRING())
            return self._df(self._jreader.csv(jdataset))
        else:
            raise TypeError("path can be only string, list or RDD")

    @since(1.5)
    def orc(self, path, mergeSchema=None, pathGlobFilter=None, recursiveFileLookup=None,
<<<<<<< HEAD
            modifiedDateFilter=None):
=======
            modifiedBefore=None, modifiedAfter=None):
>>>>>>> 7cb912cb
        """Loads ORC files, returning the result as a :class:`DataFrame`.

        :param mergeSchema: sets whether we should merge schemas collected from all
                            ORC part-files. This will override ``spark.sql.orc.mergeSchema``.
                            The default value is specified in ``spark.sql.orc.mergeSchema``.
        :param pathGlobFilter: an optional glob pattern to only include files with paths matching
                               the pattern. The syntax follows `org.apache.hadoop.fs.GlobFilter`.
                               It does not change the behavior of `partition discovery`_.
<<<<<<< HEAD
        :param modifiedDateFilter: an optional timestamp to only include files with
               modification dates occurring after the specified time.  The provided timestamp
               must be in the following form:  `YYYY-MM-DDTHH:mm:ss`
               Example: `2020-06-01T13:00:00`
=======
         :param modifiedBefore: an optional timestamp to only include files with
                    modification times occurring before the specified time.  The provided timestamp
                    must be in the following format:  YYYY-MM-DDTHH:mm:ss
                    Example: 2020-06-01T13:00:00
          :param modifiedAfter: an optional timestamp to only include files with
                    modification times occurring after the specified time.  The provided timestamp
                    must be in the following format:  YYYY-MM-DDTHH:mm:ss
                    Example: 2020-06-01T13:00:00
>>>>>>> 7cb912cb
        :param recursiveFileLookup: recursively scan a directory for files. Using this option
                                    disables `partition discovery`_.

        >>> df = spark.read.orc('python/test_support/sql/orc_partitioned')
        >>> df.dtypes
        [('a', 'bigint'), ('b', 'int'), ('c', 'int')]
        """
        self._set_opts(mergeSchema=mergeSchema, pathGlobFilter=pathGlobFilter,
<<<<<<< HEAD
                       recursiveFileLookup=recursiveFileLookup,
                       modifiedDateFilter=modifiedDateFilter)
=======
                       recursiveFileLookup=recursiveFileLookup, modifiedBefore=modifiedBefore,
                       modifiedAfter=modifiedAfter)
>>>>>>> 7cb912cb
        if isinstance(path, basestring):
            path = [path]
        return self._df(self._jreader.orc(_to_seq(self._spark._sc, path)))

    @since(1.4)
    def jdbc(self, url, table, column=None, lowerBound=None, upperBound=None, numPartitions=None,
             predicates=None, properties=None):
        """
        Construct a :class:`DataFrame` representing the database table named ``table``
        accessible via JDBC URL ``url`` and connection ``properties``.

        Partitions of the table will be retrieved in parallel if either ``column`` or
        ``predicates`` is specified. ``lowerBound`, ``upperBound`` and ``numPartitions``
        is needed when ``column`` is specified.

        If both ``column`` and ``predicates`` are specified, ``column`` will be used.

        .. note:: Don't create too many partitions in parallel on a large cluster;
            otherwise Spark might crash your external database systems.

        :param url: a JDBC URL of the form ``jdbc:subprotocol:subname``
        :param table: the name of the table
        :param column: the name of a column of numeric, date, or timestamp type
                       that will be used for partitioning;
                       if this parameter is specified, then ``numPartitions``, ``lowerBound``
                       (inclusive), and ``upperBound`` (exclusive) will form partition strides
                       for generated WHERE clause expressions used to split the column
                       ``column`` evenly
        :param lowerBound: the minimum value of ``column`` used to decide partition stride
        :param upperBound: the maximum value of ``column`` used to decide partition stride
        :param numPartitions: the number of partitions
        :param predicates: a list of expressions suitable for inclusion in WHERE clauses;
                           each one defines one partition of the :class:`DataFrame`
        :param properties: a dictionary of JDBC database connection arguments. Normally at
                           least properties "user" and "password" with their corresponding values.
                           For example { 'user' : 'SYSTEM', 'password' : 'mypassword' }
        :return: a DataFrame
        """
        if properties is None:
            properties = dict()
        jprop = JavaClass("java.util.Properties", self._spark._sc._gateway._gateway_client)()
        for k in properties:
            jprop.setProperty(k, properties[k])
        if column is not None:
            assert lowerBound is not None, "lowerBound can not be None when ``column`` is specified"
            assert upperBound is not None, "upperBound can not be None when ``column`` is specified"
            assert numPartitions is not None, \
                "numPartitions can not be None when ``column`` is specified"
            return self._df(self._jreader.jdbc(url, table, column, int(lowerBound), int(upperBound),
                                               int(numPartitions), jprop))
        if predicates is not None:
            gateway = self._spark._sc._gateway
            jpredicates = utils.toJArray(gateway, gateway.jvm.java.lang.String, predicates)
            return self._df(self._jreader.jdbc(url, table, jpredicates, jprop))
        return self._df(self._jreader.jdbc(url, table, jprop))


class DataFrameWriter(OptionUtils):
    """
    Interface used to write a :class:`DataFrame` to external storage systems
    (e.g. file systems, key-value stores, etc). Use :attr:`DataFrame.write`
    to access this.

    .. versionadded:: 1.4
    """
    def __init__(self, df):
        self._df = df
        self._spark = df.sql_ctx
        self._jwrite = df._jdf.write()

    def _sq(self, jsq):
        from pyspark.sql.streaming import StreamingQuery
        return StreamingQuery(jsq)

    @since(1.4)
    def mode(self, saveMode):
        """Specifies the behavior when data or table already exists.

        Options include:

        * `append`: Append contents of this :class:`DataFrame` to existing data.
        * `overwrite`: Overwrite existing data.
        * `error` or `errorifexists`: Throw an exception if data already exists.
        * `ignore`: Silently ignore this operation if data already exists.

        >>> df.write.mode('append').parquet(os.path.join(tempfile.mkdtemp(), 'data'))
        """
        # At the JVM side, the default value of mode is already set to "error".
        # So, if the given saveMode is None, we will not call JVM-side's mode method.
        if saveMode is not None:
            self._jwrite = self._jwrite.mode(saveMode)
        return self

    @since(1.4)
    def format(self, source):
        """Specifies the underlying output data source.

        :param source: string, name of the data source, e.g. 'json', 'parquet'.

        >>> df.write.format('json').save(os.path.join(tempfile.mkdtemp(), 'data'))
        """
        self._jwrite = self._jwrite.format(source)
        return self

    @since(1.5)
    def option(self, key, value):
        """Adds an output option for the underlying data source.

        You can set the following option(s) for writing files:
            * ``timeZone``: sets the string that indicates a time zone ID to be used to format
                timestamps in the JSON/CSV datasources or partition values. The following
                formats of `timeZone` are supported:

                * Region-based zone ID: It should have the form 'area/city', such as \
                  'America/Los_Angeles'.
                * Zone offset: It should be in the format '(+|-)HH:mm', for example '-08:00' or \
                 '+01:00'. Also 'UTC' and 'Z' are supported as aliases of '+00:00'.

                Other short names like 'CST' are not recommended to use because they can be
                ambiguous. If it isn't set, the current value of the SQL config
                ``spark.sql.session.timeZone`` is used by default.
        """
        self._jwrite = self._jwrite.option(key, to_str(value))
        return self

    @since(1.4)
    def options(self, **options):
        """Adds output options for the underlying data source.

        You can set the following option(s) for writing files:
            * ``timeZone``: sets the string that indicates a time zone ID to be used to format
                timestamps in the JSON/CSV datasources or partition values. The following
                formats of `timeZone` are supported:

                * Region-based zone ID: It should have the form 'area/city', such as \
                  'America/Los_Angeles'.
                * Zone offset: It should be in the format '(+|-)HH:mm', for example '-08:00' or \
                 '+01:00'. Also 'UTC' and 'Z' are supported as aliases of '+00:00'.

                Other short names like 'CST' are not recommended to use because they can be
                ambiguous. If it isn't set, the current value of the SQL config
                ``spark.sql.session.timeZone`` is used by default.
        """
        for k in options:
            self._jwrite = self._jwrite.option(k, to_str(options[k]))
        return self

    @since(1.4)
    def partitionBy(self, *cols):
        """Partitions the output by the given columns on the file system.

        If specified, the output is laid out on the file system similar
        to Hive's partitioning scheme.

        :param cols: name of columns

        >>> df.write.partitionBy('year', 'month').parquet(os.path.join(tempfile.mkdtemp(), 'data'))
        """
        if len(cols) == 1 and isinstance(cols[0], (list, tuple)):
            cols = cols[0]
        self._jwrite = self._jwrite.partitionBy(_to_seq(self._spark._sc, cols))
        return self

    @since(2.3)
    def bucketBy(self, numBuckets, col, *cols):
        """Buckets the output by the given columns.If specified,
        the output is laid out on the file system similar to Hive's bucketing scheme.

        :param numBuckets: the number of buckets to save
        :param col: a name of a column, or a list of names.
        :param cols: additional names (optional). If `col` is a list it should be empty.

        .. note:: Applicable for file-based data sources in combination with
                  :py:meth:`DataFrameWriter.saveAsTable`.

        >>> (df.write.format('parquet')  # doctest: +SKIP
        ...     .bucketBy(100, 'year', 'month')
        ...     .mode("overwrite")
        ...     .saveAsTable('bucketed_table'))
        """
        if not isinstance(numBuckets, int):
            raise TypeError("numBuckets should be an int, got {0}.".format(type(numBuckets)))

        if isinstance(col, (list, tuple)):
            if cols:
                raise ValueError("col is a {0} but cols are not empty".format(type(col)))

            col, cols = col[0], col[1:]

        if not all(isinstance(c, basestring) for c in cols) or not(isinstance(col, basestring)):
            raise TypeError("all names should be `str`")

        self._jwrite = self._jwrite.bucketBy(numBuckets, col, _to_seq(self._spark._sc, cols))
        return self

    @since(2.3)
    def sortBy(self, col, *cols):
        """Sorts the output in each bucket by the given columns on the file system.

        :param col: a name of a column, or a list of names.
        :param cols: additional names (optional). If `col` is a list it should be empty.

        >>> (df.write.format('parquet')  # doctest: +SKIP
        ...     .bucketBy(100, 'year', 'month')
        ...     .sortBy('day')
        ...     .mode("overwrite")
        ...     .saveAsTable('sorted_bucketed_table'))
        """
        if isinstance(col, (list, tuple)):
            if cols:
                raise ValueError("col is a {0} but cols are not empty".format(type(col)))

            col, cols = col[0], col[1:]

        if not all(isinstance(c, basestring) for c in cols) or not(isinstance(col, basestring)):
            raise TypeError("all names should be `str`")

        self._jwrite = self._jwrite.sortBy(col, _to_seq(self._spark._sc, cols))
        return self

    @since(1.4)
    def save(self, path=None, format=None, mode=None, partitionBy=None, **options):
        """Saves the contents of the :class:`DataFrame` to a data source.

        The data source is specified by the ``format`` and a set of ``options``.
        If ``format`` is not specified, the default data source configured by
        ``spark.sql.sources.default`` will be used.

        :param path: the path in a Hadoop supported file system
        :param format: the format used to save
        :param mode: specifies the behavior of the save operation when data already exists.

            * ``append``: Append contents of this :class:`DataFrame` to existing data.
            * ``overwrite``: Overwrite existing data.
            * ``ignore``: Silently ignore this operation if data already exists.
            * ``error`` or ``errorifexists`` (default case): Throw an exception if data already \
                exists.
        :param partitionBy: names of partitioning columns
        :param options: all other string options

        >>> df.write.mode("append").save(os.path.join(tempfile.mkdtemp(), 'data'))
        """
        self.mode(mode).options(**options)
        if partitionBy is not None:
            self.partitionBy(partitionBy)
        if format is not None:
            self.format(format)
        if path is None:
            self._jwrite.save()
        else:
            self._jwrite.save(path)

    @since(1.4)
    def insertInto(self, tableName, overwrite=None):
        """Inserts the content of the :class:`DataFrame` to the specified table.

        It requires that the schema of the :class:`DataFrame` is the same as the
        schema of the table.

        Optionally overwriting any existing data.
        """
        if overwrite is not None:
            self.mode("overwrite" if overwrite else "append")
        self._jwrite.insertInto(tableName)

    @since(1.4)
    def saveAsTable(self, name, format=None, mode=None, partitionBy=None, **options):
        """Saves the content of the :class:`DataFrame` as the specified table.

        In the case the table already exists, behavior of this function depends on the
        save mode, specified by the `mode` function (default to throwing an exception).
        When `mode` is `Overwrite`, the schema of the :class:`DataFrame` does not need to be
        the same as that of the existing table.

        * `append`: Append contents of this :class:`DataFrame` to existing data.
        * `overwrite`: Overwrite existing data.
        * `error` or `errorifexists`: Throw an exception if data already exists.
        * `ignore`: Silently ignore this operation if data already exists.

        :param name: the table name
        :param format: the format used to save
        :param mode: one of `append`, `overwrite`, `error`, `errorifexists`, `ignore` \
                     (default: error)
        :param partitionBy: names of partitioning columns
        :param options: all other string options
        """
        self.mode(mode).options(**options)
        if partitionBy is not None:
            self.partitionBy(partitionBy)
        if format is not None:
            self.format(format)
        self._jwrite.saveAsTable(name)

    @since(1.4)
    def json(self, path, mode=None, compression=None, dateFormat=None, timestampFormat=None,
             lineSep=None, encoding=None, ignoreNullFields=None):
        """Saves the content of the :class:`DataFrame` in JSON format
        (`JSON Lines text format or newline-delimited JSON <http://jsonlines.org/>`_) at the
        specified path.

        :param path: the path in any Hadoop supported file system
        :param mode: specifies the behavior of the save operation when data already exists.

            * ``append``: Append contents of this :class:`DataFrame` to existing data.
            * ``overwrite``: Overwrite existing data.
            * ``ignore``: Silently ignore this operation if data already exists.
            * ``error`` or ``errorifexists`` (default case): Throw an exception if data already \
                exists.
        :param compression: compression codec to use when saving to file. This can be one of the
                            known case-insensitive shorten names (none, bzip2, gzip, lz4,
                            snappy and deflate).
        :param dateFormat: sets the string that indicates a date format. Custom date formats
                           follow the formats at `datetime pattern`_.
                           This applies to date type. If None is set, it uses the
                           default value, ``yyyy-MM-dd``.
        :param timestampFormat: sets the string that indicates a timestamp format.
                                Custom date formats follow the formats at `datetime pattern`_.
                                This applies to timestamp type. If None is set, it uses the
                                default value, ``yyyy-MM-dd'T'HH:mm:ss[.SSS][XXX]``.
        :param encoding: specifies encoding (charset) of saved json files. If None is set,
                        the default UTF-8 charset will be used.
        :param lineSep: defines the line separator that should be used for writing. If None is
                        set, it uses the default value, ``\\n``.
        :param ignoreNullFields: Whether to ignore null fields when generating JSON objects.
                        If None is set, it uses the default value, ``true``.

        >>> df.write.json(os.path.join(tempfile.mkdtemp(), 'data'))
        """

        self.mode(mode)
        self._set_opts(
            compression=compression, dateFormat=dateFormat, timestampFormat=timestampFormat,
            lineSep=lineSep, encoding=encoding, ignoreNullFields=ignoreNullFields)
        self._jwrite.json(path)

    @since(1.4)
    def parquet(self, path, mode=None, partitionBy=None, compression=None):
        """Saves the content of the :class:`DataFrame` in Parquet format at the specified path.

        :param path: the path in any Hadoop supported file system
        :param mode: specifies the behavior of the save operation when data already exists.

            * ``append``: Append contents of this :class:`DataFrame` to existing data.
            * ``overwrite``: Overwrite existing data.
            * ``ignore``: Silently ignore this operation if data already exists.
            * ``error`` or ``errorifexists`` (default case): Throw an exception if data already \
                exists.
        :param partitionBy: names of partitioning columns
        :param compression: compression codec to use when saving to file. This can be one of the
                            known case-insensitive shorten names (none, uncompressed, snappy, gzip,
                            lzo, brotli, lz4, and zstd). This will override
                            ``spark.sql.parquet.compression.codec``. If None is set, it uses the
                            value specified in ``spark.sql.parquet.compression.codec``.

        >>> df.write.parquet(os.path.join(tempfile.mkdtemp(), 'data'))
        """
        self.mode(mode)
        if partitionBy is not None:
            self.partitionBy(partitionBy)
        self._set_opts(compression=compression)
        self._jwrite.parquet(path)

    @since(1.6)
    def text(self, path, compression=None, lineSep=None):
        """Saves the content of the DataFrame in a text file at the specified path.
        The text files will be encoded as UTF-8.

        :param path: the path in any Hadoop supported file system
        :param compression: compression codec to use when saving to file. This can be one of the
                            known case-insensitive shorten names (none, bzip2, gzip, lz4,
                            snappy and deflate).
        :param lineSep: defines the line separator that should be used for writing. If None is
                        set, it uses the default value, ``\\n``.

        The DataFrame must have only one column that is of string type.
        Each row becomes a new line in the output file.
        """
        self._set_opts(compression=compression, lineSep=lineSep)
        self._jwrite.text(path)

    @since(2.0)
    def csv(self, path, mode=None, compression=None, sep=None, quote=None, escape=None,
            header=None, nullValue=None, escapeQuotes=None, quoteAll=None, dateFormat=None,
            timestampFormat=None, ignoreLeadingWhiteSpace=None, ignoreTrailingWhiteSpace=None,
            charToEscapeQuoteEscaping=None, encoding=None, emptyValue=None, lineSep=None):
        r"""Saves the content of the :class:`DataFrame` in CSV format at the specified path.

        :param path: the path in any Hadoop supported file system
        :param mode: specifies the behavior of the save operation when data already exists.

            * ``append``: Append contents of this :class:`DataFrame` to existing data.
            * ``overwrite``: Overwrite existing data.
            * ``ignore``: Silently ignore this operation if data already exists.
            * ``error`` or ``errorifexists`` (default case): Throw an exception if data already \
                exists.

        :param compression: compression codec to use when saving to file. This can be one of the
                            known case-insensitive shorten names (none, bzip2, gzip, lz4,
                            snappy and deflate).
        :param sep: sets a separator (one or more characters) for each field and value. If None is
                    set, it uses the default value, ``,``.
        :param quote: sets a single character used for escaping quoted values where the
                      separator can be part of the value. If None is set, it uses the default
                      value, ``"``. If an empty string is set, it uses ``u0000`` (null character).
        :param escape: sets a single character used for escaping quotes inside an already
                       quoted value. If None is set, it uses the default value, ``\``
        :param escapeQuotes: a flag indicating whether values containing quotes should always
                             be enclosed in quotes. If None is set, it uses the default value
                             ``true``, escaping all values containing a quote character.
        :param quoteAll: a flag indicating whether all values should always be enclosed in
                          quotes. If None is set, it uses the default value ``false``,
                          only escaping values containing a quote character.
        :param header: writes the names of columns as the first line. If None is set, it uses
                       the default value, ``false``.
        :param nullValue: sets the string representation of a null value. If None is set, it uses
                          the default value, empty string.
        :param dateFormat: sets the string that indicates a date format. Custom date formats follow
                           the formats at `datetime pattern`_.
                           This applies to date type. If None is set, it uses the
                           default value, ``yyyy-MM-dd``.
        :param timestampFormat: sets the string that indicates a timestamp format.
                                Custom date formats follow the formats at `datetime pattern`_.
                                This applies to timestamp type. If None is set, it uses the
                                default value, ``yyyy-MM-dd'T'HH:mm:ss[.SSS][XXX]``.
        :param ignoreLeadingWhiteSpace: a flag indicating whether or not leading whitespaces from
                                        values being written should be skipped. If None is set, it
                                        uses the default value, ``true``.
        :param ignoreTrailingWhiteSpace: a flag indicating whether or not trailing whitespaces from
                                         values being written should be skipped. If None is set, it
                                         uses the default value, ``true``.
        :param charToEscapeQuoteEscaping: sets a single character used for escaping the escape for
                                          the quote character. If None is set, the default value is
                                          escape character when escape and quote characters are
                                          different, ``\0`` otherwise..
        :param encoding: sets the encoding (charset) of saved csv files. If None is set,
                         the default UTF-8 charset will be used.
        :param emptyValue: sets the string representation of an empty value. If None is set, it uses
                           the default value, ``""``.
        :param lineSep: defines the line separator that should be used for writing. If None is
                        set, it uses the default value, ``\\n``. Maximum length is 1 character.

        >>> df.write.csv(os.path.join(tempfile.mkdtemp(), 'data'))
        """
        self.mode(mode)
        self._set_opts(compression=compression, sep=sep, quote=quote, escape=escape, header=header,
                       nullValue=nullValue, escapeQuotes=escapeQuotes, quoteAll=quoteAll,
                       dateFormat=dateFormat, timestampFormat=timestampFormat,
                       ignoreLeadingWhiteSpace=ignoreLeadingWhiteSpace,
                       ignoreTrailingWhiteSpace=ignoreTrailingWhiteSpace,
                       charToEscapeQuoteEscaping=charToEscapeQuoteEscaping,
                       encoding=encoding, emptyValue=emptyValue, lineSep=lineSep)
        self._jwrite.csv(path)

    @since(1.5)
    def orc(self, path, mode=None, partitionBy=None, compression=None):
        """Saves the content of the :class:`DataFrame` in ORC format at the specified path.

        :param path: the path in any Hadoop supported file system
        :param mode: specifies the behavior of the save operation when data already exists.

            * ``append``: Append contents of this :class:`DataFrame` to existing data.
            * ``overwrite``: Overwrite existing data.
            * ``ignore``: Silently ignore this operation if data already exists.
            * ``error`` or ``errorifexists`` (default case): Throw an exception if data already \
                exists.
        :param partitionBy: names of partitioning columns
        :param compression: compression codec to use when saving to file. This can be one of the
                            known case-insensitive shorten names (none, snappy, zlib, and lzo).
                            This will override ``orc.compress`` and
                            ``spark.sql.orc.compression.codec``. If None is set, it uses the value
                            specified in ``spark.sql.orc.compression.codec``.

        >>> orc_df = spark.read.orc('python/test_support/sql/orc_partitioned')
        >>> orc_df.write.orc(os.path.join(tempfile.mkdtemp(), 'data'))
        """

        self.mode(mode)
        if partitionBy is not None:
            self.partitionBy(partitionBy)
        self._set_opts(compression=compression)
        self._jwrite.orc(path)

    @since(1.4)
    def jdbc(self, url, table, mode=None, properties=None):
        """Saves the content of the :class:`DataFrame` to an external database table via JDBC.

        .. note:: Don't create too many partitions in parallel on a large cluster;
            otherwise Spark might crash your external database systems.

        :param url: a JDBC URL of the form ``jdbc:subprotocol:subname``
        :param table: Name of the table in the external database.
        :param mode: specifies the behavior of the save operation when data already exists.

            * ``append``: Append contents of this :class:`DataFrame` to existing data.
            * ``overwrite``: Overwrite existing data.
            * ``ignore``: Silently ignore this operation if data already exists.
            * ``error`` or ``errorifexists`` (default case): Throw an exception if data already \
                exists.
        :param properties: a dictionary of JDBC database connection arguments. Normally at
                           least properties "user" and "password" with their corresponding values.
                           For example { 'user' : 'SYSTEM', 'password' : 'mypassword' }
        """
        if properties is None:
            properties = dict()
        jprop = JavaClass("java.util.Properties", self._spark._sc._gateway._gateway_client)()
        for k in properties:
            jprop.setProperty(k, properties[k])
        self.mode(mode)._jwrite.jdbc(url, table, jprop)


class DataFrameWriterV2(object):
    """
    Interface used to write a class:`pyspark.sql.dataframe.DataFrame`
    to external storage using the v2 API.

    .. versionadded:: 3.1.0
    """

    def __init__(self, df, table):
        self._df = df
        self._spark = df.sql_ctx
        self._jwriter = df._jdf.writeTo(table)

    @since(3.1)
    def using(self, provider):
        """
        Specifies a provider for the underlying output data source.
        Spark's default catalog supports "parquet", "json", etc.
        """
        self._jwriter.using(provider)
        return self

    @since(3.1)
    def option(self, key, value):
        """
        Add a write option.
        """
        self._jwriter.option(key, to_str(value))
        return self

    @since(3.1)
    def options(self, **options):
        """
        Add write options.
        """
        options = {k: to_str(v) for k, v in options.items()}
        self._jwriter.options(options)
        return self

    @since(3.1)
    def tableProperty(self, property, value):
        """
        Add table property.
        """
        self._jwriter.tableProperty(property, value)
        return self

    @since(3.1)
    def partitionedBy(self, col, *cols):
        """
        Partition the output table created by `create`, `createOrReplace`, or `replace` using
        the given columns or transforms.

        When specified, the table data will be stored by these values for efficient reads.

        For example, when a table is partitioned by day, it may be stored
        in a directory layout like:

        * `table/day=2019-06-01/`
        * `table/day=2019-06-02/`

        Partitioning is one of the most widely used techniques to optimize physical data layout.
        It provides a coarse-grained index for skipping unnecessary data reads when queries have
        predicates on the partitioned columns. In order for partitioning to work well, the number
        of distinct values in each column should typically be less than tens of thousands.

        `col` and `cols` support only the following functions:

        * :py:func:`pyspark.sql.functions.years`
        * :py:func:`pyspark.sql.functions.months`
        * :py:func:`pyspark.sql.functions.days`
        * :py:func:`pyspark.sql.functions.hours`
        * :py:func:`pyspark.sql.functions.bucket`

        """
        col = _to_java_column(col)
        cols = _to_seq(self._spark._sc, [_to_java_column(c) for c in cols])
        return self

    @since(3.1)
    def create(self):
        """
        Create a new table from the contents of the data frame.

        The new table's schema, partition layout, properties, and other configuration will be
        based on the configuration set on this writer.
        """
        self._jwriter.create()

    @since(3.1)
    def replace(self):
        """
        Replace an existing table with the contents of the data frame.

        The existing table's schema, partition layout, properties, and other configuration will be
        replaced with the contents of the data frame and the configuration set on this writer.
        """
        self._jwriter.replace()

    @since(3.1)
    def createOrReplace(self):
        """
        Create a new table or replace an existing table with the contents of the data frame.

        The output table's schema, partition layout, properties,
        and other configuration will be based on the contents of the data frame
        and the configuration set on this writer.
        If the table exists, its configuration and data will be replaced.
        """
        self._jwriter.createOrReplace()

    @since(3.1)
    def append(self):
        """
        Append the contents of the data frame to the output table.
        """
        self._jwriter.append()

    @since(3.1)
    def overwrite(self, condition):
        """
        Overwrite rows matching the given filter condition with the contents of the data frame in
        the output table.
        """
        condition = _to_java_column(column)
        self._jwriter.overwrite(condition)

    @since(3.1)
    def overwritePartitions(self):
        """
        Overwrite all partition for which the data frame contains at least one row with the contents
        of the data frame in the output table.

        This operation is equivalent to Hive's `INSERT OVERWRITE ... PARTITION`, which replaces
        partitions dynamically depending on the contents of the data frame.
        """
        self._jwriter.overwritePartitions()


def _test():
    import doctest
    import os
    import tempfile
    import py4j
    from pyspark.context import SparkContext
    from pyspark.sql import SparkSession, Row
    import pyspark.sql.readwriter

    os.chdir(os.environ["SPARK_HOME"])

    globs = pyspark.sql.readwriter.__dict__.copy()
    sc = SparkContext('local[4]', 'PythonTest')
    try:
        spark = SparkSession.builder.getOrCreate()
    except py4j.protocol.Py4JError:
        spark = SparkSession(sc)

    globs['tempfile'] = tempfile
    globs['os'] = os
    globs['sc'] = sc
    globs['spark'] = spark
    globs['df'] = spark.read.parquet('python/test_support/sql/parquet_partitioned')
    (failure_count, test_count) = doctest.testmod(
        pyspark.sql.readwriter, globs=globs,
        optionflags=doctest.ELLIPSIS | doctest.NORMALIZE_WHITESPACE | doctest.REPORT_NDIFF)
    sc.stop()
    if failure_count:
        sys.exit(-1)


if __name__ == "__main__":
    _test()<|MERGE_RESOLUTION|>--- conflicted
+++ resolved
@@ -23,12 +23,7 @@
 from py4j.java_gateway import JavaClass
 
 from pyspark import RDD, since
-<<<<<<< HEAD
-from pyspark.rdd import ignore_unicode_prefix
-from pyspark.sql.column import _to_seq
-=======
 from pyspark.sql.column import _to_seq, _to_java_column
->>>>>>> 7cb912cb
 from pyspark.sql.types import *
 from pyspark.sql import utils
 from pyspark.sql.utils import to_str
@@ -124,11 +119,6 @@
             * ``pathGlobFilter``: an optional glob pattern to only include files with paths matching
                 the pattern. The syntax follows org.apache.hadoop.fs.GlobFilter.
                 It does not change the behavior of partition discovery.
-<<<<<<< HEAD
-            * ``modifiedDateFilter``: an optional timestamp to only include files with
-                modification dates occurring after the specified time.  The provided timestamp
-                must be in the following form:  YYYY-MM-DDTHH:mm:ss
-=======
             * ``modifiedBefore``: an optional timestamp to only include files with
                 modification times occurring before the specified time.  The provided timestamp
                 must be in the following format:  YYYY-MM-DDTHH:mm:ss
@@ -136,7 +126,6 @@
             * ``modifiedAfter``: an optional timestamp to only include files with
                 modification times occurring after the specified time.  The provided timestamp
                 must be in the following format:  YYYY-MM-DDTHH:mm:ss
->>>>>>> 7cb912cb
                 Example: 2020-06-01T13:00:00
         """
         self._jreader = self._jreader.option(key, to_str(value))
@@ -162,11 +151,6 @@
             * ``pathGlobFilter``: an optional glob pattern to only include files with paths matching
                 the pattern. The syntax follows org.apache.hadoop.fs.GlobFilter.
                 It does not change the behavior of partition discovery.
-<<<<<<< HEAD
-            * ``modifiedDateFilter``: an optional timestamp to only include files with
-                modification dates occurring after the specified time.  The provided timestamp
-                must be in the following form:  YYYY-MM-DDTHH:mm:ss
-=======
             * ``modifiedBefore``: an optional timestamp to only include files with
                 modification times occurring before the specified time.  The provided timestamp
                 must be in the following format:  YYYY-MM-DDTHH:mm:ss
@@ -174,7 +158,6 @@
             * ``modifiedAfter``: an optional timestamp to only include files with
                 modification times occurring after the specified time.  The provided timestamp
                 must be in the following format:  YYYY-MM-DDTHH:mm:ss
->>>>>>> 7cb912cb
                 Example: 2020-06-01T13:00:00
         """
         for k in options:
@@ -222,11 +205,7 @@
              mode=None, columnNameOfCorruptRecord=None, dateFormat=None, timestampFormat=None,
              multiLine=None, allowUnquotedControlChars=None, lineSep=None, samplingRatio=None,
              dropFieldIfAllNull=None, encoding=None, locale=None, pathGlobFilter=None,
-<<<<<<< HEAD
-             recursiveFileLookup=None, modifiedDateFilter=None):
-=======
              recursiveFileLookup=None, modifiedBefore=None, modifiedAfter=None):
->>>>>>> 7cb912cb
         """
         Loads JSON files and returns the results as a :class:`DataFrame`.
 
@@ -304,12 +283,6 @@
         :param pathGlobFilter: an optional glob pattern to only include files with paths matching
                                the pattern. The syntax follows `org.apache.hadoop.fs.GlobFilter`.
                                It does not change the behavior of `partition discovery`_.
-<<<<<<< HEAD
-        :param modifiedDateFilter: an optional timestamp to only include files with
-               modification dates occurring after the specified time.  The provided timestamp
-               must be in the following form:  `YYYY-MM-DDTHH:mm:ss`
-               Example: `2020-06-01T13:00:00`
-=======
          :param modifiedBefore: an optional timestamp to only include files with
                     modification times occurring before the specified time.  The provided timestamp
                     must be in the following format:  YYYY-MM-DDTHH:mm:ss
@@ -318,7 +291,6 @@
                     modification times occurring after the specified time.  The provided timestamp
                     must be in the following format:  YYYY-MM-DDTHH:mm:ss
                     Example: 2020-06-01T13:00:00
->>>>>>> 7cb912cb
         :param recursiveFileLookup: recursively scan a directory for files. Using this option
                                     disables `partition discovery`_.
 
@@ -345,11 +317,7 @@
             allowUnquotedControlChars=allowUnquotedControlChars, lineSep=lineSep,
             samplingRatio=samplingRatio, dropFieldIfAllNull=dropFieldIfAllNull, encoding=encoding,
             locale=locale, pathGlobFilter=pathGlobFilter, recursiveFileLookup=recursiveFileLookup,
-<<<<<<< HEAD
-            modifiedDateFilter=modifiedDateFilter)
-=======
             modifiedBefore=modifiedBefore, modifiedAfter=modifiedAfter)
->>>>>>> 7cb912cb
         if isinstance(path, basestring):
             path = [path]
         if type(path) == list:
@@ -394,12 +362,6 @@
         :param pathGlobFilter: an optional glob pattern to only include files with paths matching
                                the pattern. The syntax follows `org.apache.hadoop.fs.GlobFilter`.
                                It does not change the behavior of `partition discovery`_.
-<<<<<<< HEAD
-        :param modifiedDateFilter: an optional timestamp to only include files with
-               modification dates occurring after the specified time.  The provided timestamp
-               must be in the following form:  `YYYY-MM-DDTHH:mm:ss`
-               Example: `2020-06-01T13:00:00`
-=======
          :param modifiedBefore: an optional timestamp to only include files with
                     modification times occurring before the specified time.  The provided timestamp
                     must be in the following format:  YYYY-MM-DDTHH:mm:ss
@@ -408,7 +370,6 @@
                     modification times occurring after the specified time.  The provided timestamp
                     must be in the following format:  YYYY-MM-DDTHH:mm:ss
                     Example: 2020-06-01T13:00:00
->>>>>>> 7cb912cb
         :param recursiveFileLookup: recursively scan a directory for files. Using this option
                                     disables `partition discovery`_.
 
@@ -422,23 +383,14 @@
         modifiedDateFilter = options.get('modifiedDateFilter', None)
         recursiveFileLookup = options.get('recursiveFileLookup', None)
         self._set_opts(mergeSchema=mergeSchema, pathGlobFilter=pathGlobFilter,
-<<<<<<< HEAD
-                       recursiveFileLookup=recursiveFileLookup,
-                       modifiedDateFilter=modifiedDateFilter)
-=======
                        recursiveFileLookup=recursiveFileLookup, modifiedBefore=modifiedBefore,
                        modifiedAfter=modifiedAfter)
->>>>>>> 7cb912cb
         return self._df(self._jreader.parquet(_to_seq(self._spark._sc, paths)))
 
     @ignore_unicode_prefix
     @since(1.6)
     def text(self, paths, wholetext=False, lineSep=None, pathGlobFilter=None,
-<<<<<<< HEAD
-             recursiveFileLookup=None, modifiedDateFilter=None):
-=======
              recursiveFileLookup=None, modifiedBefore=None, modifiedAfter=None):
->>>>>>> 7cb912cb
         """
         Loads text files and returns a :class:`DataFrame` whose schema starts with a
         string column named "value", and followed by partitioned columns if there
@@ -454,12 +406,6 @@
         :param pathGlobFilter: an optional glob pattern to only include files with paths matching
                                the pattern. The syntax follows `org.apache.hadoop.fs.GlobFilter`.
                                It does not change the behavior of `partition discovery`_.
-<<<<<<< HEAD
-        :param modifiedDateFilter: an optional timestamp to only include files with
-               modification dates occurring after the specified time.  The provided timestamp
-               must be in the following form:  `YYYY-MM-DDTHH:mm:ss`
-               Example: `2020-06-01T13:00:00`
-=======
          :param modifiedBefore: an optional timestamp to only include files with
                     modification times occurring before the specified time.  The provided timestamp
                     must be in the following format:  YYYY-MM-DDTHH:mm:ss
@@ -468,7 +414,6 @@
                     modification times occurring after the specified time.  The provided timestamp
                     must be in the following format:  YYYY-MM-DDTHH:mm:ss
                     Example: 2020-06-01T13:00:00
->>>>>>> 7cb912cb
         :param recursiveFileLookup: recursively scan a directory for files. Using this option
                                     disables `partition discovery`_.
 
@@ -482,12 +427,7 @@
 
         self._set_opts(
             wholetext=wholetext, lineSep=lineSep, pathGlobFilter=pathGlobFilter,
-<<<<<<< HEAD
             recursiveFileLookup=recursiveFileLookup, modifiedDateFilter=modifiedDateFilter)
-=======
-            recursiveFileLookup=recursiveFileLookup, modifiedBefore=modifiedBefore,
-            modifiedAfter=modifiedAfter)
->>>>>>> 7cb912cb
         if isinstance(paths, basestring):
             paths = [paths]
         return self._df(self._jreader.text(self._spark._sc._jvm.PythonUtils.toSeq(paths)))
@@ -500,11 +440,7 @@
             maxCharsPerColumn=None, maxMalformedLogPerPartition=None, mode=None,
             columnNameOfCorruptRecord=None, multiLine=None, charToEscapeQuoteEscaping=None,
             samplingRatio=None, enforceSchema=None, emptyValue=None, locale=None, lineSep=None,
-<<<<<<< HEAD
-            pathGlobFilter=None, recursiveFileLookup=None, modifiedDateFilter=None):
-=======
             pathGlobFilter=None, recursiveFileLookup=None, modifiedBefore=None, modifiedAfter=None):
->>>>>>> 7cb912cb
         r"""Loads a CSV file and returns the result as a  :class:`DataFrame`.
 
         This function will go through the input once to determine the input schema if
@@ -614,12 +550,6 @@
         :param pathGlobFilter: an optional glob pattern to only include files with paths matching
                                the pattern. The syntax follows `org.apache.hadoop.fs.GlobFilter`.
                                It does not change the behavior of `partition discovery`_.
-<<<<<<< HEAD
-        :param modifiedDateFilter: an optional timestamp to only include files with
-               modification dates occurring after the specified time.  The provided timestamp
-               must be in the following form:  `YYYY-MM-DDTHH:mm:ss`
-               Example: `2020-06-01T13:00:00`
-=======
          :param modifiedBefore: an optional timestamp to only include files with
                     modification times occurring before the specified time.  The provided timestamp
                     must be in the following format:  YYYY-MM-DDTHH:mm:ss
@@ -628,7 +558,6 @@
                     modification times occurring after the specified time.  The provided timestamp
                     must be in the following format:  YYYY-MM-DDTHH:mm:ss
                     Example: 2020-06-01T13:00:00
->>>>>>> 7cb912cb
         :param recursiveFileLookup: recursively scan a directory for files. Using this option
                                     disables `partition discovery`_.
 
@@ -653,11 +582,7 @@
             charToEscapeQuoteEscaping=charToEscapeQuoteEscaping, samplingRatio=samplingRatio,
             enforceSchema=enforceSchema, emptyValue=emptyValue, locale=locale, lineSep=lineSep,
             pathGlobFilter=pathGlobFilter, recursiveFileLookup=recursiveFileLookup,
-<<<<<<< HEAD
-            modifiedDateFilter=modifiedDateFilter)
-=======
             modifiedBefore=modifiedBefore, modifiedAfter=modifiedAfter)
->>>>>>> 7cb912cb
         if isinstance(path, basestring):
             path = [path]
         if type(path) == list:
@@ -686,11 +611,7 @@
 
     @since(1.5)
     def orc(self, path, mergeSchema=None, pathGlobFilter=None, recursiveFileLookup=None,
-<<<<<<< HEAD
-            modifiedDateFilter=None):
-=======
             modifiedBefore=None, modifiedAfter=None):
->>>>>>> 7cb912cb
         """Loads ORC files, returning the result as a :class:`DataFrame`.
 
         :param mergeSchema: sets whether we should merge schemas collected from all
@@ -699,12 +620,6 @@
         :param pathGlobFilter: an optional glob pattern to only include files with paths matching
                                the pattern. The syntax follows `org.apache.hadoop.fs.GlobFilter`.
                                It does not change the behavior of `partition discovery`_.
-<<<<<<< HEAD
-        :param modifiedDateFilter: an optional timestamp to only include files with
-               modification dates occurring after the specified time.  The provided timestamp
-               must be in the following form:  `YYYY-MM-DDTHH:mm:ss`
-               Example: `2020-06-01T13:00:00`
-=======
          :param modifiedBefore: an optional timestamp to only include files with
                     modification times occurring before the specified time.  The provided timestamp
                     must be in the following format:  YYYY-MM-DDTHH:mm:ss
@@ -713,7 +628,6 @@
                     modification times occurring after the specified time.  The provided timestamp
                     must be in the following format:  YYYY-MM-DDTHH:mm:ss
                     Example: 2020-06-01T13:00:00
->>>>>>> 7cb912cb
         :param recursiveFileLookup: recursively scan a directory for files. Using this option
                                     disables `partition discovery`_.
 
@@ -722,13 +636,8 @@
         [('a', 'bigint'), ('b', 'int'), ('c', 'int')]
         """
         self._set_opts(mergeSchema=mergeSchema, pathGlobFilter=pathGlobFilter,
-<<<<<<< HEAD
                        recursiveFileLookup=recursiveFileLookup,
                        modifiedDateFilter=modifiedDateFilter)
-=======
-                       recursiveFileLookup=recursiveFileLookup, modifiedBefore=modifiedBefore,
-                       modifiedAfter=modifiedAfter)
->>>>>>> 7cb912cb
         if isinstance(path, basestring):
             path = [path]
         return self._df(self._jreader.orc(_to_seq(self._spark._sc, path)))
