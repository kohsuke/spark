#
# Licensed to the Apache Software Foundation (ASF) under one or more
# contributor license agreements.  See the NOTICE file distributed with
# this work for additional information regarding copyright ownership.
# The ASF licenses this file to You under the Apache License, Version 2.0
# (the "License"); you may not use this file except in compliance with
# the License.  You may obtain a copy of the License at
#
#    http://www.apache.org/licenses/LICENSE-2.0
#
# Unless required by applicable law or agreed to in writing, software
# distributed under the License is distributed on an "AS IS" BASIS,
# WITHOUT WARRANTIES OR CONDITIONS OF ANY KIND, either express or implied.
# See the License for the specific language governing permissions and
# limitations under the License.
#

from py4j.java_gateway import JavaClass

from pyspark import RDD, since
from pyspark.sql.column import _to_seq
from pyspark.sql.types import *
from pyspark.sql import utils
from pyspark.sql.utils import to_str

__all__ = ["DataFrameReader", "DataFrameWriter"]


class OptionUtils(object):

    def _set_opts(self, schema=None, **options):
        """
        Set named options (filter out those the value is None)
        """
        if schema is not None:
            self.schema(schema)
        for k, v in options.items():
            if v is not None:
                self.option(k, v)


class DataFrameReader(OptionUtils):
    """
    Interface used to load a :class:`DataFrame` from external storage systems
    (e.g. file systems, key-value stores, etc). Use :attr:`SparkSession.read`
    to access this.

    .. versionadded:: 1.4
    """

    def __init__(self, spark):
        self._jreader = spark._ssql_ctx.read()
        self._spark = spark

    def _df(self, jdf):
        from pyspark.sql.dataframe import DataFrame
        return DataFrame(jdf, self._spark)

    @since(1.4)
    def format(self, source):
        """Specifies the input data source format.

        :param source: string, name of the data source, e.g. 'json', 'parquet'.

        >>> df = spark.read.format('json').load('python/test_support/sql/people.json')
        >>> df.dtypes
        [('age', 'bigint'), ('name', 'string')]

        """
        self._jreader = self._jreader.format(source)
        return self

    @since(1.4)
    def schema(self, schema):
        """Specifies the input schema.

        Some data sources (e.g. JSON) can infer the input schema automatically from data.
        By specifying the schema here, the underlying data source can skip the schema
        inference step, and thus speed up data loading.

        :param schema: a :class:`pyspark.sql.types.StructType` object or a DDL-formatted string
                       (For example ``col0 INT, col1 DOUBLE``).

        >>> s = spark.read.schema("col0 INT, col1 DOUBLE")
        """
        from pyspark.sql import SparkSession
        spark = SparkSession.builder.getOrCreate()
        if isinstance(schema, StructType):
            jschema = spark._jsparkSession.parseDataType(schema.json())
            self._jreader = self._jreader.schema(jschema)
        elif isinstance(schema, str):
            self._jreader = self._jreader.schema(schema)
        else:
            raise TypeError("schema should be StructType or string")
        return self

    @since(1.5)
    def option(self, key, value):
        """Adds an input option for the underlying data source.

        You can set the following option(s) for reading files:
            * ``timeZone``: sets the string that indicates a time zone ID to be used to parse
                timestamps in the JSON/CSV datasources or partition values. The following
                formats of `timeZone` are supported:

                * Region-based zone ID: It should have the form 'area/city', such as \
                  'America/Los_Angeles'.
                * Zone offset: It should be in the format '(+|-)HH:mm', for example '-08:00' or \
                 '+01:00'. Also 'UTC' and 'Z' are supported as aliases of '+00:00'.

                Other short names like 'CST' are not recommended to use because they can be
                ambiguous. If it isn't set, the current value of the SQL config
                ``spark.sql.session.timeZone`` is used by default.
            * ``pathGlobFilter``: an optional glob pattern to only include files with paths matching
                the pattern. The syntax follows org.apache.hadoop.fs.GlobFilter.
                It does not change the behavior of partition discovery.
            * ``modifiedDateFilter``: an optional timestamp to only include files with
                modification dates occurring after the specified time.  The provided timestamp
                must be in the following form:  YYYY-MM-DDTHH:mm:ss
                Example: 2020-06-01T13:00:00
        """
        self._jreader = self._jreader.option(key, to_str(value))
        return self

    @since(1.4)
    def options(self, **options):
        """Adds input options for the underlying data source.

        You can set the following option(s) for reading files:
            * ``timeZone``: sets the string that indicates a time zone ID to be used to parse
                timestamps in the JSON/CSV datasources or partition values. The following
                formats of `timeZone` are supported:

                * Region-based zone ID: It should have the form 'area/city', such as \
                  'America/Los_Angeles'.
                * Zone offset: It should be in the format '(+|-)HH:mm', for example '-08:00' or \
                 '+01:00'. Also 'UTC' and 'Z' are supported as aliases of '+00:00'.

                Other short names like 'CST' are not recommended to use because they can be
                ambiguous. If it isn't set, the current value of the SQL config
                ``spark.sql.session.timeZone`` is used by default.
            * ``pathGlobFilter``: an optional glob pattern to only include files with paths matching
                the pattern. The syntax follows org.apache.hadoop.fs.GlobFilter.
                It does not change the behavior of partition discovery.
            * ``modifiedDateFilter``: an optional timestamp to only include files with
                modification dates occurring after the specified time.  The provided timestamp
                must be in the following form:  YYYY-MM-DDTHH:mm:ss
                Example: 2020-06-01T13:00:00
        """
        for k in options:
            self._jreader = self._jreader.option(k, to_str(options[k]))
        return self

    @since(1.4)
    def load(self, path=None, format=None, schema=None, **options):
        """Loads data from a data source and returns it as a :class:`DataFrame`.

        :param path: optional string or a list of string for file-system backed data sources.
        :param format: optional string for format of the data source. Default to 'parquet'.
        :param schema: optional :class:`pyspark.sql.types.StructType` for the input schema
                       or a DDL-formatted string (For example ``col0 INT, col1 DOUBLE``).
        :param options: all other string options

        >>> df = spark.read.format("parquet").load('python/test_support/sql/parquet_partitioned',
        ...     opt1=True, opt2=1, opt3='str')
        >>> df.dtypes
        [('name', 'string'), ('year', 'int'), ('month', 'int'), ('day', 'int')]

        >>> df = spark.read.format('json').load(['python/test_support/sql/people.json',
        ...     'python/test_support/sql/people1.json'])
        >>> df.dtypes
        [('age', 'bigint'), ('aka', 'string'), ('name', 'string')]
        """
        if format is not None:
            self.format(format)
        if schema is not None:
            self.schema(schema)
        self.options(**options)
        if isinstance(path, str):
            return self._df(self._jreader.load(path))
        elif path is not None:
            if type(path) != list:
                path = [path]
            return self._df(self._jreader.load(self._spark._sc._jvm.PythonUtils.toSeq(path)))
        else:
            return self._df(self._jreader.load())

    @since(1.4)
    def json(self, path, schema=None, primitivesAsString=None, prefersDecimal=None,
             allowComments=None, allowUnquotedFieldNames=None, allowSingleQuotes=None,
             allowNumericLeadingZero=None, allowBackslashEscapingAnyCharacter=None,
             mode=None, columnNameOfCorruptRecord=None, dateFormat=None, timestampFormat=None,
             multiLine=None, allowUnquotedControlChars=None, lineSep=None, samplingRatio=None,
             dropFieldIfAllNull=None, encoding=None, locale=None, pathGlobFilter=None,
             recursiveFileLookup=None, modifiedDateFilter=None):
        """
        Loads JSON files and returns the results as a :class:`DataFrame`.

        `JSON Lines <http://jsonlines.org/>`_ (newline-delimited JSON) is supported by default.
        For JSON (one record per file), set the ``multiLine`` parameter to ``true``.

        If the ``schema`` parameter is not specified, this function goes
        through the input once to determine the input schema.

        :param path: string represents path to the JSON dataset, or a list of paths,
                     or RDD of Strings storing JSON objects.
        :param schema: an optional :class:`pyspark.sql.types.StructType` for the input schema or
                       a DDL-formatted string (For example ``col0 INT, col1 DOUBLE``).
        :param primitivesAsString: infers all primitive values as a string type. If None is set,
                                   it uses the default value, ``false``.
        :param prefersDecimal: infers all floating-point values as a decimal type. If the values
                               do not fit in decimal, then it infers them as doubles. If None is
                               set, it uses the default value, ``false``.
        :param allowComments: ignores Java/C++ style comment in JSON records. If None is set,
                              it uses the default value, ``false``.
        :param allowUnquotedFieldNames: allows unquoted JSON field names. If None is set,
                                        it uses the default value, ``false``.
        :param allowSingleQuotes: allows single quotes in addition to double quotes. If None is
                                        set, it uses the default value, ``true``.
        :param allowNumericLeadingZero: allows leading zeros in numbers (e.g. 00012). If None is
                                        set, it uses the default value, ``false``.
        :param allowBackslashEscapingAnyCharacter: allows accepting quoting of all character
                                                   using backslash quoting mechanism. If None is
                                                   set, it uses the default value, ``false``.
        :param mode: allows a mode for dealing with corrupt records during parsing. If None is
                     set, it uses the default value, ``PERMISSIVE``.

                * ``PERMISSIVE``: when it meets a corrupted record, puts the malformed string \
                  into a field configured by ``columnNameOfCorruptRecord``, and sets malformed \
                  fields to ``null``. To keep corrupt records, an user can set a string type \
                  field named ``columnNameOfCorruptRecord`` in an user-defined schema. If a \
                  schema does not have the field, it drops corrupt records during parsing. \
                  When inferring a schema, it implicitly adds a ``columnNameOfCorruptRecord`` \
                  field in an output schema.
                *  ``DROPMALFORMED``: ignores the whole corrupted records.
                *  ``FAILFAST``: throws an exception when it meets corrupted records.

        :param columnNameOfCorruptRecord: allows renaming the new field having malformed string
                                          created by ``PERMISSIVE`` mode. This overrides
                                          ``spark.sql.columnNameOfCorruptRecord``. If None is set,
                                          it uses the value specified in
                                          ``spark.sql.columnNameOfCorruptRecord``.
        :param dateFormat: sets the string that indicates a date format. Custom date formats
                           follow the formats at `datetime pattern`_.
                           This applies to date type. If None is set, it uses the
                           default value, ``yyyy-MM-dd``.
        :param timestampFormat: sets the string that indicates a timestamp format.
                                Custom date formats follow the formats at `datetime pattern`_.
                                This applies to timestamp type. If None is set, it uses the
                                default value, ``yyyy-MM-dd'T'HH:mm:ss[.SSS][XXX]``.
        :param multiLine: parse one record, which may span multiple lines, per file. If None is
                          set, it uses the default value, ``false``.
        :param allowUnquotedControlChars: allows JSON Strings to contain unquoted control
                                          characters (ASCII characters with value less than 32,
                                          including tab and line feed characters) or not.
        :param encoding: allows to forcibly set one of standard basic or extended encoding for
                         the JSON files. For example UTF-16BE, UTF-32LE. If None is set,
                         the encoding of input JSON will be detected automatically
                         when the multiLine option is set to ``true``.
        :param lineSep: defines the line separator that should be used for parsing. If None is
                        set, it covers all ``\\r``, ``\\r\\n`` and ``\\n``.
        :param samplingRatio: defines fraction of input JSON objects used for schema inferring.
                              If None is set, it uses the default value, ``1.0``.
        :param dropFieldIfAllNull: whether to ignore column of all null values or empty
                                   array/struct during schema inference. If None is set, it
                                   uses the default value, ``false``.
        :param locale: sets a locale as language tag in IETF BCP 47 format. If None is set,
                       it uses the default value, ``en-US``. For instance, ``locale`` is used while
                       parsing dates and timestamps.
        :param pathGlobFilter: an optional glob pattern to only include files with paths matching
                               the pattern. The syntax follows `org.apache.hadoop.fs.GlobFilter`.
                               It does not change the behavior of `partition discovery`_.
        :param modifiedDateFilter: an optional timestamp to only include files with
               modification dates occurring after the specified time.  The provided timestamp
               must be in the following form:  `YYYY-MM-DDTHH:mm:ss`
               Example: `2020-06-01T13:00:00`
        :param recursiveFileLookup: recursively scan a directory for files. Using this option
                                    disables `partition discovery`_.

        .. _partition discovery:
          https://spark.apache.org/docs/latest/sql-data-sources-parquet.html#partition-discovery
        .. _datetime pattern: https://spark.apache.org/docs/latest/sql-ref-datetime-pattern.html

        >>> df1 = spark.read.json('python/test_support/sql/people.json')
        >>> df1.dtypes
        [('age', 'bigint'), ('name', 'string')]
        >>> rdd = sc.textFile('python/test_support/sql/people.json')
        >>> df2 = spark.read.json(rdd)
        >>> df2.dtypes
        [('age', 'bigint'), ('name', 'string')]

        """
        self._set_opts(
            schema=schema, primitivesAsString=primitivesAsString, prefersDecimal=prefersDecimal,
            allowComments=allowComments, allowUnquotedFieldNames=allowUnquotedFieldNames,
            allowSingleQuotes=allowSingleQuotes, allowNumericLeadingZero=allowNumericLeadingZero,
            allowBackslashEscapingAnyCharacter=allowBackslashEscapingAnyCharacter,
            mode=mode, columnNameOfCorruptRecord=columnNameOfCorruptRecord, dateFormat=dateFormat,
            timestampFormat=timestampFormat, multiLine=multiLine,
            allowUnquotedControlChars=allowUnquotedControlChars, lineSep=lineSep,
            samplingRatio=samplingRatio, dropFieldIfAllNull=dropFieldIfAllNull, encoding=encoding,
<<<<<<< HEAD
            locale=locale, pathGlobFilter=pathGlobFilter, recursiveFileLookup=recursiveFileLookup)
        if isinstance(path, str):
=======
            locale=locale, pathGlobFilter=pathGlobFilter, recursiveFileLookup=recursiveFileLookup,
            modifiedDateFilter=modifiedDateFilter)
        if isinstance(path, basestring):
>>>>>>> eb8b3e64
            path = [path]
        if type(path) == list:
            return self._df(self._jreader.json(self._spark._sc._jvm.PythonUtils.toSeq(path)))
        elif isinstance(path, RDD):
            def func(iterator):
                for x in iterator:
                    if not isinstance(x, str):
                        x = str(x)
                    if isinstance(x, str):
                        x = x.encode("utf-8")
                    yield x
            keyed = path.mapPartitions(func)
            keyed._bypass_serializer = True
            jrdd = keyed._jrdd.map(self._spark._jvm.BytesToString())
            return self._df(self._jreader.json(jrdd))
        else:
            raise TypeError("path can be only string, list or RDD")

    @since(1.4)
    def table(self, tableName):
        """Returns the specified table as a :class:`DataFrame`.

        :param tableName: string, name of the table.

        >>> df = spark.read.parquet('python/test_support/sql/parquet_partitioned')
        >>> df.createOrReplaceTempView('tmpTable')
        >>> spark.read.table('tmpTable').dtypes
        [('name', 'string'), ('year', 'int'), ('month', 'int'), ('day', 'int')]
        """
        return self._df(self._jreader.table(tableName))

    @since(1.4)
    def parquet(self, *paths, **options):
        """
        Loads Parquet files, returning the result as a :class:`DataFrame`.

        :param mergeSchema: sets whether we should merge schemas collected from all
                            Parquet part-files. This will override
                            ``spark.sql.parquet.mergeSchema``. The default value is specified in
                            ``spark.sql.parquet.mergeSchema``.
        :param pathGlobFilter: an optional glob pattern to only include files with paths matching
                               the pattern. The syntax follows `org.apache.hadoop.fs.GlobFilter`.
                               It does not change the behavior of `partition discovery`_.
        :param modifiedDateFilter: an optional timestamp to only include files with
               modification dates occurring after the specified time.  The provided timestamp
               must be in the following form:  `YYYY-MM-DDTHH:mm:ss`
               Example: `2020-06-01T13:00:00`
        :param recursiveFileLookup: recursively scan a directory for files. Using this option
                                    disables `partition discovery`_.

        >>> df = spark.read.parquet('python/test_support/sql/parquet_partitioned')
        >>> df.dtypes
        [('name', 'string'), ('year', 'int'), ('month', 'int'), ('day', 'int')]
        """

        mergeSchema = options.get('mergeSchema', None)
        pathGlobFilter = options.get('pathGlobFilter', None)
        modifiedDateFilter = options.get('modifiedDateFilter', None)
        recursiveFileLookup = options.get('recursiveFileLookup', None)
        self._set_opts(mergeSchema=mergeSchema, pathGlobFilter=pathGlobFilter,
                       recursiveFileLookup=recursiveFileLookup,
                       modifiedDateFilter=modifiedDateFilter)
        return self._df(self._jreader.parquet(_to_seq(self._spark._sc, paths)))

    @since(1.6)
    def text(self, paths, wholetext=False, lineSep=None, pathGlobFilter=None,
             recursiveFileLookup=None, modifiedDateFilter=None):
        """
        Loads text files and returns a :class:`DataFrame` whose schema starts with a
        string column named "value", and followed by partitioned columns if there
        are any.
        The text files must be encoded as UTF-8.

        By default, each line in the text file is a new row in the resulting DataFrame.

        :param paths: string, or list of strings, for input path(s).
        :param wholetext: if true, read each file from input path(s) as a single row.
        :param lineSep: defines the line separator that should be used for parsing. If None is
                        set, it covers all ``\\r``, ``\\r\\n`` and ``\\n``.
        :param pathGlobFilter: an optional glob pattern to only include files with paths matching
                               the pattern. The syntax follows `org.apache.hadoop.fs.GlobFilter`.
                               It does not change the behavior of `partition discovery`_.
        :param modifiedDateFilter: an optional timestamp to only include files with
               modification dates occurring after the specified time.  The provided timestamp
               must be in the following form:  `YYYY-MM-DDTHH:mm:ss`
               Example: `2020-06-01T13:00:00`
        :param recursiveFileLookup: recursively scan a directory for files. Using this option
                                    disables `partition discovery`_.

        >>> df = spark.read.text('python/test_support/sql/text-test.txt')
        >>> df.collect()
        [Row(value='hello'), Row(value='this')]
        >>> df = spark.read.text('python/test_support/sql/text-test.txt', wholetext=True)
        >>> df.collect()
        [Row(value='hello\\nthis')]
        """

        self._set_opts(
            wholetext=wholetext, lineSep=lineSep, pathGlobFilter=pathGlobFilter,
<<<<<<< HEAD
            recursiveFileLookup=recursiveFileLookup)
        if isinstance(paths, str):
=======
            recursiveFileLookup=recursiveFileLookup, modifiedDateFilter=modifiedDateFilter)
        if isinstance(paths, basestring):
>>>>>>> eb8b3e64
            paths = [paths]
        return self._df(self._jreader.text(self._spark._sc._jvm.PythonUtils.toSeq(paths)))

    @since(2.0)
    def csv(self, path, schema=None, sep=None, encoding=None, quote=None, escape=None,
            comment=None, header=None, inferSchema=None, ignoreLeadingWhiteSpace=None,
            ignoreTrailingWhiteSpace=None, nullValue=None, nanValue=None, positiveInf=None,
            negativeInf=None, dateFormat=None, timestampFormat=None, maxColumns=None,
            maxCharsPerColumn=None, maxMalformedLogPerPartition=None, mode=None,
            columnNameOfCorruptRecord=None, multiLine=None, charToEscapeQuoteEscaping=None,
            samplingRatio=None, enforceSchema=None, emptyValue=None, locale=None, lineSep=None,
            pathGlobFilter=None, recursiveFileLookup=None, modifiedDateFilter=None):
        r"""Loads a CSV file and returns the result as a  :class:`DataFrame`.

        This function will go through the input once to determine the input schema if
        ``inferSchema`` is enabled. To avoid going through the entire data once, disable
        ``inferSchema`` option or specify the schema explicitly using ``schema``.

        :param path: string, or list of strings, for input path(s),
                     or RDD of Strings storing CSV rows.
        :param schema: an optional :class:`pyspark.sql.types.StructType` for the input schema
                       or a DDL-formatted string (For example ``col0 INT, col1 DOUBLE``).
        :param sep: sets a separator (one or more characters) for each field and value. If None is
                    set, it uses the default value, ``,``.
        :param encoding: decodes the CSV files by the given encoding type. If None is set,
                         it uses the default value, ``UTF-8``.
        :param quote: sets a single character used for escaping quoted values where the
                      separator can be part of the value. If None is set, it uses the default
                      value, ``"``. If you would like to turn off quotations, you need to set an
                      empty string.
        :param escape: sets a single character used for escaping quotes inside an already
                       quoted value. If None is set, it uses the default value, ``\``.
        :param comment: sets a single character used for skipping lines beginning with this
                        character. By default (None), it is disabled.
        :param header: uses the first line as names of columns. If None is set, it uses the
                       default value, ``false``.
        :param inferSchema: infers the input schema automatically from data. It requires one extra
                       pass over the data. If None is set, it uses the default value, ``false``.
        :param enforceSchema: If it is set to ``true``, the specified or inferred schema will be
                              forcibly applied to datasource files, and headers in CSV files will be
                              ignored. If the option is set to ``false``, the schema will be
                              validated against all headers in CSV files or the first header in RDD
                              if the ``header`` option is set to ``true``. Field names in the schema
                              and column names in CSV headers are checked by their positions
                              taking into account ``spark.sql.caseSensitive``. If None is set,
                              ``true`` is used by default. Though the default value is ``true``,
                              it is recommended to disable the ``enforceSchema`` option
                              to avoid incorrect results.
        :param ignoreLeadingWhiteSpace: A flag indicating whether or not leading whitespaces from
                                        values being read should be skipped. If None is set, it
                                        uses the default value, ``false``.
        :param ignoreTrailingWhiteSpace: A flag indicating whether or not trailing whitespaces from
                                         values being read should be skipped. If None is set, it
                                         uses the default value, ``false``.
        :param nullValue: sets the string representation of a null value. If None is set, it uses
                          the default value, empty string. Since 2.0.1, this ``nullValue`` param
                          applies to all supported types including the string type.
        :param nanValue: sets the string representation of a non-number value. If None is set, it
                         uses the default value, ``NaN``.
        :param positiveInf: sets the string representation of a positive infinity value. If None
                            is set, it uses the default value, ``Inf``.
        :param negativeInf: sets the string representation of a negative infinity value. If None
                            is set, it uses the default value, ``Inf``.
        :param dateFormat: sets the string that indicates a date format. Custom date formats
                           follow the formats at `datetime pattern`_.
                           This applies to date type. If None is set, it uses the
                           default value, ``yyyy-MM-dd``.
        :param timestampFormat: sets the string that indicates a timestamp format.
                                Custom date formats follow the formats at `datetime pattern`_.
                                This applies to timestamp type. If None is set, it uses the
                                default value, ``yyyy-MM-dd'T'HH:mm:ss[.SSS][XXX]``.
        :param maxColumns: defines a hard limit of how many columns a record can have. If None is
                           set, it uses the default value, ``20480``.
        :param maxCharsPerColumn: defines the maximum number of characters allowed for any given
                                  value being read. If None is set, it uses the default value,
                                  ``-1`` meaning unlimited length.
        :param maxMalformedLogPerPartition: this parameter is no longer used since Spark 2.2.0.
                                            If specified, it is ignored.
        :param mode: allows a mode for dealing with corrupt records during parsing. If None is
                     set, it uses the default value, ``PERMISSIVE``. Note that Spark tries to
                     parse only required columns in CSV under column pruning. Therefore, corrupt
                     records can be different based on required set of fields. This behavior can
                     be controlled by ``spark.sql.csv.parser.columnPruning.enabled``
                     (enabled by default).

                * ``PERMISSIVE``: when it meets a corrupted record, puts the malformed string \
                  into a field configured by ``columnNameOfCorruptRecord``, and sets malformed \
                  fields to ``null``. To keep corrupt records, an user can set a string type \
                  field named ``columnNameOfCorruptRecord`` in an user-defined schema. If a \
                  schema does not have the field, it drops corrupt records during parsing. \
                  A record with less/more tokens than schema is not a corrupted record to CSV. \
                  When it meets a record having fewer tokens than the length of the schema, \
                  sets ``null`` to extra fields. When the record has more tokens than the \
                  length of the schema, it drops extra tokens.
                * ``DROPMALFORMED``: ignores the whole corrupted records.
                * ``FAILFAST``: throws an exception when it meets corrupted records.

        :param columnNameOfCorruptRecord: allows renaming the new field having malformed string
                                          created by ``PERMISSIVE`` mode. This overrides
                                          ``spark.sql.columnNameOfCorruptRecord``. If None is set,
                                          it uses the value specified in
                                          ``spark.sql.columnNameOfCorruptRecord``.
        :param multiLine: parse records, which may span multiple lines. If None is
                          set, it uses the default value, ``false``.
        :param charToEscapeQuoteEscaping: sets a single character used for escaping the escape for
                                          the quote character. If None is set, the default value is
                                          escape character when escape and quote characters are
                                          different, ``\0`` otherwise.
        :param samplingRatio: defines fraction of rows used for schema inferring.
                              If None is set, it uses the default value, ``1.0``.
        :param emptyValue: sets the string representation of an empty value. If None is set, it uses
                           the default value, empty string.
        :param locale: sets a locale as language tag in IETF BCP 47 format. If None is set,
                       it uses the default value, ``en-US``. For instance, ``locale`` is used while
                       parsing dates and timestamps.
        :param lineSep: defines the line separator that should be used for parsing. If None is
                        set, it covers all ``\\r``, ``\\r\\n`` and ``\\n``.
                        Maximum length is 1 character.
        :param pathGlobFilter: an optional glob pattern to only include files with paths matching
                               the pattern. The syntax follows `org.apache.hadoop.fs.GlobFilter`.
                               It does not change the behavior of `partition discovery`_.
        :param modifiedDateFilter: an optional timestamp to only include files with
               modification dates occurring after the specified time.  The provided timestamp
               must be in the following form:  `YYYY-MM-DDTHH:mm:ss`
               Example: `2020-06-01T13:00:00`
        :param recursiveFileLookup: recursively scan a directory for files. Using this option
                                    disables `partition discovery`_.

        >>> df = spark.read.csv('python/test_support/sql/ages.csv')
        >>> df.dtypes
        [('_c0', 'string'), ('_c1', 'string')]
        >>> rdd = sc.textFile('python/test_support/sql/ages.csv')
        >>> df2 = spark.read.csv(rdd)
        >>> df2.dtypes
        [('_c0', 'string'), ('_c1', 'string')]
        """

        self._set_opts(
            schema=schema, sep=sep, encoding=encoding, quote=quote, escape=escape, comment=comment,
            header=header, inferSchema=inferSchema, ignoreLeadingWhiteSpace=ignoreLeadingWhiteSpace,
            ignoreTrailingWhiteSpace=ignoreTrailingWhiteSpace, nullValue=nullValue,
            nanValue=nanValue, positiveInf=positiveInf, negativeInf=negativeInf,
            dateFormat=dateFormat, timestampFormat=timestampFormat, maxColumns=maxColumns,
            maxCharsPerColumn=maxCharsPerColumn,
            maxMalformedLogPerPartition=maxMalformedLogPerPartition, mode=mode,
            columnNameOfCorruptRecord=columnNameOfCorruptRecord, multiLine=multiLine,
            charToEscapeQuoteEscaping=charToEscapeQuoteEscaping, samplingRatio=samplingRatio,
            enforceSchema=enforceSchema, emptyValue=emptyValue, locale=locale, lineSep=lineSep,
<<<<<<< HEAD
            pathGlobFilter=pathGlobFilter, recursiveFileLookup=recursiveFileLookup)
        if isinstance(path, str):
=======
            pathGlobFilter=pathGlobFilter, recursiveFileLookup=recursiveFileLookup,
            modifiedDateFilter=modifiedDateFilter)
        if isinstance(path, basestring):
>>>>>>> eb8b3e64
            path = [path]
        if type(path) == list:
            return self._df(self._jreader.csv(self._spark._sc._jvm.PythonUtils.toSeq(path)))
        elif isinstance(path, RDD):
            def func(iterator):
                for x in iterator:
                    if not isinstance(x, str):
                        x = str(x)
                    if isinstance(x, str):
                        x = x.encode("utf-8")
                    yield x
            keyed = path.mapPartitions(func)
            keyed._bypass_serializer = True
            jrdd = keyed._jrdd.map(self._spark._jvm.BytesToString())
            # see SPARK-22112
            # There aren't any jvm api for creating a dataframe from rdd storing csv.
            # We can do it through creating a jvm dataset firstly and using the jvm api
            # for creating a dataframe from dataset storing csv.
            jdataset = self._spark._ssql_ctx.createDataset(
                jrdd.rdd(),
                self._spark._jvm.Encoders.STRING())
            return self._df(self._jreader.csv(jdataset))
        else:
            raise TypeError("path can be only string, list or RDD")

    @since(1.5)
    def orc(self, path, mergeSchema=None, pathGlobFilter=None, recursiveFileLookup=None,
            modifiedDateFilter=None):
        """Loads ORC files, returning the result as a :class:`DataFrame`.

        :param mergeSchema: sets whether we should merge schemas collected from all
                            ORC part-files. This will override ``spark.sql.orc.mergeSchema``.
                            The default value is specified in ``spark.sql.orc.mergeSchema``.
        :param pathGlobFilter: an optional glob pattern to only include files with paths matching
                               the pattern. The syntax follows `org.apache.hadoop.fs.GlobFilter`.
                               It does not change the behavior of `partition discovery`_.
        :param modifiedDateFilter: an optional timestamp to only include files with
               modification dates occurring after the specified time.  The provided timestamp
               must be in the following form:  `YYYY-MM-DDTHH:mm:ss`
               Example: `2020-06-01T13:00:00`
        :param recursiveFileLookup: recursively scan a directory for files. Using this option
                                    disables `partition discovery`_.

        >>> df = spark.read.orc('python/test_support/sql/orc_partitioned')
        >>> df.dtypes
        [('a', 'bigint'), ('b', 'int'), ('c', 'int')]
        """
        self._set_opts(mergeSchema=mergeSchema, pathGlobFilter=pathGlobFilter,
<<<<<<< HEAD
                       recursiveFileLookup=recursiveFileLookup)
        if isinstance(path, str):
=======
                       recursiveFileLookup=recursiveFileLookup,
                       modifiedDateFilter=modifiedDateFilter)
        if isinstance(path, basestring):
>>>>>>> eb8b3e64
            path = [path]
        return self._df(self._jreader.orc(_to_seq(self._spark._sc, path)))

    @since(1.4)
    def jdbc(self, url, table, column=None, lowerBound=None, upperBound=None, numPartitions=None,
             predicates=None, properties=None):
        """
        Construct a :class:`DataFrame` representing the database table named ``table``
        accessible via JDBC URL ``url`` and connection ``properties``.

        Partitions of the table will be retrieved in parallel if either ``column`` or
        ``predicates`` is specified. ``lowerBound`, ``upperBound`` and ``numPartitions``
        is needed when ``column`` is specified.

        If both ``column`` and ``predicates`` are specified, ``column`` will be used.

        .. note:: Don't create too many partitions in parallel on a large cluster;
            otherwise Spark might crash your external database systems.

        :param url: a JDBC URL of the form ``jdbc:subprotocol:subname``
        :param table: the name of the table
        :param column: the name of a column of numeric, date, or timestamp type
                       that will be used for partitioning;
                       if this parameter is specified, then ``numPartitions``, ``lowerBound``
                       (inclusive), and ``upperBound`` (exclusive) will form partition strides
                       for generated WHERE clause expressions used to split the column
                       ``column`` evenly
        :param lowerBound: the minimum value of ``column`` used to decide partition stride
        :param upperBound: the maximum value of ``column`` used to decide partition stride
        :param numPartitions: the number of partitions
        :param predicates: a list of expressions suitable for inclusion in WHERE clauses;
                           each one defines one partition of the :class:`DataFrame`
        :param properties: a dictionary of JDBC database connection arguments. Normally at
                           least properties "user" and "password" with their corresponding values.
                           For example { 'user' : 'SYSTEM', 'password' : 'mypassword' }
        :return: a DataFrame
        """
        if properties is None:
            properties = dict()
        jprop = JavaClass("java.util.Properties", self._spark._sc._gateway._gateway_client)()
        for k in properties:
            jprop.setProperty(k, properties[k])
        if column is not None:
            assert lowerBound is not None, "lowerBound can not be None when ``column`` is specified"
            assert upperBound is not None, "upperBound can not be None when ``column`` is specified"
            assert numPartitions is not None, \
                "numPartitions can not be None when ``column`` is specified"
            return self._df(self._jreader.jdbc(url, table, column, int(lowerBound), int(upperBound),
                                               int(numPartitions), jprop))
        if predicates is not None:
            gateway = self._spark._sc._gateway
            jpredicates = utils.toJArray(gateway, gateway.jvm.java.lang.String, predicates)
            return self._df(self._jreader.jdbc(url, table, jpredicates, jprop))
        return self._df(self._jreader.jdbc(url, table, jprop))


class DataFrameWriter(OptionUtils):
    """
    Interface used to write a :class:`DataFrame` to external storage systems
    (e.g. file systems, key-value stores, etc). Use :attr:`DataFrame.write`
    to access this.

    .. versionadded:: 1.4
    """
    def __init__(self, df):
        self._df = df
        self._spark = df.sql_ctx
        self._jwrite = df._jdf.write()

    def _sq(self, jsq):
        from pyspark.sql.streaming import StreamingQuery
        return StreamingQuery(jsq)

    @since(1.4)
    def mode(self, saveMode):
        """Specifies the behavior when data or table already exists.

        Options include:

        * `append`: Append contents of this :class:`DataFrame` to existing data.
        * `overwrite`: Overwrite existing data.
        * `error` or `errorifexists`: Throw an exception if data already exists.
        * `ignore`: Silently ignore this operation if data already exists.

        >>> df.write.mode('append').parquet(os.path.join(tempfile.mkdtemp(), 'data'))
        """
        # At the JVM side, the default value of mode is already set to "error".
        # So, if the given saveMode is None, we will not call JVM-side's mode method.
        if saveMode is not None:
            self._jwrite = self._jwrite.mode(saveMode)
        return self

    @since(1.4)
    def format(self, source):
        """Specifies the underlying output data source.

        :param source: string, name of the data source, e.g. 'json', 'parquet'.

        >>> df.write.format('json').save(os.path.join(tempfile.mkdtemp(), 'data'))
        """
        self._jwrite = self._jwrite.format(source)
        return self

    @since(1.5)
    def option(self, key, value):
        """Adds an output option for the underlying data source.

        You can set the following option(s) for writing files:
            * ``timeZone``: sets the string that indicates a time zone ID to be used to format
                timestamps in the JSON/CSV datasources or partition values. The following
                formats of `timeZone` are supported:

                * Region-based zone ID: It should have the form 'area/city', such as \
                  'America/Los_Angeles'.
                * Zone offset: It should be in the format '(+|-)HH:mm', for example '-08:00' or \
                 '+01:00'. Also 'UTC' and 'Z' are supported as aliases of '+00:00'.

                Other short names like 'CST' are not recommended to use because they can be
                ambiguous. If it isn't set, the current value of the SQL config
                ``spark.sql.session.timeZone`` is used by default.
        """
        self._jwrite = self._jwrite.option(key, to_str(value))
        return self

    @since(1.4)
    def options(self, **options):
        """Adds output options for the underlying data source.

        You can set the following option(s) for writing files:
            * ``timeZone``: sets the string that indicates a time zone ID to be used to format
                timestamps in the JSON/CSV datasources or partition values. The following
                formats of `timeZone` are supported:

                * Region-based zone ID: It should have the form 'area/city', such as \
                  'America/Los_Angeles'.
                * Zone offset: It should be in the format '(+|-)HH:mm', for example '-08:00' or \
                 '+01:00'. Also 'UTC' and 'Z' are supported as aliases of '+00:00'.

                Other short names like 'CST' are not recommended to use because they can be
                ambiguous. If it isn't set, the current value of the SQL config
                ``spark.sql.session.timeZone`` is used by default.
        """
        for k in options:
            self._jwrite = self._jwrite.option(k, to_str(options[k]))
        return self

    @since(1.4)
    def partitionBy(self, *cols):
        """Partitions the output by the given columns on the file system.

        If specified, the output is laid out on the file system similar
        to Hive's partitioning scheme.

        :param cols: name of columns

        >>> df.write.partitionBy('year', 'month').parquet(os.path.join(tempfile.mkdtemp(), 'data'))
        """
        if len(cols) == 1 and isinstance(cols[0], (list, tuple)):
            cols = cols[0]
        self._jwrite = self._jwrite.partitionBy(_to_seq(self._spark._sc, cols))
        return self

    @since(2.3)
    def bucketBy(self, numBuckets, col, *cols):
        """Buckets the output by the given columns.If specified,
        the output is laid out on the file system similar to Hive's bucketing scheme.

        :param numBuckets: the number of buckets to save
        :param col: a name of a column, or a list of names.
        :param cols: additional names (optional). If `col` is a list it should be empty.

        .. note:: Applicable for file-based data sources in combination with
                  :py:meth:`DataFrameWriter.saveAsTable`.

        >>> (df.write.format('parquet')  # doctest: +SKIP
        ...     .bucketBy(100, 'year', 'month')
        ...     .mode("overwrite")
        ...     .saveAsTable('bucketed_table'))
        """
        if not isinstance(numBuckets, int):
            raise TypeError("numBuckets should be an int, got {0}.".format(type(numBuckets)))

        if isinstance(col, (list, tuple)):
            if cols:
                raise ValueError("col is a {0} but cols are not empty".format(type(col)))

            col, cols = col[0], col[1:]

        if not all(isinstance(c, str) for c in cols) or not(isinstance(col, str)):
            raise TypeError("all names should be `str`")

        self._jwrite = self._jwrite.bucketBy(numBuckets, col, _to_seq(self._spark._sc, cols))
        return self

    @since(2.3)
    def sortBy(self, col, *cols):
        """Sorts the output in each bucket by the given columns on the file system.

        :param col: a name of a column, or a list of names.
        :param cols: additional names (optional). If `col` is a list it should be empty.

        >>> (df.write.format('parquet')  # doctest: +SKIP
        ...     .bucketBy(100, 'year', 'month')
        ...     .sortBy('day')
        ...     .mode("overwrite")
        ...     .saveAsTable('sorted_bucketed_table'))
        """
        if isinstance(col, (list, tuple)):
            if cols:
                raise ValueError("col is a {0} but cols are not empty".format(type(col)))

            col, cols = col[0], col[1:]

        if not all(isinstance(c, str) for c in cols) or not(isinstance(col, str)):
            raise TypeError("all names should be `str`")

        self._jwrite = self._jwrite.sortBy(col, _to_seq(self._spark._sc, cols))
        return self

    @since(1.4)
    def save(self, path=None, format=None, mode=None, partitionBy=None, **options):
        """Saves the contents of the :class:`DataFrame` to a data source.

        The data source is specified by the ``format`` and a set of ``options``.
        If ``format`` is not specified, the default data source configured by
        ``spark.sql.sources.default`` will be used.

        :param path: the path in a Hadoop supported file system
        :param format: the format used to save
        :param mode: specifies the behavior of the save operation when data already exists.

            * ``append``: Append contents of this :class:`DataFrame` to existing data.
            * ``overwrite``: Overwrite existing data.
            * ``ignore``: Silently ignore this operation if data already exists.
            * ``error`` or ``errorifexists`` (default case): Throw an exception if data already \
                exists.
        :param partitionBy: names of partitioning columns
        :param options: all other string options

        >>> df.write.mode("append").save(os.path.join(tempfile.mkdtemp(), 'data'))
        """
        self.mode(mode).options(**options)
        if partitionBy is not None:
            self.partitionBy(partitionBy)
        if format is not None:
            self.format(format)
        if path is None:
            self._jwrite.save()
        else:
            self._jwrite.save(path)

    @since(1.4)
    def insertInto(self, tableName, overwrite=None):
        """Inserts the content of the :class:`DataFrame` to the specified table.

        It requires that the schema of the :class:`DataFrame` is the same as the
        schema of the table.

        Optionally overwriting any existing data.
        """
        if overwrite is not None:
            self.mode("overwrite" if overwrite else "append")
        self._jwrite.insertInto(tableName)

    @since(1.4)
    def saveAsTable(self, name, format=None, mode=None, partitionBy=None, **options):
        """Saves the content of the :class:`DataFrame` as the specified table.

        In the case the table already exists, behavior of this function depends on the
        save mode, specified by the `mode` function (default to throwing an exception).
        When `mode` is `Overwrite`, the schema of the :class:`DataFrame` does not need to be
        the same as that of the existing table.

        * `append`: Append contents of this :class:`DataFrame` to existing data.
        * `overwrite`: Overwrite existing data.
        * `error` or `errorifexists`: Throw an exception if data already exists.
        * `ignore`: Silently ignore this operation if data already exists.

        :param name: the table name
        :param format: the format used to save
        :param mode: one of `append`, `overwrite`, `error`, `errorifexists`, `ignore` \
                     (default: error)
        :param partitionBy: names of partitioning columns
        :param options: all other string options
        """
        self.mode(mode).options(**options)
        if partitionBy is not None:
            self.partitionBy(partitionBy)
        if format is not None:
            self.format(format)
        self._jwrite.saveAsTable(name)

    @since(1.4)
    def json(self, path, mode=None, compression=None, dateFormat=None, timestampFormat=None,
             lineSep=None, encoding=None, ignoreNullFields=None):
        """Saves the content of the :class:`DataFrame` in JSON format
        (`JSON Lines text format or newline-delimited JSON <http://jsonlines.org/>`_) at the
        specified path.

        :param path: the path in any Hadoop supported file system
        :param mode: specifies the behavior of the save operation when data already exists.

            * ``append``: Append contents of this :class:`DataFrame` to existing data.
            * ``overwrite``: Overwrite existing data.
            * ``ignore``: Silently ignore this operation if data already exists.
            * ``error`` or ``errorifexists`` (default case): Throw an exception if data already \
                exists.
        :param compression: compression codec to use when saving to file. This can be one of the
                            known case-insensitive shorten names (none, bzip2, gzip, lz4,
                            snappy and deflate).
        :param dateFormat: sets the string that indicates a date format. Custom date formats
                           follow the formats at `datetime pattern`_.
                           This applies to date type. If None is set, it uses the
                           default value, ``yyyy-MM-dd``.
        :param timestampFormat: sets the string that indicates a timestamp format.
                                Custom date formats follow the formats at `datetime pattern`_.
                                This applies to timestamp type. If None is set, it uses the
                                default value, ``yyyy-MM-dd'T'HH:mm:ss[.SSS][XXX]``.
        :param encoding: specifies encoding (charset) of saved json files. If None is set,
                        the default UTF-8 charset will be used.
        :param lineSep: defines the line separator that should be used for writing. If None is
                        set, it uses the default value, ``\\n``.
        :param ignoreNullFields: Whether to ignore null fields when generating JSON objects.
                        If None is set, it uses the default value, ``true``.

        >>> df.write.json(os.path.join(tempfile.mkdtemp(), 'data'))
        """

        self.mode(mode)
        self._set_opts(
            compression=compression, dateFormat=dateFormat, timestampFormat=timestampFormat,
            lineSep=lineSep, encoding=encoding, ignoreNullFields=ignoreNullFields)
        self._jwrite.json(path)

    @since(1.4)
    def parquet(self, path, mode=None, partitionBy=None, compression=None):
        """Saves the content of the :class:`DataFrame` in Parquet format at the specified path.

        :param path: the path in any Hadoop supported file system
        :param mode: specifies the behavior of the save operation when data already exists.

            * ``append``: Append contents of this :class:`DataFrame` to existing data.
            * ``overwrite``: Overwrite existing data.
            * ``ignore``: Silently ignore this operation if data already exists.
            * ``error`` or ``errorifexists`` (default case): Throw an exception if data already \
                exists.
        :param partitionBy: names of partitioning columns
        :param compression: compression codec to use when saving to file. This can be one of the
                            known case-insensitive shorten names (none, uncompressed, snappy, gzip,
                            lzo, brotli, lz4, and zstd). This will override
                            ``spark.sql.parquet.compression.codec``. If None is set, it uses the
                            value specified in ``spark.sql.parquet.compression.codec``.

        >>> df.write.parquet(os.path.join(tempfile.mkdtemp(), 'data'))
        """
        self.mode(mode)
        if partitionBy is not None:
            self.partitionBy(partitionBy)
        self._set_opts(compression=compression)
        self._jwrite.parquet(path)

    @since(1.6)
    def text(self, path, compression=None, lineSep=None):
        """Saves the content of the DataFrame in a text file at the specified path.
        The text files will be encoded as UTF-8.

        :param path: the path in any Hadoop supported file system
        :param compression: compression codec to use when saving to file. This can be one of the
                            known case-insensitive shorten names (none, bzip2, gzip, lz4,
                            snappy and deflate).
        :param lineSep: defines the line separator that should be used for writing. If None is
                        set, it uses the default value, ``\\n``.

        The DataFrame must have only one column that is of string type.
        Each row becomes a new line in the output file.
        """
        self._set_opts(compression=compression, lineSep=lineSep)
        self._jwrite.text(path)

    @since(2.0)
    def csv(self, path, mode=None, compression=None, sep=None, quote=None, escape=None,
            header=None, nullValue=None, escapeQuotes=None, quoteAll=None, dateFormat=None,
            timestampFormat=None, ignoreLeadingWhiteSpace=None, ignoreTrailingWhiteSpace=None,
            charToEscapeQuoteEscaping=None, encoding=None, emptyValue=None, lineSep=None):
        r"""Saves the content of the :class:`DataFrame` in CSV format at the specified path.

        :param path: the path in any Hadoop supported file system
        :param mode: specifies the behavior of the save operation when data already exists.

            * ``append``: Append contents of this :class:`DataFrame` to existing data.
            * ``overwrite``: Overwrite existing data.
            * ``ignore``: Silently ignore this operation if data already exists.
            * ``error`` or ``errorifexists`` (default case): Throw an exception if data already \
                exists.

        :param compression: compression codec to use when saving to file. This can be one of the
                            known case-insensitive shorten names (none, bzip2, gzip, lz4,
                            snappy and deflate).
        :param sep: sets a separator (one or more characters) for each field and value. If None is
                    set, it uses the default value, ``,``.
        :param quote: sets a single character used for escaping quoted values where the
                      separator can be part of the value. If None is set, it uses the default
                      value, ``"``. If an empty string is set, it uses ``u0000`` (null character).
        :param escape: sets a single character used for escaping quotes inside an already
                       quoted value. If None is set, it uses the default value, ``\``
        :param escapeQuotes: a flag indicating whether values containing quotes should always
                             be enclosed in quotes. If None is set, it uses the default value
                             ``true``, escaping all values containing a quote character.
        :param quoteAll: a flag indicating whether all values should always be enclosed in
                          quotes. If None is set, it uses the default value ``false``,
                          only escaping values containing a quote character.
        :param header: writes the names of columns as the first line. If None is set, it uses
                       the default value, ``false``.
        :param nullValue: sets the string representation of a null value. If None is set, it uses
                          the default value, empty string.
        :param dateFormat: sets the string that indicates a date format. Custom date formats follow
                           the formats at `datetime pattern`_.
                           This applies to date type. If None is set, it uses the
                           default value, ``yyyy-MM-dd``.
        :param timestampFormat: sets the string that indicates a timestamp format.
                                Custom date formats follow the formats at `datetime pattern`_.
                                This applies to timestamp type. If None is set, it uses the
                                default value, ``yyyy-MM-dd'T'HH:mm:ss[.SSS][XXX]``.
        :param ignoreLeadingWhiteSpace: a flag indicating whether or not leading whitespaces from
                                        values being written should be skipped. If None is set, it
                                        uses the default value, ``true``.
        :param ignoreTrailingWhiteSpace: a flag indicating whether or not trailing whitespaces from
                                         values being written should be skipped. If None is set, it
                                         uses the default value, ``true``.
        :param charToEscapeQuoteEscaping: sets a single character used for escaping the escape for
                                          the quote character. If None is set, the default value is
                                          escape character when escape and quote characters are
                                          different, ``\0`` otherwise..
        :param encoding: sets the encoding (charset) of saved csv files. If None is set,
                         the default UTF-8 charset will be used.
        :param emptyValue: sets the string representation of an empty value. If None is set, it uses
                           the default value, ``""``.
        :param lineSep: defines the line separator that should be used for writing. If None is
                        set, it uses the default value, ``\\n``. Maximum length is 1 character.

        >>> df.write.csv(os.path.join(tempfile.mkdtemp(), 'data'))
        """
        self.mode(mode)
        self._set_opts(compression=compression, sep=sep, quote=quote, escape=escape, header=header,
                       nullValue=nullValue, escapeQuotes=escapeQuotes, quoteAll=quoteAll,
                       dateFormat=dateFormat, timestampFormat=timestampFormat,
                       ignoreLeadingWhiteSpace=ignoreLeadingWhiteSpace,
                       ignoreTrailingWhiteSpace=ignoreTrailingWhiteSpace,
                       charToEscapeQuoteEscaping=charToEscapeQuoteEscaping,
                       encoding=encoding, emptyValue=emptyValue, lineSep=lineSep)
        self._jwrite.csv(path)

    @since(1.5)
    def orc(self, path, mode=None, partitionBy=None, compression=None):
        """Saves the content of the :class:`DataFrame` in ORC format at the specified path.

        :param path: the path in any Hadoop supported file system
        :param mode: specifies the behavior of the save operation when data already exists.

            * ``append``: Append contents of this :class:`DataFrame` to existing data.
            * ``overwrite``: Overwrite existing data.
            * ``ignore``: Silently ignore this operation if data already exists.
            * ``error`` or ``errorifexists`` (default case): Throw an exception if data already \
                exists.
        :param partitionBy: names of partitioning columns
        :param compression: compression codec to use when saving to file. This can be one of the
                            known case-insensitive shorten names (none, snappy, zlib, and lzo).
                            This will override ``orc.compress`` and
                            ``spark.sql.orc.compression.codec``. If None is set, it uses the value
                            specified in ``spark.sql.orc.compression.codec``.

        >>> orc_df = spark.read.orc('python/test_support/sql/orc_partitioned')
        >>> orc_df.write.orc(os.path.join(tempfile.mkdtemp(), 'data'))
        """

        self.mode(mode)
        if partitionBy is not None:
            self.partitionBy(partitionBy)
        self._set_opts(compression=compression)
        self._jwrite.orc(path)

    @since(1.4)
    def jdbc(self, url, table, mode=None, properties=None):
        """Saves the content of the :class:`DataFrame` to an external database table via JDBC.

        .. note:: Don't create too many partitions in parallel on a large cluster;
            otherwise Spark might crash your external database systems.

        :param url: a JDBC URL of the form ``jdbc:subprotocol:subname``
        :param table: Name of the table in the external database.
        :param mode: specifies the behavior of the save operation when data already exists.

            * ``append``: Append contents of this :class:`DataFrame` to existing data.
            * ``overwrite``: Overwrite existing data.
            * ``ignore``: Silently ignore this operation if data already exists.
            * ``error`` or ``errorifexists`` (default case): Throw an exception if data already \
                exists.
        :param properties: a dictionary of JDBC database connection arguments. Normally at
                           least properties "user" and "password" with their corresponding values.
                           For example { 'user' : 'SYSTEM', 'password' : 'mypassword' }
        """
        if properties is None:
            properties = dict()
        jprop = JavaClass("java.util.Properties", self._spark._sc._gateway._gateway_client)()
        for k in properties:
            jprop.setProperty(k, properties[k])
        self.mode(mode)._jwrite.jdbc(url, table, jprop)


def _test():
    import doctest
    import os
    import tempfile
    import py4j
    from pyspark.context import SparkContext
    from pyspark.sql import SparkSession, Row
    import pyspark.sql.readwriter

    os.chdir(os.environ["SPARK_HOME"])

    globs = pyspark.sql.readwriter.__dict__.copy()
    sc = SparkContext('local[4]', 'PythonTest')
    try:
        spark = SparkSession.builder.getOrCreate()
    except py4j.protocol.Py4JError:
        spark = SparkSession(sc)

    globs['tempfile'] = tempfile
    globs['os'] = os
    globs['sc'] = sc
    globs['spark'] = spark
    globs['df'] = spark.read.parquet('python/test_support/sql/parquet_partitioned')
    (failure_count, test_count) = doctest.testmod(
        pyspark.sql.readwriter, globs=globs,
        optionflags=doctest.ELLIPSIS | doctest.NORMALIZE_WHITESPACE | doctest.REPORT_NDIFF)
    sc.stop()
    if failure_count:
        sys.exit(-1)


if __name__ == "__main__":
    _test()<|MERGE_RESOLUTION|>--- conflicted
+++ resolved
@@ -15,9 +15,15 @@
 # limitations under the License.
 #
 
+import sys
+
+if sys.version >= '3':
+    basestring = unicode = str
+
 from py4j.java_gateway import JavaClass
 
 from pyspark import RDD, since
+from pyspark.rdd import ignore_unicode_prefix
 from pyspark.sql.column import _to_seq
 from pyspark.sql.types import *
 from pyspark.sql import utils
@@ -88,7 +94,7 @@
         if isinstance(schema, StructType):
             jschema = spark._jsparkSession.parseDataType(schema.json())
             self._jreader = self._jreader.schema(jschema)
-        elif isinstance(schema, str):
+        elif isinstance(schema, basestring):
             self._jreader = self._jreader.schema(schema)
         else:
             raise TypeError("schema should be StructType or string")
@@ -176,7 +182,7 @@
         if schema is not None:
             self.schema(schema)
         self.options(**options)
-        if isinstance(path, str):
+        if isinstance(path, basestring):
             return self._df(self._jreader.load(path))
         elif path is not None:
             if type(path) != list:
@@ -299,23 +305,18 @@
             timestampFormat=timestampFormat, multiLine=multiLine,
             allowUnquotedControlChars=allowUnquotedControlChars, lineSep=lineSep,
             samplingRatio=samplingRatio, dropFieldIfAllNull=dropFieldIfAllNull, encoding=encoding,
-<<<<<<< HEAD
-            locale=locale, pathGlobFilter=pathGlobFilter, recursiveFileLookup=recursiveFileLookup)
-        if isinstance(path, str):
-=======
             locale=locale, pathGlobFilter=pathGlobFilter, recursiveFileLookup=recursiveFileLookup,
             modifiedDateFilter=modifiedDateFilter)
         if isinstance(path, basestring):
->>>>>>> eb8b3e64
             path = [path]
         if type(path) == list:
             return self._df(self._jreader.json(self._spark._sc._jvm.PythonUtils.toSeq(path)))
         elif isinstance(path, RDD):
             def func(iterator):
                 for x in iterator:
-                    if not isinstance(x, str):
-                        x = str(x)
-                    if isinstance(x, str):
+                    if not isinstance(x, basestring):
+                        x = unicode(x)
+                    if isinstance(x, unicode):
                         x = x.encode("utf-8")
                     yield x
             keyed = path.mapPartitions(func)
@@ -371,6 +372,7 @@
                        modifiedDateFilter=modifiedDateFilter)
         return self._df(self._jreader.parquet(_to_seq(self._spark._sc, paths)))
 
+    @ignore_unicode_prefix
     @since(1.6)
     def text(self, paths, wholetext=False, lineSep=None, pathGlobFilter=None,
              recursiveFileLookup=None, modifiedDateFilter=None):
@@ -398,21 +400,16 @@
 
         >>> df = spark.read.text('python/test_support/sql/text-test.txt')
         >>> df.collect()
-        [Row(value='hello'), Row(value='this')]
+        [Row(value=u'hello'), Row(value=u'this')]
         >>> df = spark.read.text('python/test_support/sql/text-test.txt', wholetext=True)
         >>> df.collect()
-        [Row(value='hello\\nthis')]
+        [Row(value=u'hello\\nthis')]
         """
 
         self._set_opts(
             wholetext=wholetext, lineSep=lineSep, pathGlobFilter=pathGlobFilter,
-<<<<<<< HEAD
-            recursiveFileLookup=recursiveFileLookup)
-        if isinstance(paths, str):
-=======
             recursiveFileLookup=recursiveFileLookup, modifiedDateFilter=modifiedDateFilter)
         if isinstance(paths, basestring):
->>>>>>> eb8b3e64
             paths = [paths]
         return self._df(self._jreader.text(self._spark._sc._jvm.PythonUtils.toSeq(paths)))
 
@@ -561,23 +558,18 @@
             columnNameOfCorruptRecord=columnNameOfCorruptRecord, multiLine=multiLine,
             charToEscapeQuoteEscaping=charToEscapeQuoteEscaping, samplingRatio=samplingRatio,
             enforceSchema=enforceSchema, emptyValue=emptyValue, locale=locale, lineSep=lineSep,
-<<<<<<< HEAD
-            pathGlobFilter=pathGlobFilter, recursiveFileLookup=recursiveFileLookup)
-        if isinstance(path, str):
-=======
             pathGlobFilter=pathGlobFilter, recursiveFileLookup=recursiveFileLookup,
             modifiedDateFilter=modifiedDateFilter)
         if isinstance(path, basestring):
->>>>>>> eb8b3e64
             path = [path]
         if type(path) == list:
             return self._df(self._jreader.csv(self._spark._sc._jvm.PythonUtils.toSeq(path)))
         elif isinstance(path, RDD):
             def func(iterator):
                 for x in iterator:
-                    if not isinstance(x, str):
-                        x = str(x)
-                    if isinstance(x, str):
+                    if not isinstance(x, basestring):
+                        x = unicode(x)
+                    if isinstance(x, unicode):
                         x = x.encode("utf-8")
                     yield x
             keyed = path.mapPartitions(func)
@@ -617,14 +609,9 @@
         [('a', 'bigint'), ('b', 'int'), ('c', 'int')]
         """
         self._set_opts(mergeSchema=mergeSchema, pathGlobFilter=pathGlobFilter,
-<<<<<<< HEAD
-                       recursiveFileLookup=recursiveFileLookup)
-        if isinstance(path, str):
-=======
                        recursiveFileLookup=recursiveFileLookup,
                        modifiedDateFilter=modifiedDateFilter)
         if isinstance(path, basestring):
->>>>>>> eb8b3e64
             path = [path]
         return self._df(self._jreader.orc(_to_seq(self._spark._sc, path)))
 
@@ -813,7 +800,7 @@
 
             col, cols = col[0], col[1:]
 
-        if not all(isinstance(c, str) for c in cols) or not(isinstance(col, str)):
+        if not all(isinstance(c, basestring) for c in cols) or not(isinstance(col, basestring)):
             raise TypeError("all names should be `str`")
 
         self._jwrite = self._jwrite.bucketBy(numBuckets, col, _to_seq(self._spark._sc, cols))
@@ -838,7 +825,7 @@
 
             col, cols = col[0], col[1:]
 
-        if not all(isinstance(c, str) for c in cols) or not(isinstance(col, str)):
+        if not all(isinstance(c, basestring) for c in cols) or not(isinstance(col, basestring)):
             raise TypeError("all names should be `str`")
 
         self._jwrite = self._jwrite.sortBy(col, _to_seq(self._spark._sc, cols))
