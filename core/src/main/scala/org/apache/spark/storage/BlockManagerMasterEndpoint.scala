/*
 * Licensed to the Apache Software Foundation (ASF) under one or more
 * contributor license agreements.  See the NOTICE file distributed with
 * this work for additional information regarding copyright ownership.
 * The ASF licenses this file to You under the Apache License, Version 2.0
 * (the "License"); you may not use this file except in compliance with
 * the License.  You may obtain a copy of the License at
 *
 *    http://www.apache.org/licenses/LICENSE-2.0
 *
 * Unless required by applicable law or agreed to in writing, software
 * distributed under the License is distributed on an "AS IS" BASIS,
 * WITHOUT WARRANTIES OR CONDITIONS OF ANY KIND, either express or implied.
 * See the License for the specific language governing permissions and
 * limitations under the License.
 */

package org.apache.spark.storage

import java.io.IOException
import java.util.{HashMap => JHashMap}
import java.util.concurrent.TimeUnit

import scala.collection.JavaConverters._
import scala.collection.mutable
import scala.concurrent.{ExecutionContext, Future}
import scala.util.Random

import org.apache.spark.SparkConf
import org.apache.spark.annotation.DeveloperApi
import org.apache.spark.internal.{config, Logging}
import org.apache.spark.network.shuffle.ExternalBlockStoreClient
import org.apache.spark.rpc.{IsolatedRpcEndpoint, RpcCallContext, RpcEndpointRef, RpcEnv}
import org.apache.spark.scheduler._
import org.apache.spark.storage.BlockManagerMessages._
import org.apache.spark.util.{RpcUtils, ThreadUtils, Utils}

/**
 * BlockManagerMasterEndpoint is an [[ThreadSafeRpcEndpoint]] on the master node to track statuses
 * of all slaves' block managers.
 */
private[spark]
class BlockManagerMasterEndpoint(
    override val rpcEnv: RpcEnv,
    val isLocal: Boolean,
    conf: SparkConf,
    listenerBus: LiveListenerBus,
<<<<<<< HEAD
    externalBlockStoreClient: Option[ExternalBlockStoreClient],
    blockManagerInfo: mutable.Map[BlockManagerId, BlockManagerInfo])
  extends ThreadSafeRpcEndpoint with Logging {
=======
    externalBlockStoreClient: Option[ExternalBlockStoreClient])
  extends IsolatedRpcEndpoint with Logging {
>>>>>>> 7759f717

  // Mapping from external shuffle service block manager id to the block statuses.
  private val blockStatusByShuffleService =
    new mutable.HashMap[BlockManagerId, JHashMap[BlockId, BlockStatus]]

  // Mapping from executor ID to block manager ID.
  private val blockManagerIdByExecutor = new mutable.HashMap[String, BlockManagerId]

  // Mapping from block id to the set of block managers that have the block.
  private val blockLocations = new JHashMap[BlockId, mutable.HashSet[BlockManagerId]]

  private val askThreadPool =
    ThreadUtils.newDaemonCachedThreadPool("block-manager-ask-thread-pool", 100)
  private implicit val askExecutionContext = ExecutionContext.fromExecutorService(askThreadPool)

  private val topologyMapper = {
    val topologyMapperClassName = conf.get(
      config.STORAGE_REPLICATION_TOPOLOGY_MAPPER)
    val clazz = Utils.classForName(topologyMapperClassName)
    val mapper =
      clazz.getConstructor(classOf[SparkConf]).newInstance(conf).asInstanceOf[TopologyMapper]
    logInfo(s"Using $topologyMapperClassName for getting topology information")
    mapper
  }

  val proactivelyReplicate = conf.get(config.STORAGE_REPLICATION_PROACTIVE)

  val defaultRpcTimeout = RpcUtils.askRpcTimeout(conf)

  logInfo("BlockManagerMasterEndpoint up")
  // same as `conf.get(config.SHUFFLE_SERVICE_ENABLED)
  //   && conf.get(config.SHUFFLE_SERVICE_FETCH_RDD_ENABLED)`
  private val externalShuffleServiceRddFetchEnabled: Boolean = externalBlockStoreClient.isDefined
  private val externalShuffleServicePort: Int = StorageUtils.externalShuffleServicePort(conf)

  // SPARK-29298 separates heartbeat endpoint from driver endpoint.
  // Keep in mind that if the block manager id is changed here, the related event needs to be send
  // to `BlockManagerMasterHeartbeatEndpoint` as well.
  override def receiveAndReply(context: RpcCallContext): PartialFunction[Any, Unit] = {
    case RegisterBlockManager(id, localDirs, maxOnHeapMemSize, maxOffHeapMemSize, slaveEndpoint) =>
      context.reply(register(id, localDirs, maxOnHeapMemSize, maxOffHeapMemSize, slaveEndpoint))

    case _updateBlockInfo @
        UpdateBlockInfo(blockManagerId, blockId, storageLevel, deserializedSize, size) =>
      context.reply(updateBlockInfo(blockManagerId, blockId, storageLevel, deserializedSize, size))
      listenerBus.post(SparkListenerBlockUpdated(BlockUpdatedInfo(_updateBlockInfo)))

    case GetLocations(blockId) =>
      context.reply(getLocations(blockId))

    case GetLocationsAndStatus(blockId, requesterHost) =>
      context.reply(getLocationsAndStatus(blockId, requesterHost))

    case GetLocationsMultipleBlockIds(blockIds) =>
      context.reply(getLocationsMultipleBlockIds(blockIds))

    case GetPeers(blockManagerId) =>
      context.reply(getPeers(blockManagerId))

    case GetExecutorEndpointRef(executorId) =>
      context.reply(getExecutorEndpointRef(executorId))

    case GetMemoryStatus =>
      context.reply(memoryStatus)

    case GetStorageStatus =>
      context.reply(storageStatus)

    case GetBlockStatus(blockId, askSlaves) =>
      context.reply(blockStatus(blockId, askSlaves))

    case IsExecutorAlive(executorId) =>
      context.reply(blockManagerIdByExecutor.contains(executorId))

    case GetMatchingBlockIds(filter, askSlaves) =>
      context.reply(getMatchingBlockIds(filter, askSlaves))

    case RemoveRdd(rddId) =>
      context.reply(removeRdd(rddId))

    case RemoveShuffle(shuffleId) =>
      context.reply(removeShuffle(shuffleId))

    case RemoveBroadcast(broadcastId, removeFromDriver) =>
      context.reply(removeBroadcast(broadcastId, removeFromDriver))

    case RemoveBlock(blockId) =>
      removeBlockFromWorkers(blockId)
      context.reply(true)

    case RemoveExecutor(execId) =>
      removeExecutor(execId)
      context.reply(true)

    case StopBlockManagerMaster =>
      context.reply(true)
      stop()
  }

  private def removeRdd(rddId: Int): Future[Seq[Int]] = {
    // First remove the metadata for the given RDD, and then asynchronously remove the blocks
    // from the slaves.

    // The message sent to the slaves to remove the RDD
    val removeMsg = RemoveRdd(rddId)

    // Find all blocks for the given RDD, remove the block from both blockLocations and
    // the blockManagerInfo that is tracking the blocks and create the futures which asynchronously
    // remove the blocks from slaves and gives back the number of removed blocks
    val blocks = blockLocations.asScala.keys.flatMap(_.asRDDId).filter(_.rddId == rddId)
    val blocksToDeleteByShuffleService =
      new mutable.HashMap[BlockManagerId, mutable.HashSet[RDDBlockId]]

    blocks.foreach { blockId =>
      val bms: mutable.HashSet[BlockManagerId] = blockLocations.remove(blockId)

      val (bmIdsExtShuffle, bmIdsExecutor) = bms.partition(_.port == externalShuffleServicePort)
      val liveExecutorsForBlock = bmIdsExecutor.map(_.executorId).toSet
      bmIdsExtShuffle.foreach { bmIdForShuffleService =>
        // if the original executor is already released then delete this disk block via
        // the external shuffle service
        if (!liveExecutorsForBlock.contains(bmIdForShuffleService.executorId)) {
          val blockIdsToDel = blocksToDeleteByShuffleService.getOrElseUpdate(bmIdForShuffleService,
            new mutable.HashSet[RDDBlockId]())
          blockIdsToDel += blockId
          blockStatusByShuffleService.get(bmIdForShuffleService).foreach { blockStatus =>
            blockStatus.remove(blockId)
          }
        }
      }
      bmIdsExecutor.foreach { bmId =>
        blockManagerInfo.get(bmId).foreach { bmInfo =>
          bmInfo.removeBlock(blockId)
        }
      }
    }
    val removeRddFromExecutorsFutures = blockManagerInfo.values.map { bmInfo =>
      bmInfo.slaveEndpoint.ask[Int](removeMsg).recover {
        case e: IOException =>
          logWarning(s"Error trying to remove RDD ${removeMsg.rddId} " +
            s"from block manager ${bmInfo.blockManagerId}", e)
          0 // zero blocks were removed
      }
    }.toSeq

    val removeRddBlockViaExtShuffleServiceFutures = externalBlockStoreClient.map { shuffleClient =>
      blocksToDeleteByShuffleService.map { case (bmId, blockIds) =>
        Future[Int] {
          val numRemovedBlocks = shuffleClient.removeBlocks(
            bmId.host,
            bmId.port,
            bmId.executorId,
            blockIds.map(_.toString).toArray)
          numRemovedBlocks.get(defaultRpcTimeout.duration.toSeconds, TimeUnit.SECONDS)
        }
      }
    }.getOrElse(Seq.empty)

    Future.sequence(removeRddFromExecutorsFutures ++ removeRddBlockViaExtShuffleServiceFutures)
  }

  private def removeShuffle(shuffleId: Int): Future[Seq[Boolean]] = {
    // Nothing to do in the BlockManagerMasterEndpoint data structures
    val removeMsg = RemoveShuffle(shuffleId)
    Future.sequence(
      blockManagerInfo.values.map { bm =>
        bm.slaveEndpoint.ask[Boolean](removeMsg)
      }.toSeq
    )
  }

  /**
   * Delegate RemoveBroadcast messages to each BlockManager because the master may not notified
   * of all broadcast blocks. If removeFromDriver is false, broadcast blocks are only removed
   * from the executors, but not from the driver.
   */
  private def removeBroadcast(broadcastId: Long, removeFromDriver: Boolean): Future[Seq[Int]] = {
    val removeMsg = RemoveBroadcast(broadcastId, removeFromDriver)
    val requiredBlockManagers = blockManagerInfo.values.filter { info =>
      removeFromDriver || !info.blockManagerId.isDriver
    }
    val futures = requiredBlockManagers.map { bm =>
      bm.slaveEndpoint.ask[Int](removeMsg).recover {
        case e: IOException =>
          logWarning(s"Error trying to remove broadcast $broadcastId from block manager " +
            s"${bm.blockManagerId}", e)
          0 // zero blocks were removed
      }
    }.toSeq

    Future.sequence(futures)
  }

  private def removeBlockManager(blockManagerId: BlockManagerId): Unit = {
    val info = blockManagerInfo(blockManagerId)

    // Remove the block manager from blockManagerIdByExecutor.
    blockManagerIdByExecutor -= blockManagerId.executorId

    // Remove it from blockManagerInfo and remove all the blocks.
    blockManagerInfo.remove(blockManagerId)

    val iterator = info.blocks.keySet.iterator
    while (iterator.hasNext) {
      val blockId = iterator.next
      val locations = blockLocations.get(blockId)
      locations -= blockManagerId
      // De-register the block if none of the block managers have it. Otherwise, if pro-active
      // replication is enabled, and a block is either an RDD or a test block (the latter is used
      // for unit testing), we send a message to a randomly chosen executor location to replicate
      // the given block. Note that we ignore other block types (such as broadcast/shuffle blocks
      // etc.) as replication doesn't make much sense in that context.
      if (locations.size == 0) {
        blockLocations.remove(blockId)
        logWarning(s"No more replicas available for $blockId !")
      } else if (proactivelyReplicate && (blockId.isRDD || blockId.isInstanceOf[TestBlockId])) {
        // As a heursitic, assume single executor failure to find out the number of replicas that
        // existed before failure
        val maxReplicas = locations.size + 1
        val i = (new Random(blockId.hashCode)).nextInt(locations.size)
        val blockLocations = locations.toSeq
        val candidateBMId = blockLocations(i)
        blockManagerInfo.get(candidateBMId).foreach { bm =>
          val remainingLocations = locations.toSeq.filter(bm => bm != candidateBMId)
          val replicateMsg = ReplicateBlock(blockId, remainingLocations, maxReplicas)
          bm.slaveEndpoint.ask[Boolean](replicateMsg)
        }
      }
    }

    listenerBus.post(SparkListenerBlockManagerRemoved(System.currentTimeMillis(), blockManagerId))
    logInfo(s"Removing block manager $blockManagerId")

  }

  private def removeExecutor(execId: String): Unit = {
    logInfo("Trying to remove executor " + execId + " from BlockManagerMaster.")
    blockManagerIdByExecutor.get(execId).foreach(removeBlockManager)
  }

  // Remove a block from the slaves that have it. This can only be used to remove
  // blocks that the master knows about.
  private def removeBlockFromWorkers(blockId: BlockId): Unit = {
    val locations = blockLocations.get(blockId)
    if (locations != null) {
      locations.foreach { blockManagerId: BlockManagerId =>
        val blockManager = blockManagerInfo.get(blockManagerId)
        if (blockManager.isDefined) {
          // Remove the block from the slave's BlockManager.
          // Doesn't actually wait for a confirmation and the message might get lost.
          // If message loss becomes frequent, we should add retry logic here.
          blockManager.get.slaveEndpoint.ask[Boolean](RemoveBlock(blockId))
        }
      }
    }
  }

  // Return a map from the block manager id to max memory and remaining memory.
  private def memoryStatus: Map[BlockManagerId, (Long, Long)] = {
    blockManagerInfo.map { case(blockManagerId, info) =>
      (blockManagerId, (info.maxMem, info.remainingMem))
    }.toMap
  }

  private def storageStatus: Array[StorageStatus] = {
    blockManagerInfo.map { case (blockManagerId, info) =>
      new StorageStatus(blockManagerId, info.maxMem, Some(info.maxOnHeapMem),
        Some(info.maxOffHeapMem), info.blocks.asScala)
    }.toArray
  }

  /**
   * Return the block's status for all block managers, if any. NOTE: This is a
   * potentially expensive operation and should only be used for testing.
   *
   * If askSlaves is true, the master queries each block manager for the most updated block
   * statuses. This is useful when the master is not informed of the given block by all block
   * managers.
   */
  private def blockStatus(
      blockId: BlockId,
      askSlaves: Boolean): Map[BlockManagerId, Future[Option[BlockStatus]]] = {
    val getBlockStatus = GetBlockStatus(blockId)
    /*
     * Rather than blocking on the block status query, master endpoint should simply return
     * Futures to avoid potential deadlocks. This can arise if there exists a block manager
     * that is also waiting for this master endpoint's response to a previous message.
     */
    blockManagerInfo.values.map { info =>
      val blockStatusFuture =
        if (askSlaves) {
          info.slaveEndpoint.ask[Option[BlockStatus]](getBlockStatus)
        } else {
          Future { info.getStatus(blockId) }
        }
      (info.blockManagerId, blockStatusFuture)
    }.toMap
  }

  /**
   * Return the ids of blocks present in all the block managers that match the given filter.
   * NOTE: This is a potentially expensive operation and should only be used for testing.
   *
   * If askSlaves is true, the master queries each block manager for the most updated block
   * statuses. This is useful when the master is not informed of the given block by all block
   * managers.
   */
  private def getMatchingBlockIds(
      filter: BlockId => Boolean,
      askSlaves: Boolean): Future[Seq[BlockId]] = {
    val getMatchingBlockIds = GetMatchingBlockIds(filter)
    Future.sequence(
      blockManagerInfo.values.map { info =>
        val future =
          if (askSlaves) {
            info.slaveEndpoint.ask[Seq[BlockId]](getMatchingBlockIds)
          } else {
            Future { info.blocks.asScala.keys.filter(filter).toSeq }
          }
        future
      }
    ).map(_.flatten.toSeq)
  }

  private def externalShuffleServiceIdOnHost(blockManagerId: BlockManagerId): BlockManagerId = {
    // we need to keep the executor ID of the original executor to let the shuffle service know
    // which local directories should be used to look for the file
    BlockManagerId(blockManagerId.executorId, blockManagerId.host, externalShuffleServicePort)
  }

  /**
   * Returns the BlockManagerId with topology information populated, if available.
   */
  private def register(
      idWithoutTopologyInfo: BlockManagerId,
      localDirs: Array[String],
      maxOnHeapMemSize: Long,
      maxOffHeapMemSize: Long,
      slaveEndpoint: RpcEndpointRef): BlockManagerId = {
    // the dummy id is not expected to contain the topology information.
    // we get that info here and respond back with a more fleshed out block manager id
    val id = BlockManagerId(
      idWithoutTopologyInfo.executorId,
      idWithoutTopologyInfo.host,
      idWithoutTopologyInfo.port,
      topologyMapper.getTopologyForHost(idWithoutTopologyInfo.host))

    val time = System.currentTimeMillis()
    if (!blockManagerInfo.contains(id)) {
      blockManagerIdByExecutor.get(id.executorId) match {
        case Some(oldId) =>
          // A block manager of the same executor already exists, so remove it (assumed dead)
          logError("Got two different block manager registrations on same executor - "
              + s" will replace old one $oldId with new one $id")
          removeExecutor(id.executorId)
        case None =>
      }
      logInfo("Registering block manager %s with %s RAM, %s".format(
        id.hostPort, Utils.bytesToString(maxOnHeapMemSize + maxOffHeapMemSize), id))

      blockManagerIdByExecutor(id.executorId) = id

      val externalShuffleServiceBlockStatus =
        if (externalShuffleServiceRddFetchEnabled) {
          val externalShuffleServiceBlocks = blockStatusByShuffleService
            .getOrElseUpdate(externalShuffleServiceIdOnHost(id), new JHashMap[BlockId, BlockStatus])
          Some(externalShuffleServiceBlocks)
        } else {
          None
        }

      blockManagerInfo(id) = new BlockManagerInfo(id, System.currentTimeMillis(), localDirs,
        maxOnHeapMemSize, maxOffHeapMemSize, slaveEndpoint, externalShuffleServiceBlockStatus)
    }
    listenerBus.post(SparkListenerBlockManagerAdded(time, id, maxOnHeapMemSize + maxOffHeapMemSize,
        Some(maxOnHeapMemSize), Some(maxOffHeapMemSize)))
    id
  }

  private def updateBlockInfo(
      blockManagerId: BlockManagerId,
      blockId: BlockId,
      storageLevel: StorageLevel,
      memSize: Long,
      diskSize: Long): Boolean = {

    if (!blockManagerInfo.contains(blockManagerId)) {
      if (blockManagerId.isDriver && !isLocal) {
        // We intentionally do not register the master (except in local mode),
        // so we should not indicate failure.
        return true
      } else {
        return false
      }
    }

    if (blockId == null) {
      return true
    }

    blockManagerInfo(blockManagerId).updateBlockInfo(blockId, storageLevel, memSize, diskSize)

    var locations: mutable.HashSet[BlockManagerId] = null
    if (blockLocations.containsKey(blockId)) {
      locations = blockLocations.get(blockId)
    } else {
      locations = new mutable.HashSet[BlockManagerId]
      blockLocations.put(blockId, locations)
    }

    if (storageLevel.isValid) {
      locations.add(blockManagerId)
    } else {
      locations.remove(blockManagerId)
    }

    if (blockId.isRDD && storageLevel.useDisk && externalShuffleServiceRddFetchEnabled) {
      val externalShuffleServiceId = externalShuffleServiceIdOnHost(blockManagerId)
      if (storageLevel.isValid) {
        locations.add(externalShuffleServiceId)
      } else {
        locations.remove(externalShuffleServiceId)
      }
    }

    // Remove the block from master tracking if it has been removed on all slaves.
    if (locations.size == 0) {
      blockLocations.remove(blockId)
    }
    true
  }

  private def getLocations(blockId: BlockId): Seq[BlockManagerId] = {
    if (blockLocations.containsKey(blockId)) blockLocations.get(blockId).toSeq else Seq.empty
  }

  private def getLocationsAndStatus(
      blockId: BlockId,
      requesterHost: String): Option[BlockLocationsAndStatus] = {
    val locations = Option(blockLocations.get(blockId)).map(_.toSeq).getOrElse(Seq.empty)
    val status = locations.headOption.flatMap { bmId =>
      if (externalShuffleServiceRddFetchEnabled && bmId.port == externalShuffleServicePort) {
        Option(blockStatusByShuffleService(bmId).get(blockId))
      } else {
        blockManagerInfo.get(bmId).flatMap(_.getStatus(blockId))
      }
    }

    if (locations.nonEmpty && status.isDefined) {
      val localDirs = locations.find { loc =>
          if (loc.port != externalShuffleServicePort && loc.host == requesterHost) {
            blockManagerInfo
              .get(loc)
              .flatMap(_.getStatus(blockId).map(_.storageLevel.useDisk))
              .getOrElse(false)
          } else {
            false
          }
      }.map(blockManagerInfo(_).localDirs)
      Some(BlockLocationsAndStatus(locations, status.get, localDirs))
    } else {
      None
    }
  }

  private def getLocationsMultipleBlockIds(
      blockIds: Array[BlockId]): IndexedSeq[Seq[BlockManagerId]] = {
    blockIds.map(blockId => getLocations(blockId))
  }

  /** Get the list of the peers of the given block manager */
  private def getPeers(blockManagerId: BlockManagerId): Seq[BlockManagerId] = {
    val blockManagerIds = blockManagerInfo.keySet
    if (blockManagerIds.contains(blockManagerId)) {
      blockManagerIds.filterNot { _.isDriver }.filterNot { _ == blockManagerId }.toSeq
    } else {
      Seq.empty
    }
  }

  /**
   * Returns an [[RpcEndpointRef]] of the [[BlockManagerSlaveEndpoint]] for sending RPC messages.
   */
  private def getExecutorEndpointRef(executorId: String): Option[RpcEndpointRef] = {
    for (
      blockManagerId <- blockManagerIdByExecutor.get(executorId);
      info <- blockManagerInfo.get(blockManagerId)
    ) yield {
      info.slaveEndpoint
    }
  }

  override def onStop(): Unit = {
    askThreadPool.shutdownNow()
  }
}

@DeveloperApi
case class BlockStatus(storageLevel: StorageLevel, memSize: Long, diskSize: Long) {
  def isCached: Boolean = memSize + diskSize > 0
}

@DeveloperApi
object BlockStatus {
  def empty: BlockStatus = BlockStatus(StorageLevel.NONE, memSize = 0L, diskSize = 0L)
}

private[spark] class BlockManagerInfo(
    val blockManagerId: BlockManagerId,
    timeMs: Long,
    val localDirs: Array[String],
    val maxOnHeapMem: Long,
    val maxOffHeapMem: Long,
    val slaveEndpoint: RpcEndpointRef,
    val externalShuffleServiceBlockStatus: Option[JHashMap[BlockId, BlockStatus]])
  extends Logging {

  val maxMem = maxOnHeapMem + maxOffHeapMem

  val externalShuffleServiceEnabled = externalShuffleServiceBlockStatus.isDefined

  private var _lastSeenMs: Long = timeMs
  private var _remainingMem: Long = maxMem

  // Mapping from block id to its status.
  private val _blocks = new JHashMap[BlockId, BlockStatus]

  def getStatus(blockId: BlockId): Option[BlockStatus] = Option(_blocks.get(blockId))

  def updateLastSeenMs() {
    _lastSeenMs = System.currentTimeMillis()
  }

  def updateBlockInfo(
      blockId: BlockId,
      storageLevel: StorageLevel,
      memSize: Long,
      diskSize: Long): Unit = {

    val blockExists = _blocks.containsKey(blockId)
    var originalMemSize: Long = 0
    var originalDiskSize: Long = 0
    var originalLevel: StorageLevel = StorageLevel.NONE

    if (blockExists) {
      // The block exists on the slave already.
      val blockStatus: BlockStatus = _blocks.get(blockId)
      originalLevel = blockStatus.storageLevel
      originalMemSize = blockStatus.memSize
      originalDiskSize = blockStatus.diskSize

      if (originalLevel.useMemory) {
        _remainingMem += originalMemSize
      }
    }

    if (storageLevel.isValid) {
      /* isValid means it is either stored in-memory or on-disk.
       * The memSize here indicates the data size in or dropped from memory,
       * externalBlockStoreSize here indicates the data size in or dropped from externalBlockStore,
       * and the diskSize here indicates the data size in or dropped to disk.
       * They can be both larger than 0, when a block is dropped from memory to disk.
       * Therefore, a safe way to set BlockStatus is to set its info in accurate modes. */
      var blockStatus: BlockStatus = null
      if (storageLevel.useMemory) {
        blockStatus = BlockStatus(storageLevel, memSize = memSize, diskSize = 0)
        _blocks.put(blockId, blockStatus)
        _remainingMem -= memSize
        if (blockExists) {
          logInfo(s"Updated $blockId in memory on ${blockManagerId.hostPort}" +
            s" (current size: ${Utils.bytesToString(memSize)}," +
            s" original size: ${Utils.bytesToString(originalMemSize)}," +
            s" free: ${Utils.bytesToString(_remainingMem)})")
        } else {
          logInfo(s"Added $blockId in memory on ${blockManagerId.hostPort}" +
            s" (size: ${Utils.bytesToString(memSize)}," +
            s" free: ${Utils.bytesToString(_remainingMem)})")
        }
      }
      if (storageLevel.useDisk) {
        blockStatus = BlockStatus(storageLevel, memSize = 0, diskSize = diskSize)
        _blocks.put(blockId, blockStatus)
        if (blockExists) {
          logInfo(s"Updated $blockId on disk on ${blockManagerId.hostPort}" +
            s" (current size: ${Utils.bytesToString(diskSize)}," +
            s" original size: ${Utils.bytesToString(originalDiskSize)})")
        } else {
          logInfo(s"Added $blockId on disk on ${blockManagerId.hostPort}" +
            s" (size: ${Utils.bytesToString(diskSize)})")
        }
      }

      externalShuffleServiceBlockStatus.foreach { shuffleServiceBlocks =>
        if (!blockId.isBroadcast && blockStatus.diskSize > 0) {
          shuffleServiceBlocks.put(blockId, blockStatus)
        }
      }
    } else if (blockExists) {
      // If isValid is not true, drop the block.
      _blocks.remove(blockId)
      externalShuffleServiceBlockStatus.foreach { blockStatus =>
        blockStatus.remove(blockId)
      }
      if (originalLevel.useMemory) {
        logInfo(s"Removed $blockId on ${blockManagerId.hostPort} in memory" +
          s" (size: ${Utils.bytesToString(originalMemSize)}," +
          s" free: ${Utils.bytesToString(_remainingMem)})")
      }
      if (originalLevel.useDisk) {
        logInfo(s"Removed $blockId on ${blockManagerId.hostPort} on disk" +
          s" (size: ${Utils.bytesToString(originalDiskSize)})")
      }
    }
  }

  def removeBlock(blockId: BlockId): Unit = {
    if (_blocks.containsKey(blockId)) {
      _remainingMem += _blocks.get(blockId).memSize
      _blocks.remove(blockId)
      externalShuffleServiceBlockStatus.foreach { blockStatus =>
        blockStatus.remove(blockId)
      }
    }
  }

  def remainingMem: Long = _remainingMem

  def lastSeenMs: Long = _lastSeenMs

  def blocks: JHashMap[BlockId, BlockStatus] = _blocks

  override def toString: String = "BlockManagerInfo " + timeMs + " " + _remainingMem

  def clear(): Unit = {
    _blocks.clear()
  }
}<|MERGE_RESOLUTION|>--- conflicted
+++ resolved
@@ -36,7 +36,7 @@
 import org.apache.spark.util.{RpcUtils, ThreadUtils, Utils}
 
 /**
- * BlockManagerMasterEndpoint is an [[ThreadSafeRpcEndpoint]] on the master node to track statuses
+ * BlockManagerMasterEndpoint is an [[IsolatedRpcEndpoint]] on the master node to track statuses
  * of all slaves' block managers.
  */
 private[spark]
@@ -45,14 +45,9 @@
     val isLocal: Boolean,
     conf: SparkConf,
     listenerBus: LiveListenerBus,
-<<<<<<< HEAD
     externalBlockStoreClient: Option[ExternalBlockStoreClient],
     blockManagerInfo: mutable.Map[BlockManagerId, BlockManagerInfo])
-  extends ThreadSafeRpcEndpoint with Logging {
-=======
-    externalBlockStoreClient: Option[ExternalBlockStoreClient])
   extends IsolatedRpcEndpoint with Logging {
->>>>>>> 7759f717
 
   // Mapping from external shuffle service block manager id to the block statuses.
   private val blockStatusByShuffleService =
