/*
 * Licensed to the Apache Software Foundation (ASF) under one or more
 * contributor license agreements.  See the NOTICE file distributed with
 * this work for additional information regarding copyright ownership.
 * The ASF licenses this file to You under the Apache License, Version 2.0
 * (the "License"); you may not use this file except in compliance with
 * the License.  You may obtain a copy of the License at
 *
 *    http://www.apache.org/licenses/LICENSE-2.0
 *
 * Unless required by applicable law or agreed to in writing, software
 * distributed under the License is distributed on an "AS IS" BASIS,
 * WITHOUT WARRANTIES OR CONDITIONS OF ANY KIND, either express or implied.
 * See the License for the specific language governing permissions and
 * limitations under the License.
 */

package org.apache.spark.internal

import java.util.Locale
import java.util.concurrent.TimeUnit

import org.apache.spark.launcher.SparkLauncher
import org.apache.spark.metrics.GarbageCollectionMetrics
import org.apache.spark.network.shuffle.Constants
import org.apache.spark.network.util.ByteUnit
import org.apache.spark.scheduler.{EventLoggingListener, SchedulingMode}
import org.apache.spark.shuffle.sort.io.LocalDiskShuffleDataIO
import org.apache.spark.storage.{DefaultTopologyMapper, RandomBlockReplicationPolicy}
import org.apache.spark.unsafe.array.ByteArrayMethods
import org.apache.spark.util.Utils
import org.apache.spark.util.collection.unsafe.sort.UnsafeSorterSpillReader.MAX_BUFFER_SIZE_BYTES

package object config {

  private[spark] val SPARK_DRIVER_PREFIX = "spark.driver"
  private[spark] val SPARK_EXECUTOR_PREFIX = "spark.executor"
  private[spark] val SPARK_TASK_PREFIX = "spark.task"
  private[spark] val LISTENER_BUS_EVENT_QUEUE_PREFIX = "spark.scheduler.listenerbus.eventqueue"

  private[spark] val RESOURCES_DISCOVERY_PLUGIN =
    ConfigBuilder("spark.resources.discoveryPlugin")
      .doc("Comma-separated list of class names implementing" +
        "org.apache.spark.api.resource.ResourceDiscoveryPlugin to load into the application." +
        "This is for advanced users to replace the resource discovery class with a " +
        "custom implementation. Spark will try each class specified until one of them " +
        "returns the resource information for that resource. It tries the discovery " +
        "script last if none of the plugins return information for that resource.")
      .version("3.0.0")
      .stringConf
      .toSequence
      .createWithDefault(Nil)

  private[spark] val DRIVER_RESOURCES_FILE =
    ConfigBuilder("spark.driver.resourcesFile")
      .internal()
      .doc("Path to a file containing the resources allocated to the driver. " +
        "The file should be formatted as a JSON array of ResourceAllocation objects. " +
        "Only used internally in standalone mode.")
      .version("3.0.0")
      .stringConf
      .createOptional

  private[spark] val DRIVER_CLASS_PATH =
    ConfigBuilder(SparkLauncher.DRIVER_EXTRA_CLASSPATH)
      .version("1.0.0")
      .stringConf
      .createOptional

  private[spark] val DRIVER_JAVA_OPTIONS =
    ConfigBuilder(SparkLauncher.DRIVER_EXTRA_JAVA_OPTIONS)
      .withPrepended(SparkLauncher.DRIVER_DEFAULT_JAVA_OPTIONS)
      .version("1.0.0")
      .stringConf
      .createOptional

  private[spark] val DRIVER_LIBRARY_PATH =
    ConfigBuilder(SparkLauncher.DRIVER_EXTRA_LIBRARY_PATH)
      .version("1.0.0")
      .stringConf
      .createOptional

  private[spark] val DRIVER_USER_CLASS_PATH_FIRST =
    ConfigBuilder("spark.driver.userClassPathFirst")
      .version("1.3.0")
      .booleanConf
      .createWithDefault(false)

  private[spark] val DRIVER_CORES = ConfigBuilder("spark.driver.cores")
    .doc("Number of cores to use for the driver process, only in cluster mode.")
    .version("1.3.0")
    .intConf
    .createWithDefault(1)

  private[spark] val DRIVER_MEMORY = ConfigBuilder(SparkLauncher.DRIVER_MEMORY)
    .doc("Amount of memory to use for the driver process, in MiB unless otherwise specified.")
    .version("1.1.1")
    .bytesConf(ByteUnit.MiB)
    .createWithDefaultString("1g")

  private[spark] val DRIVER_MEMORY_OVERHEAD = ConfigBuilder("spark.driver.memoryOverhead")
    .doc("The amount of non-heap memory to be allocated per driver in cluster mode, " +
      "in MiB unless otherwise specified.")
    .version("2.3.0")
    .bytesConf(ByteUnit.MiB)
    .createOptional

  private[spark] val DRIVER_LOG_DFS_DIR =
    ConfigBuilder("spark.driver.log.dfsDir").version("3.0.0").stringConf.createOptional

  private[spark] val DRIVER_LOG_LAYOUT =
    ConfigBuilder("spark.driver.log.layout")
      .version("3.0.0")
      .stringConf
      .createOptional

  private[spark] val DRIVER_LOG_PERSISTTODFS =
    ConfigBuilder("spark.driver.log.persistToDfs.enabled")
      .version("3.0.0")
      .booleanConf
      .createWithDefault(false)

  private[spark] val DRIVER_LOG_ALLOW_EC =
    ConfigBuilder("spark.driver.log.allowErasureCoding")
      .version("3.0.0")
      .booleanConf
      .createWithDefault(false)

  private[spark] val EVENT_LOG_ENABLED = ConfigBuilder("spark.eventLog.enabled")
    .version("1.0.0")
    .booleanConf
    .createWithDefault(false)

  private[spark] val EVENT_LOG_DIR = ConfigBuilder("spark.eventLog.dir")
    .version("1.0.0")
    .stringConf
    .createWithDefault(EventLoggingListener.DEFAULT_LOG_DIR)

  private[spark] val EVENT_LOG_COMPRESS =
    ConfigBuilder("spark.eventLog.compress")
      .version("1.0.0")
      .booleanConf
      .createWithDefault(false)

  private[spark] val EVENT_LOG_BLOCK_UPDATES =
    ConfigBuilder("spark.eventLog.logBlockUpdates.enabled")
      .version("2.3.0")
      .booleanConf
      .createWithDefault(false)

  private[spark] val EVENT_LOG_ALLOW_EC =
    ConfigBuilder("spark.eventLog.erasureCoding.enabled")
      .version("3.0.0")
      .booleanConf
      .createWithDefault(false)

  private[spark] val EVENT_LOG_TESTING =
    ConfigBuilder("spark.eventLog.testing")
      .internal()
      .version("1.0.1")
      .booleanConf
      .createWithDefault(false)

  private[spark] val EVENT_LOG_OUTPUT_BUFFER_SIZE = ConfigBuilder("spark.eventLog.buffer.kb")
    .doc("Buffer size to use when writing to output streams, in KiB unless otherwise specified.")
    .version("1.0.0")
    .bytesConf(ByteUnit.KiB)
    .createWithDefaultString("100k")

  private[spark] val EVENT_LOG_STAGE_EXECUTOR_METRICS =
    ConfigBuilder("spark.eventLog.logStageExecutorMetrics")
      .doc("Whether to write per-stage peaks of executor metrics (for each executor) " +
        "to the event log.")
      .version("3.0.0")
      .booleanConf
      .createWithDefault(false)

  private[spark] val EVENT_LOG_GC_METRICS_YOUNG_GENERATION_GARBAGE_COLLECTORS =
    ConfigBuilder("spark.eventLog.gcMetrics.youngGenerationGarbageCollectors")
      .doc("Names of supported young generation garbage collector. A name usually is " +
        " the return of GarbageCollectorMXBean.getName. The built-in young generation garbage " +
        s"collectors are ${GarbageCollectionMetrics.YOUNG_GENERATION_BUILTIN_GARBAGE_COLLECTORS}")
      .version("3.0.0")
      .stringConf
      .toSequence
      .createWithDefault(GarbageCollectionMetrics.YOUNG_GENERATION_BUILTIN_GARBAGE_COLLECTORS)

  private[spark] val EVENT_LOG_GC_METRICS_OLD_GENERATION_GARBAGE_COLLECTORS =
    ConfigBuilder("spark.eventLog.gcMetrics.oldGenerationGarbageCollectors")
      .doc("Names of supported old generation garbage collector. A name usually is " +
        "the return of GarbageCollectorMXBean.getName. The built-in old generation garbage " +
        s"collectors are ${GarbageCollectionMetrics.OLD_GENERATION_BUILTIN_GARBAGE_COLLECTORS}")
      .version("3.0.0")
      .stringConf
      .toSequence
      .createWithDefault(GarbageCollectionMetrics.OLD_GENERATION_BUILTIN_GARBAGE_COLLECTORS)

  private[spark] val EVENT_LOG_OVERWRITE =
    ConfigBuilder("spark.eventLog.overwrite")
      .version("1.0.0")
      .booleanConf
      .createWithDefault(false)

  private[spark] val EVENT_LOG_CALLSITE_LONG_FORM =
    ConfigBuilder("spark.eventLog.longForm.enabled")
      .version("2.4.0")
      .booleanConf
      .createWithDefault(false)

  private[spark] val EVENT_LOG_ENABLE_ROLLING =
    ConfigBuilder("spark.eventLog.rolling.enabled")
      .doc("Whether rolling over event log files is enabled. If set to true, it cuts down " +
        "each event log file to the configured size.")
      .version("3.0.0")
      .booleanConf
      .createWithDefault(false)

  private[spark] val EVENT_LOG_ROLLING_MAX_FILE_SIZE =
    ConfigBuilder("spark.eventLog.rolling.maxFileSize")
      .doc(s"When ${EVENT_LOG_ENABLE_ROLLING.key}=true, specifies the max size of event log file" +
        " to be rolled over.")
      .version("3.0.0")
      .bytesConf(ByteUnit.BYTE)
      .checkValue(_ >= ByteUnit.MiB.toBytes(10), "Max file size of event log should be " +
        "configured to be at least 10 MiB.")
      .createWithDefaultString("128m")

  private[spark] val EXECUTOR_ID =
    ConfigBuilder("spark.executor.id").version("1.2.0").stringConf.createOptional

  private[spark] val EXECUTOR_CLASS_PATH =
    ConfigBuilder(SparkLauncher.EXECUTOR_EXTRA_CLASSPATH)
      .version("1.0.0")
      .stringConf
      .createOptional

  private[spark] val EXECUTOR_HEARTBEAT_DROP_ZERO_ACCUMULATOR_UPDATES =
    ConfigBuilder("spark.executor.heartbeat.dropZeroAccumulatorUpdates")
      .internal()
      .version("3.0.0")
      .booleanConf
      .createWithDefault(true)

  private[spark] val EXECUTOR_HEARTBEAT_INTERVAL =
    ConfigBuilder("spark.executor.heartbeatInterval")
      .version("1.1.0")
      .timeConf(TimeUnit.MILLISECONDS)
      .createWithDefaultString("10s")

  private[spark] val EXECUTOR_HEARTBEAT_MAX_FAILURES =
    ConfigBuilder("spark.executor.heartbeat.maxFailures")
      .internal()
      .version("1.6.2")
      .intConf
      .createWithDefault(60)

  private[spark] val EXECUTOR_PROCESS_TREE_METRICS_ENABLED =
    ConfigBuilder("spark.executor.processTreeMetrics.enabled")
      .doc("Whether to collect process tree metrics (from the /proc filesystem) when collecting " +
        "executor metrics.")
      .version("3.0.0")
      .booleanConf
      .createWithDefault(false)

  private[spark] val EXECUTOR_METRICS_POLLING_INTERVAL =
    ConfigBuilder("spark.executor.metrics.pollingInterval")
      .doc("How often to collect executor metrics (in milliseconds). " +
        "If 0, the polling is done on executor heartbeats. " +
        "If positive, the polling is done at this interval.")
      .version("3.0.0")
      .timeConf(TimeUnit.MILLISECONDS)
      .createWithDefaultString("0")

  private[spark] val EXECUTOR_METRICS_FILESYSTEM_SCHEMES =
    ConfigBuilder("spark.executor.metrics.fileSystemSchemes")
      .doc("The file system schemes to report in executor metrics.")
      .version("3.1.0")
      .stringConf
      .createWithDefaultString("file,hdfs")

  private[spark] val EXECUTOR_JAVA_OPTIONS =
    ConfigBuilder(SparkLauncher.EXECUTOR_EXTRA_JAVA_OPTIONS)
      .withPrepended(SparkLauncher.EXECUTOR_DEFAULT_JAVA_OPTIONS)
      .version("1.0.0")
      .stringConf
      .createOptional

  private[spark] val EXECUTOR_LIBRARY_PATH =
    ConfigBuilder(SparkLauncher.EXECUTOR_EXTRA_LIBRARY_PATH)
      .version("1.0.0")
      .stringConf
      .createOptional

  private[spark] val EXECUTOR_USER_CLASS_PATH_FIRST =
    ConfigBuilder("spark.executor.userClassPathFirst")
      .version("1.3.0")
      .booleanConf
      .createWithDefault(false)

  private[spark] val EXECUTOR_CORES = ConfigBuilder(SparkLauncher.EXECUTOR_CORES)
    .version("1.0.0")
    .intConf
    .createWithDefault(1)

  private[spark] val EXECUTOR_MEMORY = ConfigBuilder(SparkLauncher.EXECUTOR_MEMORY)
    .doc("Amount of memory to use per executor process, in MiB unless otherwise specified.")
    .version("0.7.0")
    .bytesConf(ByteUnit.MiB)
    .createWithDefaultString("1g")

  private[spark] val EXECUTOR_MEMORY_OVERHEAD = ConfigBuilder("spark.executor.memoryOverhead")
    .doc("The amount of non-heap memory to be allocated per executor, in MiB unless otherwise" +
      " specified.")
    .version("2.3.0")
    .bytesConf(ByteUnit.MiB)
    .createOptional

  private[spark] val CORES_MAX = ConfigBuilder("spark.cores.max")
    .doc("When running on a standalone deploy cluster or a Mesos cluster in coarse-grained " +
      "sharing mode, the maximum amount of CPU cores to request for the application from across " +
      "the cluster (not from each machine). If not set, the default will be " +
      "`spark.deploy.defaultCores` on Spark's standalone cluster manager, or infinite " +
      "(all available cores) on Mesos.")
    .version("0.6.0")
    .intConf
    .createOptional

  private[spark] val MEMORY_OFFHEAP_ENABLED = ConfigBuilder("spark.memory.offHeap.enabled")
    .doc("If true, Spark will attempt to use off-heap memory for certain operations. " +
      "If off-heap memory use is enabled, then spark.memory.offHeap.size must be positive.")
    .version("1.6.0")
    .withAlternative("spark.unsafe.offHeap")
    .booleanConf
    .createWithDefault(false)

  private[spark] val MEMORY_OFFHEAP_SIZE = ConfigBuilder("spark.memory.offHeap.size")
    .doc("The absolute amount of memory which can be used for off-heap allocation, " +
      " in bytes unless otherwise specified. " +
      "This setting has no impact on heap memory usage, so if your executors' total memory " +
      "consumption must fit within some hard limit then be sure to shrink your JVM heap size " +
      "accordingly. This must be set to a positive value when spark.memory.offHeap.enabled=true.")
    .version("1.6.0")
    .bytesConf(ByteUnit.BYTE)
    .checkValue(_ >= 0, "The off-heap memory size must not be negative")
    .createWithDefault(0)

  private[spark] val MEMORY_STORAGE_FRACTION = ConfigBuilder("spark.memory.storageFraction")
    .doc("Amount of storage memory immune to eviction, expressed as a fraction of the " +
      "size of the region set aside by spark.memory.fraction. The higher this is, the " +
      "less working memory may be available to execution and tasks may spill to disk more " +
      "often. Leaving this at the default value is recommended. ")
    .version("1.6.0")
    .doubleConf
    .checkValue(v => v >= 0.0 && v < 1.0, "Storage fraction must be in [0,1)")
    .createWithDefault(0.5)

  private[spark] val MEMORY_FRACTION = ConfigBuilder("spark.memory.fraction")
    .doc("Fraction of (heap space - 300MB) used for execution and storage. The " +
      "lower this is, the more frequently spills and cached data eviction occur. " +
      "The purpose of this config is to set aside memory for internal metadata, " +
      "user data structures, and imprecise size estimation in the case of sparse, " +
      "unusually large records. Leaving this at the default value is recommended.  ")
    .version("1.6.0")
    .doubleConf
    .createWithDefault(0.6)

  private[spark] val STORAGE_SAFETY_FRACTION = ConfigBuilder("spark.storage.safetyFraction")
    .version("1.1.0")
    .doubleConf
    .createWithDefault(0.9)

  private[spark] val STORAGE_UNROLL_MEMORY_THRESHOLD =
    ConfigBuilder("spark.storage.unrollMemoryThreshold")
      .doc("Initial memory to request before unrolling any block")
      .version("1.1.0")
      .longConf
      .createWithDefault(1024 * 1024)

  private[spark] val STORAGE_REPLICATION_PROACTIVE =
    ConfigBuilder("spark.storage.replication.proactive")
      .doc("Enables proactive block replication for RDD blocks. " +
        "Cached RDD block replicas lost due to executor failures are replenished " +
        "if there are any existing available replicas. This tries to " +
        "get the replication level of the block to the initial number")
      .version("2.2.0")
      .booleanConf
      .createWithDefault(false)

  private[spark] val STORAGE_MEMORY_MAP_THRESHOLD =
    ConfigBuilder("spark.storage.memoryMapThreshold")
      .doc("Size in bytes of a block above which Spark memory maps when " +
        "reading a block from disk. " +
        "This prevents Spark from memory mapping very small blocks. " +
        "In general, memory mapping has high overhead for blocks close to or below " +
        "the page size of the operating system.")
      .version("0.9.2")
      .bytesConf(ByteUnit.BYTE)
      .createWithDefaultString("2m")

  private[spark] val STORAGE_REPLICATION_POLICY =
    ConfigBuilder("spark.storage.replication.policy")
      .version("2.1.0")
      .stringConf
      .createWithDefaultString(classOf[RandomBlockReplicationPolicy].getName)

  private[spark] val STORAGE_REPLICATION_TOPOLOGY_MAPPER =
    ConfigBuilder("spark.storage.replication.topologyMapper")
      .version("2.1.0")
      .stringConf
      .createWithDefaultString(classOf[DefaultTopologyMapper].getName)

  private[spark] val STORAGE_CACHED_PEERS_TTL = ConfigBuilder("spark.storage.cachedPeersTtl")
    .version("1.1.1")
    .intConf
    .createWithDefault(60 * 1000)

  private[spark] val STORAGE_MAX_REPLICATION_FAILURE =
    ConfigBuilder("spark.storage.maxReplicationFailures")
      .version("1.1.1")
      .intConf
      .createWithDefault(1)

  private[spark] val STORAGE_DECOMMISSION_ENABLED =
    ConfigBuilder("spark.storage.decommission.enabled")
      .doc("Whether to decommission the block manager when decommissioning executor")
      .version("3.1.0")
      .booleanConf
      .createWithDefault(false)

  private[spark] val STORAGE_DECOMMISSION_SHUFFLE_BLOCKS_ENABLED =
    ConfigBuilder("spark.storage.decommission.shuffleBlocks.enabled")
      .doc("Whether to transfer shuffle blocks during block manager decommissioning. Requires " +
        "a migratable shuffle resolver (like sort based shuffle)")
      .version("3.1.0")
      .booleanConf
      .createWithDefault(false)

  private[spark] val STORAGE_DECOMMISSION_SHUFFLE_MAX_THREADS =
    ConfigBuilder("spark.storage.decommission.shuffleBlocks.maxThreads")
      .doc("Maximum number of threads to use in migrating shuffle files.")
      .version("3.1.0")
      .intConf
      .checkValue(_ > 0, "The maximum number of threads should be positive")
      .createWithDefault(8)

  private[spark] val STORAGE_DECOMMISSION_RDD_BLOCKS_ENABLED =
    ConfigBuilder("spark.storage.decommission.rddBlocks.enabled")
      .doc("Whether to transfer RDD blocks during block manager decommissioning.")
      .version("3.1.0")
      .booleanConf
      .createWithDefault(false)

  private[spark] val STORAGE_DECOMMISSION_MAX_REPLICATION_FAILURE_PER_BLOCK =
    ConfigBuilder("spark.storage.decommission.maxReplicationFailuresPerBlock")
      .internal()
      .doc("Maximum number of failures which can be handled for the replication of " +
        "one RDD block when block manager is decommissioning and trying to move its " +
        "existing blocks.")
      .version("3.1.0")
      .intConf
      .createWithDefault(3)

  private[spark] val STORAGE_DECOMMISSION_REPLICATION_REATTEMPT_INTERVAL =
    ConfigBuilder("spark.storage.decommission.replicationReattemptInterval")
      .internal()
      .doc("The interval of time between consecutive cache block replication reattempts " +
        "happening on each decommissioning executor (due to storage decommissioning).")
      .version("3.1.0")
      .timeConf(TimeUnit.MILLISECONDS)
      .checkValue(_ > 0, "Time interval between two consecutive attempts of " +
        "cache block replication should be positive.")
      .createWithDefaultString("30s")

  private[spark] val STORAGE_REPLICATION_TOPOLOGY_FILE =
    ConfigBuilder("spark.storage.replication.topologyFile")
      .version("2.1.0")
      .stringConf
      .createOptional

  private[spark] val STORAGE_EXCEPTION_PIN_LEAK =
    ConfigBuilder("spark.storage.exceptionOnPinLeak")
      .version("1.6.2")
      .booleanConf
      .createWithDefault(false)

  private[spark] val STORAGE_BLOCKMANAGER_TIMEOUTINTERVAL =
    ConfigBuilder("spark.storage.blockManagerTimeoutIntervalMs")
      .version("0.7.3")
      .timeConf(TimeUnit.MILLISECONDS)
      .createWithDefaultString("60s")

  private[spark] val STORAGE_BLOCKMANAGER_HEARTBEAT_TIMEOUT =
    ConfigBuilder("spark.storage.blockManagerHeartbeatTimeoutMs")
      .version("0.7.0")
      .withAlternative("spark.storage.blockManagerSlaveTimeoutMs")
      .timeConf(TimeUnit.MILLISECONDS)
      .createWithDefaultString(Network.NETWORK_TIMEOUT.defaultValueString)

  private[spark] val STORAGE_CLEANUP_FILES_AFTER_EXECUTOR_EXIT =
    ConfigBuilder("spark.storage.cleanupFilesAfterExecutorExit")
      .doc("Whether or not cleanup the files not served by the external shuffle service " +
        "on executor exits.")
      .version("2.4.0")
      .booleanConf
      .createWithDefault(true)

  private[spark] val DISKSTORE_SUB_DIRECTORIES =
    ConfigBuilder("spark.diskStore.subDirectories")
      .doc("Number of subdirectories inside each path listed in spark.local.dir for " +
        "hashing Block files into.")
      .version("0.6.0")
      .intConf
      .checkValue(_ > 0, "The number of subdirectories must be positive.")
      .createWithDefault(64)

  private[spark] val BLOCK_FAILURES_BEFORE_LOCATION_REFRESH =
    ConfigBuilder("spark.block.failures.beforeLocationRefresh")
      .doc("Max number of failures before this block manager refreshes " +
        "the block locations from the driver.")
      .version("2.0.0")
      .intConf
      .createWithDefault(5)

  private[spark] val IS_PYTHON_APP =
    ConfigBuilder("spark.yarn.isPython")
      .internal()
      .version("1.5.0")
      .booleanConf
      .createWithDefault(false)

  private[spark] val CPUS_PER_TASK =
    ConfigBuilder("spark.task.cpus").version("0.5.0").intConf.createWithDefault(1)

  private[spark] val DYN_ALLOCATION_ENABLED =
    ConfigBuilder("spark.dynamicAllocation.enabled")
      .version("1.2.0")
      .booleanConf
      .createWithDefault(false)

  private[spark] val DYN_ALLOCATION_TESTING =
    ConfigBuilder("spark.dynamicAllocation.testing")
      .version("1.2.0")
      .booleanConf
      .createWithDefault(false)

  private[spark] val DYN_ALLOCATION_MIN_EXECUTORS =
    ConfigBuilder("spark.dynamicAllocation.minExecutors")
      .version("1.2.0")
      .intConf
      .createWithDefault(0)

  private[spark] val DYN_ALLOCATION_INITIAL_EXECUTORS =
    ConfigBuilder("spark.dynamicAllocation.initialExecutors")
      .version("1.3.0")
      .fallbackConf(DYN_ALLOCATION_MIN_EXECUTORS)

  private[spark] val DYN_ALLOCATION_MAX_EXECUTORS =
    ConfigBuilder("spark.dynamicAllocation.maxExecutors")
      .version("1.2.0")
      .intConf
      .createWithDefault(Int.MaxValue)

  private[spark] val DYN_ALLOCATION_EXECUTOR_ALLOCATION_RATIO =
    ConfigBuilder("spark.dynamicAllocation.executorAllocationRatio")
      .version("2.4.0")
      .doubleConf
      .createWithDefault(1.0)

  private[spark] val DYN_ALLOCATION_CACHED_EXECUTOR_IDLE_TIMEOUT =
    ConfigBuilder("spark.dynamicAllocation.cachedExecutorIdleTimeout")
      .version("1.4.0")
      .timeConf(TimeUnit.SECONDS)
      .checkValue(_ >= 0L, "Timeout must be >= 0.")
      .createWithDefault(Integer.MAX_VALUE)

  private[spark] val DYN_ALLOCATION_EXECUTOR_IDLE_TIMEOUT =
    ConfigBuilder("spark.dynamicAllocation.executorIdleTimeout")
      .version("1.2.0")
      .timeConf(TimeUnit.SECONDS)
      .checkValue(_ >= 0L, "Timeout must be >= 0.")
      .createWithDefault(60)

  private[spark] val DYN_ALLOCATION_SHUFFLE_TRACKING_ENABLED =
    ConfigBuilder("spark.dynamicAllocation.shuffleTracking.enabled")
      .version("3.0.0")
      .booleanConf
      .createWithDefault(false)

  private[spark] val DYN_ALLOCATION_SHUFFLE_TRACKING_TIMEOUT =
    ConfigBuilder("spark.dynamicAllocation.shuffleTracking.timeout")
      .version("3.0.0")
      .timeConf(TimeUnit.MILLISECONDS)
      .checkValue(_ >= 0L, "Timeout must be >= 0.")
      .createWithDefault(Long.MaxValue)

  private[spark] val DYN_ALLOCATION_SCHEDULER_BACKLOG_TIMEOUT =
    ConfigBuilder("spark.dynamicAllocation.schedulerBacklogTimeout")
      .version("1.2.0")
      .timeConf(TimeUnit.SECONDS).createWithDefault(1)

  private[spark] val DYN_ALLOCATION_SUSTAINED_SCHEDULER_BACKLOG_TIMEOUT =
    ConfigBuilder("spark.dynamicAllocation.sustainedSchedulerBacklogTimeout")
      .version("1.2.0")
      .fallbackConf(DYN_ALLOCATION_SCHEDULER_BACKLOG_TIMEOUT)

  private[spark] val LEGACY_LOCALITY_WAIT_RESET =
    ConfigBuilder("spark.locality.wait.legacyResetOnTaskLaunch")
    .doc("Whether to use the legacy behavior of locality wait, which resets the delay timer " +
      "anytime a task is scheduled. See Delay Scheduling section of TaskSchedulerImpl's class " +
      "documentation for more details.")
    .internal()
    .version("3.1.0")
    .booleanConf
    .createWithDefault(false)

  private[spark] val LOCALITY_WAIT = ConfigBuilder("spark.locality.wait")
    .version("0.5.0")
    .timeConf(TimeUnit.MILLISECONDS)
    .createWithDefaultString("3s")

  private[spark] val SHUFFLE_SERVICE_ENABLED =
    ConfigBuilder("spark.shuffle.service.enabled")
      .version("1.2.0")
      .booleanConf
      .createWithDefault(false)

  private[spark] val SHUFFLE_SERVICE_FETCH_RDD_ENABLED =
    ConfigBuilder(Constants.SHUFFLE_SERVICE_FETCH_RDD_ENABLED)
      .doc("Whether to use the ExternalShuffleService for fetching disk persisted RDD blocks. " +
        "In case of dynamic allocation if this feature is enabled executors having only disk " +
        "persisted blocks are considered idle after " +
        "'spark.dynamicAllocation.executorIdleTimeout' and will be released accordingly.")
      .version("3.0.0")
      .booleanConf
      .createWithDefault(false)

  private[spark] val SHUFFLE_SERVICE_DB_ENABLED =
    ConfigBuilder("spark.shuffle.service.db.enabled")
      .doc("Whether to use db in ExternalShuffleService. Note that this only affects " +
        "standalone mode.")
      .version("3.0.0")
      .booleanConf
      .createWithDefault(true)

  private[spark] val SHUFFLE_SERVICE_PORT =
    ConfigBuilder("spark.shuffle.service.port").version("1.2.0").intConf.createWithDefault(7337)

  private[spark] val KEYTAB = ConfigBuilder("spark.kerberos.keytab")
    .doc("Location of user's keytab.")
    .version("3.0.0")
    .stringConf.createOptional

  private[spark] val PRINCIPAL = ConfigBuilder("spark.kerberos.principal")
    .doc("Name of the Kerberos principal.")
    .version("3.0.0")
    .stringConf
    .createOptional

  private[spark] val KERBEROS_RELOGIN_PERIOD = ConfigBuilder("spark.kerberos.relogin.period")
    .version("3.0.0")
    .timeConf(TimeUnit.SECONDS)
    .createWithDefaultString("1m")

  private[spark] val KERBEROS_RENEWAL_CREDENTIALS =
    ConfigBuilder("spark.kerberos.renewal.credentials")
      .doc(
        "Which credentials to use when renewing delegation tokens for executors. Can be either " +
        "'keytab', the default, which requires a keytab to be provided, or 'ccache', which uses " +
        "the local credentials cache.")
      .version("3.0.0")
      .stringConf
      .checkValues(Set("keytab", "ccache"))
      .createWithDefault("keytab")

  private[spark] val KERBEROS_FILESYSTEMS_TO_ACCESS =
    ConfigBuilder("spark.kerberos.access.hadoopFileSystems")
    .doc("Extra Hadoop filesystem URLs for which to request delegation tokens. The filesystem " +
      "that hosts fs.defaultFS does not need to be listed here.")
    .version("3.0.0")
    .stringConf
    .toSequence
    .createWithDefault(Nil)

  private[spark] val EXECUTOR_INSTANCES = ConfigBuilder("spark.executor.instances")
    .version("1.0.0")
    .intConf
    .createOptional

  private[spark] val PY_FILES = ConfigBuilder("spark.yarn.dist.pyFiles")
    .internal()
    .version("2.2.1")
    .stringConf
    .toSequence
    .createWithDefault(Nil)

  private[spark] val TASK_MAX_DIRECT_RESULT_SIZE =
    ConfigBuilder("spark.task.maxDirectResultSize")
      .version("2.0.0")
      .bytesConf(ByteUnit.BYTE)
      .createWithDefault(1L << 20)

  private[spark] val TASK_MAX_FAILURES =
    ConfigBuilder("spark.task.maxFailures")
      .version("0.8.0")
      .intConf
      .createWithDefault(4)

  private[spark] val TASK_REAPER_ENABLED =
    ConfigBuilder("spark.task.reaper.enabled")
      .version("2.0.3")
      .booleanConf
      .createWithDefault(false)

  private[spark] val TASK_REAPER_KILL_TIMEOUT =
    ConfigBuilder("spark.task.reaper.killTimeout")
      .version("2.0.3")
      .timeConf(TimeUnit.MILLISECONDS)
      .createWithDefault(-1)

  private[spark] val TASK_REAPER_POLLING_INTERVAL =
    ConfigBuilder("spark.task.reaper.pollingInterval")
      .version("2.0.3")
      .timeConf(TimeUnit.MILLISECONDS)
      .createWithDefaultString("10s")

  private[spark] val TASK_REAPER_THREAD_DUMP =
    ConfigBuilder("spark.task.reaper.threadDump")
      .version("2.0.3")
      .booleanConf
      .createWithDefault(true)

  private[spark] val EXCLUDE_ON_FAILURE_ENABLED =
    ConfigBuilder("spark.excludeOnFailure.enabled")
      .version("3.1.0")
      .withAlternative("spark.blacklist.enabled")
      .booleanConf
      .createOptional

  private[spark] val MAX_TASK_ATTEMPTS_PER_EXECUTOR =
    ConfigBuilder("spark.excludeOnFailure.task.maxTaskAttemptsPerExecutor")
      .version("3.1.0")
      .withAlternative("spark.blacklist.task.maxTaskAttemptsPerExecutor")
      .intConf
      .createWithDefault(1)

  private[spark] val MAX_TASK_ATTEMPTS_PER_NODE =
    ConfigBuilder("spark.excludeOnFailure.task.maxTaskAttemptsPerNode")
      .version("3.1.0")
      .withAlternative("spark.blacklist.task.maxTaskAttemptsPerNode")
      .intConf
      .createWithDefault(2)

  private[spark] val MAX_FAILURES_PER_EXEC =
    ConfigBuilder("spark.excludeOnFailure.application.maxFailedTasksPerExecutor")
      .version("3.1.0")
      .withAlternative("spark.blacklist.application.maxFailedTasksPerExecutor")
      .intConf
      .createWithDefault(2)

  private[spark] val MAX_FAILURES_PER_EXEC_STAGE =
    ConfigBuilder("spark.excludeOnFailure.stage.maxFailedTasksPerExecutor")
      .version("3.1.0")
      .withAlternative("spark.blacklist.stage.maxFailedTasksPerExecutor")
      .intConf
      .createWithDefault(2)

  private[spark] val MAX_FAILED_EXEC_PER_NODE =
    ConfigBuilder("spark.excludeOnFailure.application.maxFailedExecutorsPerNode")
      .version("3.1.0")
      .withAlternative("spark.blacklist.application.maxFailedExecutorsPerNode")
      .intConf
      .createWithDefault(2)

  private[spark] val MAX_FAILED_EXEC_PER_NODE_STAGE =
    ConfigBuilder("spark.excludeOnFailure.stage.maxFailedExecutorsPerNode")
      .version("3.1.0")
      .withAlternative("spark.blacklist.stage.maxFailedExecutorsPerNode")
      .intConf
      .createWithDefault(2)

  private[spark] val EXCLUDE_ON_FAILURE_TIMEOUT_CONF =
    ConfigBuilder("spark.excludeOnFailure.timeout")
      .version("3.1.0")
      .withAlternative("spark.blacklist.timeout")
      .timeConf(TimeUnit.MILLISECONDS)
      .createOptional

  private[spark] val EXCLUDE_ON_FAILURE_KILL_ENABLED =
    ConfigBuilder("spark.excludeOnFailure.killExcludedExecutors")
      .version("3.1.0")
      .withAlternative("spark.blacklist.killBlacklistedExecutors")
      .booleanConf
      .createWithDefault(false)

  private[spark] val EXCLUDE_ON_FAILURE_LEGACY_TIMEOUT_CONF =
    ConfigBuilder("spark.scheduler.executorTaskExcludeOnFailureTime")
      .internal()
      .version("3.1.0")
      .withAlternative("spark.scheduler.executorTaskBlacklistTime")
      .timeConf(TimeUnit.MILLISECONDS)
      .createOptional

  private[spark] val EXCLUDE_ON_FAILURE_FETCH_FAILURE_ENABLED =
    ConfigBuilder("spark.excludeOnFailure.application.fetchFailure.enabled")
      .version("3.1.0")
      .withAlternative("spark.blacklist.application.fetchFailure.enabled")
      .booleanConf
      .createWithDefault(false)

  private[spark] val UNREGISTER_OUTPUT_ON_HOST_ON_FETCH_FAILURE =
    ConfigBuilder("spark.files.fetchFailure.unRegisterOutputOnHost")
      .doc("Whether to un-register all the outputs on the host in condition that we receive " +
        " a FetchFailure. This is set default to false, which means, we only un-register the " +
        " outputs related to the exact executor(instead of the host) on a FetchFailure.")
      .version("2.3.0")
      .booleanConf
      .createWithDefault(false)

  private[spark] val LISTENER_BUS_EVENT_QUEUE_CAPACITY =
    ConfigBuilder("spark.scheduler.listenerbus.eventqueue.capacity")
      .doc("The default capacity for event queues. Spark will try to initialize " +
        "an event queue using capacity specified by `spark.scheduler.listenerbus" +
        ".eventqueue.queueName.capacity` first. If it's not configured, Spark will " +
        "use the default capacity specified by this config.")
      .version("2.3.0")
      .intConf
      .checkValue(_ > 0, "The capacity of listener bus event queue must be positive")
      .createWithDefault(10000)

  private[spark] val LISTENER_BUS_METRICS_MAX_LISTENER_CLASSES_TIMED =
    ConfigBuilder("spark.scheduler.listenerbus.metrics.maxListenerClassesTimed")
      .internal()
      .version("2.3.0")
      .intConf
      .createWithDefault(128)

  private[spark] val LISTENER_BUS_LOG_SLOW_EVENT_ENABLED =
    ConfigBuilder("spark.scheduler.listenerbus.logSlowEvent")
      .internal()
      .doc("When enabled, log the event that takes too much time to process. This helps us " +
        "discover the event types that cause performance bottlenecks. The time threshold is " +
        "controlled by spark.scheduler.listenerbus.logSlowEvent.threshold.")
      .version("3.0.0")
      .booleanConf
      .createWithDefault(true)

  private[spark] val LISTENER_BUS_LOG_SLOW_EVENT_TIME_THRESHOLD =
    ConfigBuilder("spark.scheduler.listenerbus.logSlowEvent.threshold")
      .internal()
      .doc("The time threshold of whether a event is considered to be taking too much time to " +
        s"process. Log the event if ${LISTENER_BUS_LOG_SLOW_EVENT_ENABLED.key} is true.")
      .version("3.0.0")
      .timeConf(TimeUnit.NANOSECONDS)
      .createWithDefaultString("1s")

  // This property sets the root namespace for metrics reporting
  private[spark] val METRICS_NAMESPACE = ConfigBuilder("spark.metrics.namespace")
    .version("2.1.0")
    .stringConf
    .createOptional

  private[spark] val METRICS_CONF = ConfigBuilder("spark.metrics.conf")
    .version("0.8.0")
    .stringConf
    .createOptional

  private[spark] val METRICS_EXECUTORMETRICS_SOURCE_ENABLED =
    ConfigBuilder("spark.metrics.executorMetricsSource.enabled")
      .doc("Whether to register the ExecutorMetrics source with the metrics system.")
      .version("3.0.0")
      .booleanConf
      .createWithDefault(true)

  private[spark] val METRICS_STATIC_SOURCES_ENABLED =
    ConfigBuilder("spark.metrics.staticSources.enabled")
      .doc("Whether to register static sources with the metrics system.")
      .version("3.0.0")
      .booleanConf
      .createWithDefault(true)

  private[spark] val PYSPARK_DRIVER_PYTHON = ConfigBuilder("spark.pyspark.driver.python")
    .version("2.1.0")
    .stringConf
    .createOptional

  private[spark] val PYSPARK_PYTHON = ConfigBuilder("spark.pyspark.python")
    .version("2.1.0")
    .stringConf
    .createOptional

  // To limit how many applications are shown in the History Server summary ui
  private[spark] val HISTORY_UI_MAX_APPS =
    ConfigBuilder("spark.history.ui.maxApplications")
      .version("2.0.1")
      .intConf
      .createWithDefault(Integer.MAX_VALUE)

  private[spark] val IO_ENCRYPTION_ENABLED = ConfigBuilder("spark.io.encryption.enabled")
    .version("2.1.0")
    .booleanConf
    .createWithDefault(false)

  private[spark] val IO_ENCRYPTION_KEYGEN_ALGORITHM =
    ConfigBuilder("spark.io.encryption.keygen.algorithm")
      .version("2.1.0")
      .stringConf
      .createWithDefault("HmacSHA1")

  private[spark] val IO_ENCRYPTION_KEY_SIZE_BITS = ConfigBuilder("spark.io.encryption.keySizeBits")
    .version("2.1.0")
    .intConf
    .checkValues(Set(128, 192, 256))
    .createWithDefault(128)

  private[spark] val IO_CRYPTO_CIPHER_TRANSFORMATION =
    ConfigBuilder("spark.io.crypto.cipher.transformation")
      .internal()
      .version("2.1.0")
      .stringConf
      .createWithDefaultString("AES/CTR/NoPadding")

  private[spark] val DRIVER_HOST_ADDRESS = ConfigBuilder("spark.driver.host")
    .doc("Address of driver endpoints.")
    .version("0.7.0")
    .stringConf
    .createWithDefault(Utils.localCanonicalHostName())

  private[spark] val DRIVER_PORT = ConfigBuilder("spark.driver.port")
    .doc("Port of driver endpoints.")
    .version("0.7.0")
    .intConf
    .createWithDefault(0)

  private[spark] val DRIVER_SUPERVISE = ConfigBuilder("spark.driver.supervise")
    .doc("If true, restarts the driver automatically if it fails with a non-zero exit status. " +
      "Only has effect in Spark standalone mode or Mesos cluster deploy mode.")
    .version("1.3.0")
    .booleanConf
    .createWithDefault(false)

  private[spark] val DRIVER_BIND_ADDRESS = ConfigBuilder("spark.driver.bindAddress")
    .doc("Address where to bind network listen sockets on the driver.")
    .version("2.1.0")
    .fallbackConf(DRIVER_HOST_ADDRESS)

  private[spark] val BLOCK_MANAGER_PORT = ConfigBuilder("spark.blockManager.port")
    .doc("Port to use for the block manager when a more specific setting is not provided.")
    .version("1.1.0")
    .intConf
    .createWithDefault(0)

  private[spark] val DRIVER_BLOCK_MANAGER_PORT = ConfigBuilder("spark.driver.blockManager.port")
    .doc("Port to use for the block manager on the driver.")
    .version("2.1.0")
    .fallbackConf(BLOCK_MANAGER_PORT)

  private[spark] val IGNORE_CORRUPT_FILES = ConfigBuilder("spark.files.ignoreCorruptFiles")
    .doc("Whether to ignore corrupt files. If true, the Spark jobs will continue to run when " +
      "encountering corrupted or non-existing files and contents that have been read will still " +
      "be returned.")
    .version("2.1.0")
    .booleanConf
    .createWithDefault(false)

  private[spark] val IGNORE_MISSING_FILES = ConfigBuilder("spark.files.ignoreMissingFiles")
    .doc("Whether to ignore missing files. If true, the Spark jobs will continue to run when " +
      "encountering missing files and the contents that have been read will still be returned.")
    .version("2.4.0")
    .booleanConf
    .createWithDefault(false)

  private[spark] val APP_CALLER_CONTEXT = ConfigBuilder("spark.log.callerContext")
    .version("2.2.0")
    .stringConf
    .createOptional

  private[spark] val FILES_MAX_PARTITION_BYTES = ConfigBuilder("spark.files.maxPartitionBytes")
    .doc("The maximum number of bytes to pack into a single partition when reading files.")
    .version("2.1.0")
    .bytesConf(ByteUnit.BYTE)
    .createWithDefault(128 * 1024 * 1024)

  private[spark] val FILES_OPEN_COST_IN_BYTES = ConfigBuilder("spark.files.openCostInBytes")
    .doc("The estimated cost to open a file, measured by the number of bytes could be scanned in" +
      " the same time. This is used when putting multiple files into a partition. It's better to" +
      " over estimate, then the partitions with small files will be faster than partitions with" +
      " bigger files.")
    .version("2.1.0")
    .bytesConf(ByteUnit.BYTE)
    .createWithDefault(4 * 1024 * 1024)

  private[spark] val HADOOP_RDD_IGNORE_EMPTY_SPLITS =
    ConfigBuilder("spark.hadoopRDD.ignoreEmptySplits")
      .internal()
      .doc("When true, HadoopRDD/NewHadoopRDD will not create partitions for empty input splits.")
      .version("2.3.0")
      .booleanConf
      .createWithDefault(false)

  private[spark] val SECRET_REDACTION_PATTERN =
    ConfigBuilder("spark.redaction.regex")
      .doc("Regex to decide which Spark configuration properties and environment variables in " +
        "driver and executor environments contain sensitive information. When this regex matches " +
        "a property key or value, the value is redacted from the environment UI and various logs " +
        "like YARN and event logs.")
      .version("2.1.2")
      .regexConf
      .createWithDefault("(?i)secret|password|token".r)

  private[spark] val STRING_REDACTION_PATTERN =
    ConfigBuilder("spark.redaction.string.regex")
      .doc("Regex to decide which parts of strings produced by Spark contain sensitive " +
        "information. When this regex matches a string part, that string part is replaced by a " +
        "dummy value. This is currently used to redact the output of SQL explain commands.")
      .version("2.2.0")
      .regexConf
      .createOptional

  private[spark] val AUTH_SECRET =
    ConfigBuilder("spark.authenticate.secret")
      .version("1.0.0")
      .stringConf
      .createOptional

  private[spark] val AUTH_SECRET_BIT_LENGTH =
    ConfigBuilder("spark.authenticate.secretBitLength")
      .version("1.6.0")
      .intConf
      .createWithDefault(256)

  private[spark] val NETWORK_AUTH_ENABLED =
    ConfigBuilder("spark.authenticate")
      .version("1.0.0")
      .booleanConf
      .createWithDefault(false)

  private[spark] val SASL_ENCRYPTION_ENABLED =
    ConfigBuilder("spark.authenticate.enableSaslEncryption")
      .version("1.4.0")
      .booleanConf
      .createWithDefault(false)

  private[spark] val AUTH_SECRET_FILE =
    ConfigBuilder("spark.authenticate.secret.file")
      .doc("Path to a file that contains the authentication secret to use. The secret key is " +
        "loaded from this path on both the driver and the executors if overrides are not set for " +
        "either entity (see below). File-based secret keys are only allowed when using " +
        "Kubernetes.")
      .version("3.0.0")
      .stringConf
      .createOptional

  private[spark] val AUTH_SECRET_FILE_DRIVER =
    ConfigBuilder("spark.authenticate.secret.driver.file")
      .doc("Path to a file that contains the authentication secret to use. Loaded by the " +
        "driver. In Kubernetes client mode it is often useful to set a different secret " +
        "path for the driver vs. the executors, since the driver may not be running in " +
        "a pod unlike the executors. If this is set, an accompanying secret file must " +
        "be specified for the executors. The fallback configuration allows the same path to be " +
        "used for both the driver and the executors when running in cluster mode. File-based " +
        "secret keys are only allowed when using Kubernetes.")
      .version("3.0.0")
      .fallbackConf(AUTH_SECRET_FILE)

  private[spark] val AUTH_SECRET_FILE_EXECUTOR =
    ConfigBuilder("spark.authenticate.secret.executor.file")
      .doc("Path to a file that contains the authentication secret to use. Loaded by the " +
        "executors only. In Kubernetes client mode it is often useful to set a different " +
        "secret path for the driver vs. the executors, since the driver may not be running " +
        "in a pod unlike the executors. If this is set, an accompanying secret file must be " +
        "specified for the executors. The fallback configuration allows the same path to be " +
        "used for both the driver and the executors when running in cluster mode. File-based " +
        "secret keys are only allowed when using Kubernetes.")
      .version("3.0.0")
      .fallbackConf(AUTH_SECRET_FILE)

  private[spark] val BUFFER_WRITE_CHUNK_SIZE =
    ConfigBuilder("spark.buffer.write.chunkSize")
      .internal()
      .doc("The chunk size in bytes during writing out the bytes of ChunkedByteBuffer.")
      .version("2.3.0")
      .bytesConf(ByteUnit.BYTE)
      .checkValue(_ <= ByteArrayMethods.MAX_ROUNDED_ARRAY_LENGTH,
        "The chunk size during writing out the bytes of ChunkedByteBuffer should" +
          s" be less than or equal to ${ByteArrayMethods.MAX_ROUNDED_ARRAY_LENGTH}.")
      .createWithDefault(64 * 1024 * 1024)

  private[spark] val CHECKPOINT_COMPRESS =
    ConfigBuilder("spark.checkpoint.compress")
      .doc("Whether to compress RDD checkpoints. Generally a good idea. Compression will use " +
        "spark.io.compression.codec.")
      .version("2.2.0")
      .booleanConf
      .createWithDefault(false)

  private[spark] val CACHE_CHECKPOINT_PREFERRED_LOCS_EXPIRE_TIME =
    ConfigBuilder("spark.rdd.checkpoint.cachePreferredLocsExpireTime")
      .internal()
      .doc("Expire time in minutes for caching preferred locations of checkpointed RDD." +
        "Caching preferred locations can relieve query loading to DFS and save the query " +
        "time. The drawback is that the cached locations can be possibly outdated and " +
        "lose data locality. If this config is not specified, it will not cache.")
      .version("3.0.0")
      .timeConf(TimeUnit.MINUTES)
      .checkValue(_ > 0, "The expire time for caching preferred locations cannot be non-positive.")
      .createOptional

  private[spark] val SHUFFLE_ACCURATE_BLOCK_THRESHOLD =
    ConfigBuilder("spark.shuffle.accurateBlockThreshold")
      .doc("Threshold in bytes above which the size of shuffle blocks in " +
        "HighlyCompressedMapStatus is accurately recorded. This helps to prevent OOM " +
        "by avoiding underestimating shuffle block size when fetch shuffle blocks.")
      .version("2.2.1")
      .bytesConf(ByteUnit.BYTE)
      .createWithDefault(100 * 1024 * 1024)

  private[spark] val SHUFFLE_REGISTRATION_TIMEOUT =
    ConfigBuilder("spark.shuffle.registration.timeout")
      .doc("Timeout in milliseconds for registration to the external shuffle service.")
      .version("2.3.0")
      .timeConf(TimeUnit.MILLISECONDS)
      .createWithDefault(5000)

  private[spark] val SHUFFLE_REGISTRATION_MAX_ATTEMPTS =
    ConfigBuilder("spark.shuffle.registration.maxAttempts")
      .doc("When we fail to register to the external shuffle service, we will " +
        "retry for maxAttempts times.")
      .version("2.3.0")
      .intConf
      .createWithDefault(3)

  private[spark] val REDUCER_MAX_BLOCKS_IN_FLIGHT_PER_ADDRESS =
    ConfigBuilder("spark.reducer.maxBlocksInFlightPerAddress")
      .doc("This configuration limits the number of remote blocks being fetched per reduce task " +
        "from a given host port. When a large number of blocks are being requested from a given " +
        "address in a single fetch or simultaneously, this could crash the serving executor or " +
        "Node Manager. This is especially useful to reduce the load on the Node Manager when " +
        "external shuffle is enabled. You can mitigate the issue by setting it to a lower value.")
      .version("2.2.1")
      .intConf
      .checkValue(_ > 0, "The max no. of blocks in flight cannot be non-positive.")
      .createWithDefault(Int.MaxValue)

  private[spark] val MAX_REMOTE_BLOCK_SIZE_FETCH_TO_MEM =
    ConfigBuilder("spark.network.maxRemoteBlockSizeFetchToMem")
      .doc("Remote block will be fetched to disk when size of the block is above this threshold " +
        "in bytes. This is to avoid a giant request takes too much memory. Note this " +
        "configuration will affect both shuffle fetch and block manager remote block fetch. " +
        "For users who enabled external shuffle service, this feature can only work when " +
        "external shuffle service is at least 2.3.0.")
      .version("3.0.0")
      .bytesConf(ByteUnit.BYTE)
      // fetch-to-mem is guaranteed to fail if the message is bigger than 2 GB, so we might
      // as well use fetch-to-disk in that case.  The message includes some metadata in addition
      // to the block data itself (in particular UploadBlock has a lot of metadata), so we leave
      // extra room.
      .checkValue(
        _ <= Int.MaxValue - 512,
        "maxRemoteBlockSizeFetchToMem cannot be larger than (Int.MaxValue - 512) bytes.")
      .createWithDefaultString("200m")

  private[spark] val TASK_METRICS_TRACK_UPDATED_BLOCK_STATUSES =
    ConfigBuilder("spark.taskMetrics.trackUpdatedBlockStatuses")
      .doc("Enable tracking of updatedBlockStatuses in the TaskMetrics. Off by default since " +
        "tracking the block statuses can use a lot of memory and its not used anywhere within " +
        "spark.")
      .version("2.3.0")
      .booleanConf
      .createWithDefault(false)

  private[spark] val SHUFFLE_IO_PLUGIN_CLASS =
    ConfigBuilder("spark.shuffle.sort.io.plugin.class")
      .doc("Name of the class to use for shuffle IO.")
      .version("3.0.0")
      .stringConf
      .createWithDefault(classOf[LocalDiskShuffleDataIO].getName)

  private[spark] val SHUFFLE_FILE_BUFFER_SIZE =
    ConfigBuilder("spark.shuffle.file.buffer")
      .doc("Size of the in-memory buffer for each shuffle file output stream, in KiB unless " +
        "otherwise specified. These buffers reduce the number of disk seeks and system calls " +
        "made in creating intermediate shuffle files.")
      .version("1.4.0")
      .bytesConf(ByteUnit.KiB)
      .checkValue(v => v > 0 && v <= ByteArrayMethods.MAX_ROUNDED_ARRAY_LENGTH / 1024,
        s"The file buffer size must be positive and less than or equal to" +
          s" ${ByteArrayMethods.MAX_ROUNDED_ARRAY_LENGTH / 1024}.")
      .createWithDefaultString("32k")

  private[spark] val SHUFFLE_UNSAFE_FILE_OUTPUT_BUFFER_SIZE =
    ConfigBuilder("spark.shuffle.unsafe.file.output.buffer")
      .doc("The file system for this buffer size after each partition " +
        "is written in unsafe shuffle writer. In KiB unless otherwise specified.")
      .version("2.3.0")
      .bytesConf(ByteUnit.KiB)
      .checkValue(v => v > 0 && v <= ByteArrayMethods.MAX_ROUNDED_ARRAY_LENGTH / 1024,
        s"The buffer size must be positive and less than or equal to" +
          s" ${ByteArrayMethods.MAX_ROUNDED_ARRAY_LENGTH / 1024}.")
      .createWithDefaultString("32k")

  private[spark] val SHUFFLE_DISK_WRITE_BUFFER_SIZE =
    ConfigBuilder("spark.shuffle.spill.diskWriteBufferSize")
      .doc("The buffer size, in bytes, to use when writing the sorted records to an on-disk file.")
      .version("2.3.0")
      .bytesConf(ByteUnit.BYTE)
      .checkValue(v => v > 12 && v <= ByteArrayMethods.MAX_ROUNDED_ARRAY_LENGTH,
        s"The buffer size must be greater than 12 and less than or equal to " +
          s"${ByteArrayMethods.MAX_ROUNDED_ARRAY_LENGTH}.")
      .createWithDefault(1024 * 1024)

  private[spark] val UNROLL_MEMORY_CHECK_PERIOD =
    ConfigBuilder("spark.storage.unrollMemoryCheckPeriod")
      .internal()
      .doc("The memory check period is used to determine how often we should check whether "
        + "there is a need to request more memory when we try to unroll the given block in memory.")
      .version("2.3.0")
      .longConf
      .createWithDefault(16)

  private[spark] val UNROLL_MEMORY_GROWTH_FACTOR =
    ConfigBuilder("spark.storage.unrollMemoryGrowthFactor")
      .internal()
      .doc("Memory to request as a multiple of the size that used to unroll the block.")
      .version("2.3.0")
      .doubleConf
      .createWithDefault(1.5)

  private[spark] val FORCE_DOWNLOAD_SCHEMES =
    ConfigBuilder("spark.yarn.dist.forceDownloadSchemes")
      .doc("Comma-separated list of schemes for which resources will be downloaded to the " +
        "local disk prior to being added to YARN's distributed cache. For use in cases " +
        "where the YARN service does not support schemes that are supported by Spark, like http, " +
        "https and ftp, or jars required to be in the local YARN client's classpath. Wildcard " +
        "'*' is denoted to download resources for all the schemes.")
      .version("2.3.0")
      .stringConf
      .toSequence
      .createWithDefault(Nil)

  private[spark] val EXTRA_LISTENERS = ConfigBuilder("spark.extraListeners")
    .doc("Class names of listeners to add to SparkContext during initialization.")
    .version("1.3.0")
    .stringConf
    .toSequence
    .createOptional

  private[spark] val SHUFFLE_SPILL_NUM_ELEMENTS_FORCE_SPILL_THRESHOLD =
    ConfigBuilder("spark.shuffle.spill.numElementsForceSpillThreshold")
      .internal()
      .doc("The maximum number of elements in memory before forcing the shuffle sorter to spill. " +
        "By default it's Integer.MAX_VALUE, which means we never force the sorter to spill, " +
        "until we reach some limitations, like the max page size limitation for the pointer " +
        "array in the sorter.")
      .version("1.6.0")
      .intConf
      .createWithDefault(Integer.MAX_VALUE)

  private[spark] val SHUFFLE_MAP_OUTPUT_PARALLEL_AGGREGATION_THRESHOLD =
    ConfigBuilder("spark.shuffle.mapOutput.parallelAggregationThreshold")
      .internal()
      .doc("Multi-thread is used when the number of mappers * shuffle partitions is greater than " +
        "or equal to this threshold. Note that the actual parallelism is calculated by number of " +
        "mappers * shuffle partitions / this threshold + 1, so this threshold should be positive.")
      .version("2.3.0")
      .intConf
      .checkValue(v => v > 0, "The threshold should be positive.")
      .createWithDefault(10000000)

  private[spark] val MAX_RESULT_SIZE = ConfigBuilder("spark.driver.maxResultSize")
    .doc("Size limit for results.")
    .version("1.2.0")
    .bytesConf(ByteUnit.BYTE)
    .createWithDefaultString("1g")

  private[spark] val CREDENTIALS_RENEWAL_INTERVAL_RATIO =
    ConfigBuilder("spark.security.credentials.renewalRatio")
      .doc("Ratio of the credential's expiration time when Spark should fetch new credentials.")
      .version("2.4.0")
      .doubleConf
      .createWithDefault(0.75d)

  private[spark] val CREDENTIALS_RENEWAL_RETRY_WAIT =
    ConfigBuilder("spark.security.credentials.retryWait")
      .doc("How long to wait before retrying to fetch new credentials after a failure.")
      .version("2.4.0")
      .timeConf(TimeUnit.SECONDS)
      .createWithDefaultString("1h")

  private[spark] val SHUFFLE_SORT_INIT_BUFFER_SIZE =
    ConfigBuilder("spark.shuffle.sort.initialBufferSize")
      .internal()
      .version("2.1.0")
      .bytesConf(ByteUnit.BYTE)
      .checkValue(v => v > 0 && v <= Int.MaxValue,
        s"The buffer size must be greater than 0 and less than or equal to ${Int.MaxValue}.")
      .createWithDefault(4096)

  private[spark] val SHUFFLE_COMPRESS =
    ConfigBuilder("spark.shuffle.compress")
      .doc("Whether to compress shuffle output. Compression will use " +
        "spark.io.compression.codec.")
      .version("0.6.0")
      .booleanConf
      .createWithDefault(true)

  private[spark] val SHUFFLE_SPILL_COMPRESS =
    ConfigBuilder("spark.shuffle.spill.compress")
      .doc("Whether to compress data spilled during shuffles. Compression will use " +
        "spark.io.compression.codec.")
      .version("0.9.0")
      .booleanConf
      .createWithDefault(true)

  private[spark] val MAP_STATUS_COMPRESSION_CODEC =
    ConfigBuilder("spark.shuffle.mapStatus.compression.codec")
      .internal()
      .doc("The codec used to compress MapStatus, which is generated by ShuffleMapTask. " +
        "By default, Spark provides four codecs: lz4, lzf, snappy, and zstd. You can also " +
        "use fully qualified class names to specify the codec.")
      .version("3.0.0")
      .stringConf
      .createWithDefault("zstd")

  private[spark] val SHUFFLE_SPILL_INITIAL_MEM_THRESHOLD =
    ConfigBuilder("spark.shuffle.spill.initialMemoryThreshold")
      .internal()
      .doc("Initial threshold for the size of a collection before we start tracking its " +
        "memory usage.")
      .version("1.1.1")
      .bytesConf(ByteUnit.BYTE)
      .createWithDefault(5 * 1024 * 1024)

  private[spark] val SHUFFLE_SPILL_BATCH_SIZE =
    ConfigBuilder("spark.shuffle.spill.batchSize")
      .internal()
      .doc("Size of object batches when reading/writing from serializers.")
      .version("0.9.0")
      .longConf
      .createWithDefault(10000)

  private[spark] val SHUFFLE_SORT_BYPASS_MERGE_THRESHOLD =
    ConfigBuilder("spark.shuffle.sort.bypassMergeThreshold")
      .doc("In the sort-based shuffle manager, avoid merge-sorting data if there is no " +
        "map-side aggregation and there are at most this many reduce partitions")
      .version("1.1.1")
      .intConf
      .createWithDefault(200)

  private[spark] val SHUFFLE_MANAGER =
    ConfigBuilder("spark.shuffle.manager")
      .version("1.1.0")
      .stringConf
      .createWithDefault("sort")

  private[spark] val SHUFFLE_REDUCE_LOCALITY_ENABLE =
    ConfigBuilder("spark.shuffle.reduceLocality.enabled")
      .doc("Whether to compute locality preferences for reduce tasks")
      .version("1.5.0")
      .booleanConf
      .createWithDefault(true)

  private[spark] val SHUFFLE_MAPOUTPUT_MIN_SIZE_FOR_BROADCAST =
    ConfigBuilder("spark.shuffle.mapOutput.minSizeForBroadcast")
      .doc("The size at which we use Broadcast to send the map output statuses to the executors.")
      .version("2.0.0")
      .bytesConf(ByteUnit.BYTE)
      .createWithDefaultString("512k")

  private[spark] val SHUFFLE_MAPOUTPUT_DISPATCHER_NUM_THREADS =
    ConfigBuilder("spark.shuffle.mapOutput.dispatcher.numThreads")
      .version("2.0.0")
      .intConf
      .createWithDefault(8)

  private[spark] val SHUFFLE_DETECT_CORRUPT =
    ConfigBuilder("spark.shuffle.detectCorrupt")
      .doc("Whether to detect any corruption in fetched blocks.")
      .version("2.2.0")
      .booleanConf
      .createWithDefault(true)

  private[spark] val SHUFFLE_DETECT_CORRUPT_MEMORY =
    ConfigBuilder("spark.shuffle.detectCorrupt.useExtraMemory")
      .doc("If enabled, part of a compressed/encrypted stream will be de-compressed/de-crypted " +
        "by using extra memory to detect early corruption. Any IOException thrown will cause " +
        "the task to be retried once and if it fails again with same exception, then " +
        "FetchFailedException will be thrown to retry previous stage")
      .version("3.0.0")
      .booleanConf
      .createWithDefault(false)

  private[spark] val SHUFFLE_SYNC =
    ConfigBuilder("spark.shuffle.sync")
      .doc("Whether to force outstanding writes to disk.")
      .version("0.8.0")
      .booleanConf
      .createWithDefault(false)

  private[spark] val SHUFFLE_UNSAFE_FAST_MERGE_ENABLE =
    ConfigBuilder("spark.shuffle.unsafe.fastMergeEnabled")
      .doc("Whether to perform a fast spill merge.")
      .version("1.4.0")
      .booleanConf
      .createWithDefault(true)

  private[spark] val SHUFFLE_SORT_USE_RADIXSORT =
    ConfigBuilder("spark.shuffle.sort.useRadixSort")
      .doc("Whether to use radix sort for sorting in-memory partition ids. Radix sort is much " +
        "faster, but requires additional memory to be reserved memory as pointers are added.")
      .version("2.0.0")
      .booleanConf
      .createWithDefault(true)

  private[spark] val SHUFFLE_MIN_NUM_PARTS_TO_HIGHLY_COMPRESS =
    ConfigBuilder("spark.shuffle.minNumPartitionsToHighlyCompress")
      .internal()
      .doc("Number of partitions to determine if MapStatus should use HighlyCompressedMapStatus")
      .version("2.4.0")
      .intConf
      .checkValue(v => v > 0, "The value should be a positive integer.")
      .createWithDefault(2000)

  private[spark] val SHUFFLE_USE_OLD_FETCH_PROTOCOL =
    ConfigBuilder("spark.shuffle.useOldFetchProtocol")
      .doc("Whether to use the old protocol while doing the shuffle block fetching. " +
        "It is only enabled while we need the compatibility in the scenario of new Spark " +
        "version job fetching shuffle blocks from old version external shuffle service.")
      .version("3.0.0")
      .booleanConf
      .createWithDefault(false)

  private[spark] val SHUFFLE_HOST_LOCAL_DISK_READING_ENABLED =
    ConfigBuilder("spark.shuffle.readHostLocalDisk")
      .doc(s"If enabled (and `${SHUFFLE_USE_OLD_FETCH_PROTOCOL.key}` is disabled, shuffle " +
        "blocks requested from those block managers which are running on the same host are " +
        "read from the disk directly instead of being fetched as remote blocks over the network.")
      .version("3.0.0")
      .booleanConf
      .createWithDefault(true)

  private[spark] val STORAGE_LOCAL_DISK_BY_EXECUTORS_CACHE_SIZE =
    ConfigBuilder("spark.storage.localDiskByExecutors.cacheSize")
      .doc("The max number of executors for which the local dirs are stored. This size is " +
        "both applied for the driver and both for the executors side to avoid having an " +
        "unbounded store. This cache will be used to avoid the network in case of fetching disk " +
        s"persisted RDD blocks or shuffle blocks " +
        s"(when `${SHUFFLE_HOST_LOCAL_DISK_READING_ENABLED.key}` is set) from the same host.")
      .version("3.0.0")
      .intConf
      .createWithDefault(1000)

  private[spark] val MEMORY_MAP_LIMIT_FOR_TESTS =
    ConfigBuilder("spark.storage.memoryMapLimitForTests")
      .internal()
      .doc("For testing only, controls the size of chunks when memory mapping a file")
      .version("2.3.0")
      .bytesConf(ByteUnit.BYTE)
      .createWithDefault(ByteArrayMethods.MAX_ROUNDED_ARRAY_LENGTH)

  private[spark] val BARRIER_SYNC_TIMEOUT =
    ConfigBuilder("spark.barrier.sync.timeout")
      .doc("The timeout in seconds for each barrier() call from a barrier task. If the " +
        "coordinator didn't receive all the sync messages from barrier tasks within the " +
        "configured time, throw a SparkException to fail all the tasks. The default value is set " +
        "to 31536000(3600 * 24 * 365) so the barrier() call shall wait for one year.")
      .version("2.4.0")
      .timeConf(TimeUnit.SECONDS)
      .checkValue(v => v > 0, "The value should be a positive time value.")
      .createWithDefaultString("365d")

  private[spark] val UNSCHEDULABLE_TASKSET_TIMEOUT =
    ConfigBuilder("spark.scheduler.excludeOnFailure.unschedulableTaskSetTimeout")
      .doc("The timeout in seconds to wait to acquire a new executor and schedule a task " +
        "before aborting a TaskSet which is unschedulable because all executors are " +
        "excluded due to failures.")
      .version("3.1.0")
      .withAlternative("spark.scheduler.blacklist.unschedulableTaskSetTimeout")
      .timeConf(TimeUnit.SECONDS)
      .checkValue(v => v >= 0, "The value should be a non negative time value.")
      .createWithDefault(120)

  private[spark] val BARRIER_MAX_CONCURRENT_TASKS_CHECK_INTERVAL =
    ConfigBuilder("spark.scheduler.barrier.maxConcurrentTasksCheck.interval")
      .doc("Time in seconds to wait between a max concurrent tasks check failure and the next " +
        "check. A max concurrent tasks check ensures the cluster can launch more concurrent " +
        "tasks than required by a barrier stage on job submitted. The check can fail in case " +
        "a cluster has just started and not enough executors have registered, so we wait for a " +
        "little while and try to perform the check again. If the check fails more than a " +
        "configured max failure times for a job then fail current job submission. Note this " +
        "config only applies to jobs that contain one or more barrier stages, we won't perform " +
        "the check on non-barrier jobs.")
      .version("2.4.0")
      .timeConf(TimeUnit.SECONDS)
      .createWithDefaultString("15s")

  private[spark] val BARRIER_MAX_CONCURRENT_TASKS_CHECK_MAX_FAILURES =
    ConfigBuilder("spark.scheduler.barrier.maxConcurrentTasksCheck.maxFailures")
      .doc("Number of max concurrent tasks check failures allowed before fail a job submission. " +
        "A max concurrent tasks check ensures the cluster can launch more concurrent tasks than " +
        "required by a barrier stage on job submitted. The check can fail in case a cluster " +
        "has just started and not enough executors have registered, so we wait for a little " +
        "while and try to perform the check again. If the check fails more than a configured " +
        "max failure times for a job then fail current job submission. Note this config only " +
        "applies to jobs that contain one or more barrier stages, we won't perform the check on " +
        "non-barrier jobs.")
      .version("2.4.0")
      .intConf
      .checkValue(v => v > 0, "The max failures should be a positive value.")
      .createWithDefault(40)

  private[spark] val UNSAFE_EXCEPTION_ON_MEMORY_LEAK =
    ConfigBuilder("spark.unsafe.exceptionOnMemoryLeak")
      .internal()
      .version("1.4.0")
      .booleanConf
      .createWithDefault(false)

  private[spark] val UNSAFE_SORTER_SPILL_READ_AHEAD_ENABLED =
    ConfigBuilder("spark.unsafe.sorter.spill.read.ahead.enabled")
      .internal()
      .version("2.3.0")
      .booleanConf
      .createWithDefault(true)

  private[spark] val UNSAFE_SORTER_SPILL_READER_BUFFER_SIZE =
    ConfigBuilder("spark.unsafe.sorter.spill.reader.buffer.size")
      .internal()
      .version("2.1.0")
      .bytesConf(ByteUnit.BYTE)
      .checkValue(v => 1024 * 1024 <= v && v <= MAX_BUFFER_SIZE_BYTES,
        s"The value must be in allowed range [1,048,576, ${MAX_BUFFER_SIZE_BYTES}].")
      .createWithDefault(1024 * 1024)

  private[spark] val DEFAULT_PLUGINS_LIST = "spark.plugins.defaultList"

  private[spark] val PLUGINS =
    ConfigBuilder("spark.plugins")
      .withPrepended(DEFAULT_PLUGINS_LIST, separator = ",")
      .doc("Comma-separated list of class names implementing " +
        "org.apache.spark.api.plugin.SparkPlugin to load into the application.")
      .version("3.0.0")
      .stringConf
      .toSequence
      .createWithDefault(Nil)

  private[spark] val CLEANER_PERIODIC_GC_INTERVAL =
    ConfigBuilder("spark.cleaner.periodicGC.interval")
      .version("1.6.0")
      .timeConf(TimeUnit.SECONDS)
      .createWithDefaultString("30min")

  private[spark] val CLEANER_REFERENCE_TRACKING =
    ConfigBuilder("spark.cleaner.referenceTracking")
      .version("1.0.0")
      .booleanConf
      .createWithDefault(true)

  private[spark] val CLEANER_REFERENCE_TRACKING_BLOCKING =
    ConfigBuilder("spark.cleaner.referenceTracking.blocking")
      .version("1.0.0")
      .booleanConf
      .createWithDefault(true)

  private[spark] val CLEANER_REFERENCE_TRACKING_BLOCKING_SHUFFLE =
    ConfigBuilder("spark.cleaner.referenceTracking.blocking.shuffle")
      .version("1.1.1")
      .booleanConf
      .createWithDefault(false)

  private[spark] val CLEANER_REFERENCE_TRACKING_CLEAN_CHECKPOINTS =
    ConfigBuilder("spark.cleaner.referenceTracking.cleanCheckpoints")
      .version("1.4.0")
      .booleanConf
      .createWithDefault(false)

  private[spark] val EXECUTOR_LOGS_ROLLING_STRATEGY =
    ConfigBuilder("spark.executor.logs.rolling.strategy")
      .version("1.1.0")
      .stringConf
      .createWithDefault("")

  private[spark] val EXECUTOR_LOGS_ROLLING_TIME_INTERVAL =
    ConfigBuilder("spark.executor.logs.rolling.time.interval")
      .version("1.1.0")
      .stringConf
      .createWithDefault("daily")

  private[spark] val EXECUTOR_LOGS_ROLLING_MAX_SIZE =
    ConfigBuilder("spark.executor.logs.rolling.maxSize")
      .version("1.4.0")
      .stringConf
      .createWithDefault((1024 * 1024).toString)

  private[spark] val EXECUTOR_LOGS_ROLLING_MAX_RETAINED_FILES =
    ConfigBuilder("spark.executor.logs.rolling.maxRetainedFiles")
      .version("1.1.0")
      .intConf
      .createWithDefault(-1)

  private[spark] val EXECUTOR_LOGS_ROLLING_ENABLE_COMPRESSION =
    ConfigBuilder("spark.executor.logs.rolling.enableCompression")
      .version("2.0.2")
      .booleanConf
      .createWithDefault(false)

  private[spark] val MASTER_REST_SERVER_ENABLED = ConfigBuilder("spark.master.rest.enabled")
    .version("1.3.0")
    .booleanConf
    .createWithDefault(false)

  private[spark] val MASTER_REST_SERVER_PORT = ConfigBuilder("spark.master.rest.port")
    .version("1.3.0")
    .intConf
    .createWithDefault(6066)

  private[spark] val MASTER_UI_PORT = ConfigBuilder("spark.master.ui.port")
    .version("1.1.0")
    .intConf
    .createWithDefault(8080)

  private[spark] val IO_COMPRESSION_SNAPPY_BLOCKSIZE =
    ConfigBuilder("spark.io.compression.snappy.blockSize")
      .doc("Block size in bytes used in Snappy compression, in the case when " +
        "Snappy compression codec is used. Lowering this block size " +
        "will also lower shuffle memory usage when Snappy is used")
      .version("1.4.0")
      .bytesConf(ByteUnit.BYTE)
      .createWithDefaultString("32k")

  private[spark] val IO_COMPRESSION_LZ4_BLOCKSIZE =
    ConfigBuilder("spark.io.compression.lz4.blockSize")
      .doc("Block size in bytes used in LZ4 compression, in the case when LZ4 compression" +
        "codec is used. Lowering this block size will also lower shuffle memory " +
        "usage when LZ4 is used.")
      .version("1.4.0")
      .bytesConf(ByteUnit.BYTE)
      .createWithDefaultString("32k")

  private[spark] val IO_COMPRESSION_CODEC =
    ConfigBuilder("spark.io.compression.codec")
      .doc("The codec used to compress internal data such as RDD partitions, event log, " +
        "broadcast variables and shuffle outputs. By default, Spark provides four codecs: " +
        "lz4, lzf, snappy, and zstd. You can also use fully qualified class names to specify " +
        "the codec")
      .version("0.8.0")
      .stringConf
      .createWithDefaultString("lz4")

  private[spark] val IO_COMPRESSION_ZSTD_BUFFERSIZE =
    ConfigBuilder("spark.io.compression.zstd.bufferSize")
      .doc("Buffer size in bytes used in Zstd compression, in the case when Zstd " +
        "compression codec is used. Lowering this size will lower the shuffle " +
        "memory usage when Zstd is used, but it might increase the compression " +
        "cost because of excessive JNI call overhead")
      .version("2.3.0")
      .bytesConf(ByteUnit.BYTE)
      .createWithDefaultString("32k")

  private[spark] val IO_COMPRESSION_ZSTD_LEVEL =
    ConfigBuilder("spark.io.compression.zstd.level")
      .doc("Compression level for Zstd compression codec. Increasing the compression " +
        "level will result in better compression at the expense of more CPU and memory")
      .version("2.3.0")
      .intConf
      .createWithDefault(1)

  private[spark] val IO_WARNING_LARGEFILETHRESHOLD =
    ConfigBuilder("spark.io.warning.largeFileThreshold")
      .internal()
      .doc("If the size in bytes of a file loaded by Spark exceeds this threshold, " +
        "a warning is logged with the possible reasons.")
      .version("3.0.0")
      .bytesConf(ByteUnit.BYTE)
      .createWithDefault(1024 * 1024 * 1024)

  private[spark] val EVENT_LOG_COMPRESSION_CODEC =
    ConfigBuilder("spark.eventLog.compression.codec")
      .doc("The codec used to compress event log. By default, Spark provides four codecs: " +
        "lz4, lzf, snappy, and zstd. You can also use fully qualified class names to specify " +
        "the codec. If this is not given, spark.io.compression.codec will be used.")
      .version("3.0.0")
      .fallbackConf(IO_COMPRESSION_CODEC)

  private[spark] val BUFFER_SIZE =
    ConfigBuilder("spark.buffer.size")
      .version("0.5.0")
      .intConf
      .checkValue(_ >= 0, "The buffer size must not be negative")
      .createWithDefault(65536)

  private[spark] val LOCALITY_WAIT_PROCESS = ConfigBuilder("spark.locality.wait.process")
    .version("0.8.0")
    .fallbackConf(LOCALITY_WAIT)

  private[spark] val LOCALITY_WAIT_NODE = ConfigBuilder("spark.locality.wait.node")
    .version("0.8.0")
    .fallbackConf(LOCALITY_WAIT)

  private[spark] val LOCALITY_WAIT_RACK = ConfigBuilder("spark.locality.wait.rack")
    .version("0.8.0")
    .fallbackConf(LOCALITY_WAIT)

  private[spark] val REDUCER_MAX_SIZE_IN_FLIGHT = ConfigBuilder("spark.reducer.maxSizeInFlight")
    .doc("Maximum size of map outputs to fetch simultaneously from each reduce task, " +
      "in MiB unless otherwise specified. Since each output requires us to create a " +
      "buffer to receive it, this represents a fixed memory overhead per reduce task, " +
      "so keep it small unless you have a large amount of memory")
    .version("1.4.0")
    .bytesConf(ByteUnit.MiB)
    .createWithDefaultString("48m")

  private[spark] val REDUCER_MAX_REQS_IN_FLIGHT = ConfigBuilder("spark.reducer.maxReqsInFlight")
    .doc("This configuration limits the number of remote requests to fetch blocks at " +
      "any given point. When the number of hosts in the cluster increase, " +
      "it might lead to very large number of inbound connections to one or more nodes, " +
      "causing the workers to fail under load. By allowing it to limit the number of " +
      "fetch requests, this scenario can be mitigated")
    .version("2.0.0")
    .intConf
    .createWithDefault(Int.MaxValue)

  private[spark] val BROADCAST_COMPRESS = ConfigBuilder("spark.broadcast.compress")
    .doc("Whether to compress broadcast variables before sending them. " +
      "Generally a good idea. Compression will use spark.io.compression.codec")
    .version("0.6.0")
    .booleanConf.createWithDefault(true)

  private[spark] val BROADCAST_BLOCKSIZE = ConfigBuilder("spark.broadcast.blockSize")
    .doc("Size of each piece of a block for TorrentBroadcastFactory, in " +
      "KiB unless otherwise specified. Too large a value decreases " +
      "parallelism during broadcast (makes it slower); however, " +
      "if it is too small, BlockManager might take a performance hit")
    .version("0.5.0")
    .bytesConf(ByteUnit.KiB)
    .createWithDefaultString("4m")

  private[spark] val BROADCAST_CHECKSUM = ConfigBuilder("spark.broadcast.checksum")
    .doc("Whether to enable checksum for broadcast. If enabled, " +
      "broadcasts will include a checksum, which can help detect " +
      "corrupted blocks, at the cost of computing and sending a little " +
      "more data. It's possible to disable it if the network has other " +
      "mechanisms to guarantee data won't be corrupted during broadcast")
    .version("2.1.1")
    .booleanConf
    .createWithDefault(true)

  private[spark] val BROADCAST_FOR_UDF_COMPRESSION_THRESHOLD =
    ConfigBuilder("spark.broadcast.UDFCompressionThreshold")
      .doc("The threshold at which user-defined functions (UDFs) and Python RDD commands " +
        "are compressed by broadcast in bytes unless otherwise specified")
      .version("3.0.0")
      .bytesConf(ByteUnit.BYTE)
      .checkValue(v => v >= 0, "The threshold should be non-negative.")
      .createWithDefault(1L * 1024 * 1024)

  private[spark] val RDD_COMPRESS = ConfigBuilder("spark.rdd.compress")
    .doc("Whether to compress serialized RDD partitions " +
      "(e.g. for StorageLevel.MEMORY_ONLY_SER in Scala " +
      "or StorageLevel.MEMORY_ONLY in Python). Can save substantial " +
      "space at the cost of some extra CPU time. " +
      "Compression will use spark.io.compression.codec")
    .version("0.6.0")
    .booleanConf
    .createWithDefault(false)

  private[spark] val RDD_PARALLEL_LISTING_THRESHOLD =
    ConfigBuilder("spark.rdd.parallelListingThreshold")
      .version("2.0.0")
      .intConf
      .createWithDefault(10)

  private[spark] val RDD_LIMIT_SCALE_UP_FACTOR =
    ConfigBuilder("spark.rdd.limit.scaleUpFactor")
      .version("2.1.0")
      .intConf
      .createWithDefault(4)

  private[spark] val SERIALIZER = ConfigBuilder("spark.serializer")
    .version("0.5.0")
    .stringConf
    .createWithDefault("org.apache.spark.serializer.JavaSerializer")

  private[spark] val SERIALIZER_OBJECT_STREAM_RESET =
    ConfigBuilder("spark.serializer.objectStreamReset")
      .version("1.0.0")
      .intConf
      .createWithDefault(100)

  private[spark] val SERIALIZER_EXTRA_DEBUG_INFO = ConfigBuilder("spark.serializer.extraDebugInfo")
    .version("1.3.0")
    .booleanConf
    .createWithDefault(true)

  private[spark] val JARS = ConfigBuilder("spark.jars")
    .version("0.9.0")
    .stringConf
    .toSequence
    .createWithDefault(Nil)

  private[spark] val FILES = ConfigBuilder("spark.files")
    .version("1.0.0")
    .stringConf
    .toSequence
    .createWithDefault(Nil)

  private[spark] val SUBMIT_DEPLOY_MODE = ConfigBuilder("spark.submit.deployMode")
    .version("1.5.0")
    .stringConf
    .createWithDefault("client")

  private[spark] val SUBMIT_PYTHON_FILES = ConfigBuilder("spark.submit.pyFiles")
    .version("1.0.1")
    .stringConf
    .toSequence
    .createWithDefault(Nil)

  private[spark] val SCHEDULER_ALLOCATION_FILE =
    ConfigBuilder("spark.scheduler.allocation.file")
      .version("0.8.1")
      .stringConf
      .createOptional

  private[spark] val SCHEDULER_MIN_REGISTERED_RESOURCES_RATIO =
    ConfigBuilder("spark.scheduler.minRegisteredResourcesRatio")
      .version("1.1.1")
      .doubleConf
      .createOptional

  private[spark] val SCHEDULER_MAX_REGISTERED_RESOURCE_WAITING_TIME =
    ConfigBuilder("spark.scheduler.maxRegisteredResourcesWaitingTime")
      .version("1.1.1")
      .timeConf(TimeUnit.MILLISECONDS)
      .createWithDefaultString("30s")

  private[spark] val SCHEDULER_MODE =
    ConfigBuilder("spark.scheduler.mode")
      .version("0.8.0")
      .stringConf
      .transform(_.toUpperCase(Locale.ROOT))
      .createWithDefault(SchedulingMode.FIFO.toString)

  private[spark] val SCHEDULER_REVIVE_INTERVAL =
    ConfigBuilder("spark.scheduler.revive.interval")
      .version("0.8.1")
      .timeConf(TimeUnit.MILLISECONDS)
      .createOptional

  private[spark] val SPECULATION_ENABLED =
    ConfigBuilder("spark.speculation")
      .version("0.6.0")
      .booleanConf
      .createWithDefault(false)

  private[spark] val SPECULATION_INTERVAL =
    ConfigBuilder("spark.speculation.interval")
      .version("0.6.0")
      .timeConf(TimeUnit.MILLISECONDS)
      .createWithDefault(100)

  private[spark] val SPECULATION_MULTIPLIER =
    ConfigBuilder("spark.speculation.multiplier")
      .version("0.6.0")
      .doubleConf
      .createWithDefault(1.5)

  private[spark] val SPECULATION_QUANTILE =
    ConfigBuilder("spark.speculation.quantile")
      .version("0.6.0")
      .doubleConf
      .createWithDefault(0.75)

  private[spark] val SPECULATION_TASK_DURATION_THRESHOLD =
    ConfigBuilder("spark.speculation.task.duration.threshold")
      .doc("Task duration after which scheduler would try to speculative run the task. If " +
        "provided, tasks would be speculatively run if current stage contains less tasks " +
        "than or equal to the number of slots on a single executor and the task is taking " +
        "longer time than the threshold. This config helps speculate stage with very few " +
        "tasks. Regular speculation configs may also apply if the executor slots are " +
        "large enough. E.g. tasks might be re-launched if there are enough successful runs " +
        "even though the threshold hasn't been reached. The number of slots is computed based " +
        "on the conf values of spark.executor.cores and spark.task.cpus minimum 1.")
      .version("3.0.0")
      .timeConf(TimeUnit.MILLISECONDS)
      .createOptional

  private[spark] val DECOMMISSION_ENABLED =
    ConfigBuilder("spark.decommission.enabled")
      .doc("When decommission enabled, Spark will try its best to shutdown the executor " +
        s"gracefully. Spark will try to migrate all the RDD blocks (controlled by " +
        s"${STORAGE_DECOMMISSION_RDD_BLOCKS_ENABLED.key}) and shuffle blocks (controlled by " +
        s"${STORAGE_DECOMMISSION_SHUFFLE_BLOCKS_ENABLED.key}) from the decommissioning " +
        s"executor to a remote executor when ${STORAGE_DECOMMISSION_ENABLED.key} is enabled. " +
        s"With decommission enabled, Spark will also decommission an executor instead of " +
        s"killing when ${DYN_ALLOCATION_ENABLED.key} enabled.")
      .version("3.1.0")
      .booleanConf
      .createWithDefault(false)

  private[spark] val EXECUTOR_DECOMMISSION_KILL_INTERVAL =
    ConfigBuilder("spark.executor.decommission.killInterval")
      .doc("Duration after which a decommissioned executor will be killed forcefully." +
        "This config is useful for cloud environments where we know in advance when " +
        "an executor is going to go down after decommissioning signal i.e. around 2 mins " +
        "in aws spot nodes, 1/2 hrs in spot block nodes etc. This config is currently " +
        "used to decide what tasks running on decommission executors to speculate.")
      .version("3.1.0")
      .timeConf(TimeUnit.SECONDS)
      .createOptional

  private[spark] val STAGING_DIR = ConfigBuilder("spark.yarn.stagingDir")
    .doc("Staging directory used while submitting applications.")
    .version("2.0.0")
    .stringConf
    .createOptional

  private[spark] val BUFFER_PAGESIZE = ConfigBuilder("spark.buffer.pageSize")
    .doc("The amount of memory used per page in bytes")
    .version("1.5.0")
    .bytesConf(ByteUnit.BYTE)
    .createOptional

  private[spark] val RESOURCE_PROFILE_MERGE_CONFLICTS =
    ConfigBuilder("spark.scheduler.resource.profileMergeConflicts")
      .doc("If set to true, Spark will merge ResourceProfiles when different profiles " +
        "are specified in RDDs that get combined into a single stage. When they are merged, " +
        "Spark chooses the maximum of each resource and creates a new ResourceProfile. The " +
        "default of false results in Spark throwing an exception if multiple different " +
        "ResourceProfiles are found in RDDs going into the same stage.")
      .version("3.1.0")
      .booleanConf
      .createWithDefault(false)

  private[spark] val STANDALONE_SUBMIT_WAIT_APP_COMPLETION =
    ConfigBuilder("spark.standalone.submit.waitAppCompletion")
      .doc("In standalone cluster mode, controls whether the client waits to exit until the " +
        "application completes. If set to true, the client process will stay alive polling " +
        "the driver's status. Otherwise, the client process will exit after submission.")
      .version("3.1.0")
      .booleanConf
      .createWithDefault(false)

  private[spark] val EXECUTOR_ALLOW_SPARK_CONTEXT =
    ConfigBuilder("spark.executor.allowSparkContext")
      .doc("If set to true, SparkContext can be created in executors.")
      .version("3.0.1")
      .booleanConf
      .createWithDefault(false)

<<<<<<< HEAD
  private[spark] val PUSH_BASED_SHUFFLE_ENABLED =
    ConfigBuilder("spark.shuffle.push.enabled")
      .doc("Set to 'true' to enable push-based shuffle on the client side and this works in " +
        "conjunction with the server side flag spark.shuffle.server.mergedShuffleFileManagerImpl " +
        "which needs to be set with the appropriate " +
        "org.apache.spark.network.shuffle.MergedShuffleFileManager implementation for push-based " +
        "shuffle to be enabled")
=======
  private[spark] val PUSH_SHUFFLE_ENABLED =
    ConfigBuilder("spark.shuffle.push.enabled")
      .doc("Set to 'true' to enable push based shuffle.")
>>>>>>> 35c4cf87
      .version("3.1.0")
      .booleanConf
      .createWithDefault(false)

<<<<<<< HEAD
  private[spark] val SHUFFLE_MERGER_MAX_RETAINED_LOCATIONS =
    ConfigBuilder("spark.shuffle.push.maxRetainedMergerLocations")
      .doc("Maximum number of shuffle push merger locations cached for push based shuffle. " +
        "Currently, shuffle push merger locations are nothing but external shuffle services " +
        "which are responsible for handling pushed blocks and merging them and serving " +
        "merged blocks for later shuffle fetch.")
      .version("3.1.0")
      .intConf
      .createWithDefault(500)

  private[spark] val SHUFFLE_MERGER_LOCATIONS_MIN_THRESHOLD_RATIO =
    ConfigBuilder("spark.shuffle.push.mergersMinThresholdRatio")
      .doc("The minimum number of shuffle merger locations required to enable push based " +
        "shuffle for a stage. This is specified as a ratio of the number of partitions in " +
        "the child stage. For example, a reduce stage which has 100 partitions and uses the " +
        "default value 0.05 requires at least 5 unique merger locations to enable push based " +
        "shuffle. Merger locations are currently defined as external shuffle services.")
      .version("3.1.0")
      .doubleConf
      .createWithDefault(0.05)

  private[spark] val SHUFFLE_MERGER_LOCATIONS_MIN_STATIC_THRESHOLD =
    ConfigBuilder("spark.shuffle.push.mergersMinStaticThreshold")
      .doc(s"The static threshold for number of shuffle push merger locations should be " +
        "available in order to enable push based shuffle for a stage. Note this config " +
        s"works in conjunction with ${SHUFFLE_MERGER_LOCATIONS_MIN_THRESHOLD_RATIO.key}. " +
        "Maximum of spark.shuffle.push.mergersMinStaticThreshold and " +
        s"${SHUFFLE_MERGER_LOCATIONS_MIN_THRESHOLD_RATIO.key} ratio number of mergers needed to " +
        "enable push based shuffle for a stage. For eg: with 1000 partitions for the child " +
        "stage with spark.shuffle.push.mergersMinStaticThreshold as 5 and " +
        s"${SHUFFLE_MERGER_LOCATIONS_MIN_THRESHOLD_RATIO.key} set to 0.05, we would need " +
        "at least 50 mergers to enable push based shuffle for that stage.")
      .version("3.1.0")
      .doubleConf
      .createWithDefault(5)

=======
>>>>>>> 35c4cf87
  private[spark] val PUSH_SHUFFLE_NUM_PUSH_THREADS =
    ConfigBuilder("spark.shuffle.push.numPushThreads")
      .doc("Specify the number of threads in the block pusher pool. These threads assist " +
        "in creating connections and pushing blocks to remote shuffle services when push based " +
        "shuffle is enabled. By default, the threadpool size is equal to the number of cores.")
      .version("3.1.0")
      .intConf
      .createOptional

  private[spark] val PUSH_SHUFFLE_MAX_BLOCK_SIZE_TO_PUSH =
    ConfigBuilder("spark.shuffle.push.maxBlockSizeToPush")
      .doc("The max size of an individual block to push to the remote shuffle services when push " +
        "based shuffle is enabled. Blocks larger than this threshold are not pushed.")
      .version("3.1.0")
      .bytesConf(ByteUnit.KiB)
      .createWithDefaultString("800k")

  private[spark] val PUSH_SHUFFLE_MAX_BLOCK_BATCH_SIZE =
    ConfigBuilder("spark.shuffle.push.maxBlockBatchSize")
      .doc("The max size of a batch of shuffle blocks to be grouped into a single push request " +
        "when push based shuffle is enabled.")
      .version("3.1.0")
      .bytesConf(ByteUnit.MiB)
      // 2m is also the default value for TransportConf#memoryMapBytes.
      // Having this default to 2m will very likely make each batch of block loaded in memory with
      // memory mapping, which has higher overhead with small MB sized chunk of data.
      .createWithDefaultString("3m")
}<|MERGE_RESOLUTION|>--- conflicted
+++ resolved
@@ -1946,7 +1946,6 @@
       .booleanConf
       .createWithDefault(false)
 
-<<<<<<< HEAD
   private[spark] val PUSH_BASED_SHUFFLE_ENABLED =
     ConfigBuilder("spark.shuffle.push.enabled")
       .doc("Set to 'true' to enable push-based shuffle on the client side and this works in " +
@@ -1954,16 +1953,10 @@
         "which needs to be set with the appropriate " +
         "org.apache.spark.network.shuffle.MergedShuffleFileManager implementation for push-based " +
         "shuffle to be enabled")
-=======
-  private[spark] val PUSH_SHUFFLE_ENABLED =
-    ConfigBuilder("spark.shuffle.push.enabled")
-      .doc("Set to 'true' to enable push based shuffle.")
->>>>>>> 35c4cf87
-      .version("3.1.0")
-      .booleanConf
-      .createWithDefault(false)
-
-<<<<<<< HEAD
+      .version("3.1.0")
+      .booleanConf
+      .createWithDefault(false)
+
   private[spark] val SHUFFLE_MERGER_MAX_RETAINED_LOCATIONS =
     ConfigBuilder("spark.shuffle.push.maxRetainedMergerLocations")
       .doc("Maximum number of shuffle push merger locations cached for push based shuffle. " +
@@ -2000,9 +1993,7 @@
       .doubleConf
       .createWithDefault(5)
 
-=======
->>>>>>> 35c4cf87
-  private[spark] val PUSH_SHUFFLE_NUM_PUSH_THREADS =
+  private[spark] val SHUFFLE_NUM_PUSH_THREADS =
     ConfigBuilder("spark.shuffle.push.numPushThreads")
       .doc("Specify the number of threads in the block pusher pool. These threads assist " +
         "in creating connections and pushing blocks to remote shuffle services when push based " +
@@ -2011,7 +2002,7 @@
       .intConf
       .createOptional
 
-  private[spark] val PUSH_SHUFFLE_MAX_BLOCK_SIZE_TO_PUSH =
+  private[spark] val SHUFFLE_MAX_BLOCK_SIZE_TO_PUSH =
     ConfigBuilder("spark.shuffle.push.maxBlockSizeToPush")
       .doc("The max size of an individual block to push to the remote shuffle services when push " +
         "based shuffle is enabled. Blocks larger than this threshold are not pushed.")
@@ -2019,7 +2010,7 @@
       .bytesConf(ByteUnit.KiB)
       .createWithDefaultString("800k")
 
-  private[spark] val PUSH_SHUFFLE_MAX_BLOCK_BATCH_SIZE =
+  private[spark] val SHUFFLE_PUSH_MAX_BLOCK_BATCH_SIZE =
     ConfigBuilder("spark.shuffle.push.maxBlockBatchSize")
       .doc("The max size of a batch of shuffle blocks to be grouped into a single push request " +
         "when push based shuffle is enabled.")
