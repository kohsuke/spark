/*
 * Licensed to the Apache Software Foundation (ASF) under one or more
 * contributor license agreements.  See the NOTICE file distributed with
 * this work for additional information regarding copyright ownership.
 * The ASF licenses this file to You under the Apache License, Version 2.0
 * (the "License"); you may not use this file except in compliance with
 * the License.  You may obtain a copy of the License at
 *
 *    http://www.apache.org/licenses/LICENSE-2.0
 *
 * Unless required by applicable law or agreed to in writing, software
 * distributed under the License is distributed on an "AS IS" BASIS,
 * WITHOUT WARRANTIES OR CONDITIONS OF ANY KIND, either express or implied.
 * See the License for the specific language governing permissions and
 * limitations under the License.
 */

package org.apache.spark

import java.io._
import java.util.concurrent.{ConcurrentHashMap, LinkedBlockingQueue, ThreadPoolExecutor, TimeUnit}
<<<<<<< HEAD
import java.util.concurrent.locks.{ReadWriteLock, ReentrantReadWriteLock}
=======
import java.util.concurrent.locks.ReentrantReadWriteLock
import java.util.zip.{GZIPInputStream, GZIPOutputStream}
>>>>>>> de360e96

import com.github.luben.zstd.ZstdInputStream
import com.github.luben.zstd.ZstdOutputStream
import scala.collection.JavaConverters._
import scala.collection.mutable.{HashMap, ListBuffer, Map}
import scala.concurrent.{ExecutionContext, Future}
import scala.concurrent.duration.Duration
import scala.reflect.ClassTag
import scala.util.control.NonFatal

import org.apache.spark.broadcast.{Broadcast, BroadcastManager}
import org.apache.spark.internal.Logging
import org.apache.spark.internal.config._
import org.apache.spark.rpc.{RpcCallContext, RpcEndpoint, RpcEndpointRef, RpcEnv}
import org.apache.spark.scheduler.MapStatus
import org.apache.spark.shuffle.MetadataFetchFailedException
import org.apache.spark.storage.{BlockId, BlockManagerId, ShuffleBlockId}
import org.apache.spark.util._

/**
 * Helper class used by the [[MapOutputTrackerMaster]] to perform bookkeeping for a single
 * ShuffleMapStage.
 *
 * This class maintains a mapping from map index to `MapStatus`. It also maintains a cache of
 * serialized map statuses in order to speed up tasks' requests for map output statuses.
 *
 * All public methods of this class are thread-safe.
 */
private class ShuffleStatus(numPartitions: Int) {

  private val (readLock, writeLock) = {
    val lock = new ReentrantReadWriteLock()
    (lock.readLock(), lock.writeLock())
  }

  // All accesses to the following state must be guarded with `withReadLock` or `withWriteLock`.
  private def withReadLock[B](fn: => B): B = {
    readLock.lock()
    try {
      fn
    } finally {
      readLock.unlock()
    }
  }

  private def withWriteLock[B](fn: => B): B = {
    writeLock.lock()
    try {
      fn
    } finally {
      writeLock.unlock()
    }
  }

  /**
   * MapStatus for each partition. The index of the array is the map partition id.
   * Each value in the array is the MapStatus for a partition, or null if the partition
   * is not available. Even though in theory a task may run multiple times (due to speculation,
   * stage retries, etc.), in practice the likelihood of a map output being available at multiple
   * locations is so small that we choose to ignore that case and store only a single location
   * for each output.
   */
  // Exposed for testing
  val mapStatuses = new Array[MapStatus](numPartitions)

  /**
   * The cached result of serializing the map statuses array. This cache is lazily populated when
   * [[serializedMapStatus]] is called. The cache is invalidated when map outputs are removed.
   */
  private[this] var cachedSerializedMapStatus: Array[Byte] = _

  /**
   * Broadcast variable holding serialized map output statuses array. When [[serializedMapStatus]]
   * serializes the map statuses array it may detect that the result is too large to send in a
   * single RPC, in which case it places the serialized array into a broadcast variable and then
   * sends a serialized broadcast variable instead. This variable holds a reference to that
   * broadcast variable in order to keep it from being garbage collected and to allow for it to be
   * explicitly destroyed later on when the ShuffleMapStage is garbage-collected.
   */
  private[this] var cachedSerializedBroadcast: Broadcast[Array[Byte]] = _

  /**
   * Counter tracking the number of partitions that have output. This is a performance optimization
   * to avoid having to count the number of non-null entries in the `mapStatuses` array and should
   * be equivalent to`mapStatuses.count(_ ne null)`.
   */
  private[this] var _numAvailableOutputs: Int = 0

  /**
   * Register a map output. If there is already a registered location for the map output then it
   * will be replaced by the new location.
   */
  def addMapOutput(mapIndex: Int, status: MapStatus): Unit = withWriteLock {
    if (mapStatuses(mapIndex) == null) {
      _numAvailableOutputs += 1
      invalidateSerializedMapOutputStatusCache()
    }
    mapStatuses(mapIndex) = status
  }

  /**
   * Remove the map output which was served by the specified block manager.
   * This is a no-op if there is no registered map output or if the registered output is from a
   * different block manager.
   */
  def removeMapOutput(mapIndex: Int, bmAddress: BlockManagerId): Unit = withWriteLock {
    if (mapStatuses(mapIndex) != null && mapStatuses(mapIndex).location == bmAddress) {
      _numAvailableOutputs -= 1
      mapStatuses(mapIndex) = null
      invalidateSerializedMapOutputStatusCache()
    }
  }

  /**
   * Removes all shuffle outputs associated with this host. Note that this will also remove
   * outputs which are served by an external shuffle server (if one exists).
   */
  def removeOutputsOnHost(host: String): Unit = withWriteLock {
    removeOutputsByFilter(x => x.host == host)
  }

  /**
   * Removes all map outputs associated with the specified executor. Note that this will also
   * remove outputs which are served by an external shuffle server (if one exists), as they are
   * still registered with that execId.
   */
  def removeOutputsOnExecutor(execId: String): Unit = withWriteLock {
    removeOutputsByFilter(x => x.executorId == execId)
  }

  /**
   * Removes all shuffle outputs which satisfies the filter. Note that this will also
   * remove outputs which are served by an external shuffle server (if one exists).
   */
  def removeOutputsByFilter(f: BlockManagerId => Boolean): Unit = withWriteLock {
    for (mapIndex <- mapStatuses.indices) {
      if (mapStatuses(mapIndex) != null && f(mapStatuses(mapIndex).location)) {
        _numAvailableOutputs -= 1
        mapStatuses(mapIndex) = null
        invalidateSerializedMapOutputStatusCache()
      }
    }
  }

  /**
   * Number of partitions that have shuffle outputs.
   */
  def numAvailableOutputs: Int = withReadLock {
    _numAvailableOutputs
  }

  /**
   * Returns the sequence of partition ids that are missing (i.e. needs to be computed).
   */
  def findMissingPartitions(): Seq[Int] = withReadLock {
    val missing = (0 until numPartitions).filter(id => mapStatuses(id) == null)
    assert(missing.size == numPartitions - _numAvailableOutputs,
      s"${missing.size} missing, expected ${numPartitions - _numAvailableOutputs}")
    missing
  }

  /**
   * Serializes the mapStatuses array into an efficient compressed format. See the comments on
   * `MapOutputTracker.serializeMapStatuses()` for more details on the serialization format.
   *
   * This method is designed to be called multiple times and implements caching in order to speed
   * up subsequent requests. If the cache is empty and multiple threads concurrently attempt to
   * serialize the map statuses then serialization will only be performed in a single thread and all
   * other threads will block until the cache is populated.
   */
  def serializedMapStatus(
      broadcastManager: BroadcastManager,
      isLocal: Boolean,
      minBroadcastSize: Int): Array[Byte] = {
    var result: Array[Byte] = null

    withReadLock {
      if (cachedSerializedMapStatus != null) {
        result = cachedSerializedMapStatus
      }
    }

    if (result == null) withWriteLock {
      if (cachedSerializedMapStatus == null) {
        val serResult = MapOutputTracker.serializeMapStatuses(
          mapStatuses, broadcastManager, isLocal, minBroadcastSize)
        cachedSerializedMapStatus = serResult._1
        cachedSerializedBroadcast = serResult._2
      }
      // The following line has to be outside if statement since it's possible that another thread
      // initializes cachedSerializedMapStatus in-between `withReadLock` and `withWriteLock`.
      result = cachedSerializedMapStatus
    }
    result
  }

  // Used in testing.
  def hasCachedSerializedBroadcast: Boolean = withReadLock {
    cachedSerializedBroadcast != null
  }

  /**
   * Helper function which provides thread-safe access to the mapStatuses array.
   * The function should NOT mutate the array.
   */
  def withMapStatuses[T](f: Array[MapStatus] => T): T = withReadLock {
    f(mapStatuses)
  }

  /**
   * Clears the cached serialized map output statuses.
   */
  def invalidateSerializedMapOutputStatusCache(): Unit = withWriteLock {
    if (cachedSerializedBroadcast != null) {
      // Prevent errors during broadcast cleanup from crashing the DAGScheduler (see SPARK-21444)
      Utils.tryLogNonFatalError {
        // Use `blocking = false` so that this operation doesn't hang while trying to send cleanup
        // RPCs to dead executors.
        cachedSerializedBroadcast.destroy()
      }
      cachedSerializedBroadcast = null
    }
    cachedSerializedMapStatus = null
  }
}

private[spark] sealed trait MapOutputTrackerMessage
private[spark] case class GetMapOutputStatuses(shuffleId: Int)
  extends MapOutputTrackerMessage
private[spark] case object StopMapOutputTracker extends MapOutputTrackerMessage

private[spark] case class GetMapOutputMessage(shuffleId: Int, context: RpcCallContext)

/** RpcEndpoint class for MapOutputTrackerMaster */
private[spark] class MapOutputTrackerMasterEndpoint(
    override val rpcEnv: RpcEnv, tracker: MapOutputTrackerMaster, conf: SparkConf)
  extends RpcEndpoint with Logging {

  logDebug("init") // force eager creation of logger

  override def receiveAndReply(context: RpcCallContext): PartialFunction[Any, Unit] = {
    case GetMapOutputStatuses(shuffleId: Int) =>
      val hostPort = context.senderAddress.hostPort
      logInfo("Asked to send map output locations for shuffle " + shuffleId + " to " + hostPort)
      tracker.post(new GetMapOutputMessage(shuffleId, context))

    case StopMapOutputTracker =>
      logInfo("MapOutputTrackerMasterEndpoint stopped!")
      context.reply(true)
      stop()
  }
}

/**
 * Class that keeps track of the location of the map output of a stage. This is abstract because the
 * driver and executor have different versions of the MapOutputTracker. In principle the driver-
 * and executor-side classes don't need to share a common base class; the current shared base class
 * is maintained primarily for backwards-compatibility in order to avoid having to update existing
 * test code.
*/
private[spark] abstract class MapOutputTracker(conf: SparkConf) extends Logging {
  /** Set to the MapOutputTrackerMasterEndpoint living on the driver. */
  var trackerEndpoint: RpcEndpointRef = _

  /**
   * The driver-side counter is incremented every time that a map output is lost. This value is sent
   * to executors as part of tasks, where executors compare the new epoch number to the highest
   * epoch number that they received in the past. If the new epoch number is higher then executors
   * will clear their local caches of map output statuses and will re-fetch (possibly updated)
   * statuses from the driver.
   */
  protected var epoch: Long = 0
  protected val epochLock = new AnyRef

  /**
   * Send a message to the trackerEndpoint and get its result within a default timeout, or
   * throw a SparkException if this fails.
   */
  protected def askTracker[T: ClassTag](message: Any): T = {
    try {
      trackerEndpoint.askSync[T](message)
    } catch {
      case e: Exception =>
        logError("Error communicating with MapOutputTracker", e)
        throw new SparkException("Error communicating with MapOutputTracker", e)
    }
  }

  /** Send a one-way message to the trackerEndpoint, to which we expect it to reply with true. */
  protected def sendTracker(message: Any): Unit = {
    val response = askTracker[Boolean](message)
    if (!response) {
      throw new SparkException(
        "Error reply received from MapOutputTracker. Expecting true, got " + response.toString)
    }
  }

  // For testing
  def getMapSizesByExecutorId(shuffleId: Int, reduceId: Int)
      : Iterator[(BlockManagerId, Seq[(BlockId, Long, Int)])] = {
    getMapSizesByExecutorId(shuffleId, reduceId, reduceId + 1, useOldFetchProtocol = false)
  }

  /**
   * Called from executors to get the server URIs and output sizes for each shuffle block that
   * needs to be read from a given range of map output partitions (startPartition is included but
   * endPartition is excluded from the range).
   *
   * @return A sequence of 2-item tuples, where the first item in the tuple is a BlockManagerId,
   *         and the second item is a sequence of (shuffle block id, shuffle block size, map index)
   *         tuples describing the shuffle blocks that are stored at that block manager.
   */
  def getMapSizesByExecutorId(
      shuffleId: Int,
      startPartition: Int,
      endPartition: Int,
      useOldFetchProtocol: Boolean)
  : Iterator[(BlockManagerId, Seq[(BlockId, Long, Int)])]

  /**
   * Deletes map output status information for the specified shuffle stage.
   */
  def unregisterShuffle(shuffleId: Int): Unit

  def stop(): Unit = {}
}

/**
 * Driver-side class that keeps track of the location of the map output of a stage.
 *
 * The DAGScheduler uses this class to (de)register map output statuses and to look up statistics
 * for performing locality-aware reduce task scheduling.
 *
 * ShuffleMapStage uses this class for tracking available / missing outputs in order to determine
 * which tasks need to be run.
 */
private[spark] class MapOutputTrackerMaster(
    conf: SparkConf,
    private[spark] val broadcastManager: BroadcastManager,
    private[spark] val isLocal: Boolean)
  extends MapOutputTracker(conf) {

  // The size at which we use Broadcast to send the map output statuses to the executors
  private val minSizeForBroadcast = conf.get(SHUFFLE_MAPOUTPUT_MIN_SIZE_FOR_BROADCAST).toInt

  /** Whether to compute locality preferences for reduce tasks */
  private val shuffleLocalityEnabled = conf.get(SHUFFLE_REDUCE_LOCALITY_ENABLE)

  // Number of map and reduce tasks above which we do not assign preferred locations based on map
  // output sizes. We limit the size of jobs for which assign preferred locations as computing the
  // top locations by size becomes expensive.
  private val SHUFFLE_PREF_MAP_THRESHOLD = 1000
  // NOTE: This should be less than 2000 as we use HighlyCompressedMapStatus beyond that
  private val SHUFFLE_PREF_REDUCE_THRESHOLD = 1000

  // Fraction of total map output that must be at a location for it to considered as a preferred
  // location for a reduce task. Making this larger will focus on fewer locations where most data
  // can be read locally, but may lead to more delay in scheduling if those locations are busy.
  private val REDUCER_PREF_LOCS_FRACTION = 0.2

  // HashMap for storing shuffleStatuses in the driver.
  // Statuses are dropped only by explicit de-registering.
  // Exposed for testing
  val shuffleStatuses = new ConcurrentHashMap[Int, ShuffleStatus]().asScala

  private val maxRpcMessageSize = RpcUtils.maxMessageSizeBytes(conf)

  // requests for map output statuses
  private val mapOutputRequests = new LinkedBlockingQueue[GetMapOutputMessage]

  // Thread pool used for handling map output status requests. This is a separate thread pool
  // to ensure we don't block the normal dispatcher threads.
  private val threadpool: ThreadPoolExecutor = {
    val numThreads = conf.get(SHUFFLE_MAPOUTPUT_DISPATCHER_NUM_THREADS)
    val pool = ThreadUtils.newDaemonFixedThreadPool(numThreads, "map-output-dispatcher")
    for (i <- 0 until numThreads) {
      pool.execute(new MessageLoop)
    }
    pool
  }

  // Make sure that we aren't going to exceed the max RPC message size by making sure
  // we use broadcast to send large map output statuses.
  if (minSizeForBroadcast > maxRpcMessageSize) {
    val msg = s"${SHUFFLE_MAPOUTPUT_MIN_SIZE_FOR_BROADCAST.key} ($minSizeForBroadcast bytes) " +
      s"must be <= spark.rpc.message.maxSize ($maxRpcMessageSize bytes) to prevent sending an " +
      "rpc message that is too large."
    logError(msg)
    throw new IllegalArgumentException(msg)
  }

  def post(message: GetMapOutputMessage): Unit = {
    mapOutputRequests.offer(message)
  }

  /** Message loop used for dispatching messages. */
  private class MessageLoop extends Runnable {
    override def run(): Unit = {
      try {
        while (true) {
          try {
            val data = mapOutputRequests.take()
             if (data == PoisonPill) {
              // Put PoisonPill back so that other MessageLoops can see it.
              mapOutputRequests.offer(PoisonPill)
              return
            }
            val context = data.context
            val shuffleId = data.shuffleId
            val hostPort = context.senderAddress.hostPort
            logDebug("Handling request to send map output locations for shuffle " + shuffleId +
              " to " + hostPort)
            val shuffleStatus = shuffleStatuses.get(shuffleId).head
            context.reply(
              shuffleStatus.serializedMapStatus(broadcastManager, isLocal, minSizeForBroadcast))
          } catch {
            case NonFatal(e) => logError(e.getMessage, e)
          }
        }
      } catch {
        case ie: InterruptedException => // exit
      }
    }
  }

  /** A poison endpoint that indicates MessageLoop should exit its message loop. */
  private val PoisonPill = new GetMapOutputMessage(-99, null)

  // Used only in unit tests.
  private[spark] def getNumCachedSerializedBroadcast: Int = {
    shuffleStatuses.valuesIterator.count(_.hasCachedSerializedBroadcast)
  }

  def registerShuffle(shuffleId: Int, numMaps: Int): Unit = {
    if (shuffleStatuses.put(shuffleId, new ShuffleStatus(numMaps)).isDefined) {
      throw new IllegalArgumentException("Shuffle ID " + shuffleId + " registered twice")
    }
  }

  def registerMapOutput(shuffleId: Int, mapIndex: Int, status: MapStatus): Unit = {
    shuffleStatuses(shuffleId).addMapOutput(mapIndex, status)
  }

  /** Unregister map output information of the given shuffle, mapper and block manager */
  def unregisterMapOutput(shuffleId: Int, mapIndex: Int, bmAddress: BlockManagerId): Unit = {
    shuffleStatuses.get(shuffleId) match {
      case Some(shuffleStatus) =>
        shuffleStatus.removeMapOutput(mapIndex, bmAddress)
        incrementEpoch()
      case None =>
        throw new SparkException("unregisterMapOutput called for nonexistent shuffle ID")
    }
  }

  /** Unregister all map output information of the given shuffle. */
  def unregisterAllMapOutput(shuffleId: Int): Unit = {
    shuffleStatuses.get(shuffleId) match {
      case Some(shuffleStatus) =>
        shuffleStatus.removeOutputsByFilter(x => true)
        incrementEpoch()
      case None =>
        throw new SparkException(
          s"unregisterAllMapOutput called for nonexistent shuffle ID $shuffleId.")
    }
  }

  /** Unregister shuffle data */
  def unregisterShuffle(shuffleId: Int): Unit = {
    shuffleStatuses.remove(shuffleId).foreach { shuffleStatus =>
      shuffleStatus.invalidateSerializedMapOutputStatusCache()
    }
  }

  /**
   * Removes all shuffle outputs associated with this host. Note that this will also remove
   * outputs which are served by an external shuffle server (if one exists).
   */
  def removeOutputsOnHost(host: String): Unit = {
    shuffleStatuses.valuesIterator.foreach { _.removeOutputsOnHost(host) }
    incrementEpoch()
  }

  /**
   * Removes all shuffle outputs associated with this executor. Note that this will also remove
   * outputs which are served by an external shuffle server (if one exists), as they are still
   * registered with this execId.
   */
  def removeOutputsOnExecutor(execId: String): Unit = {
    shuffleStatuses.valuesIterator.foreach { _.removeOutputsOnExecutor(execId) }
    incrementEpoch()
  }

  /** Check if the given shuffle is being tracked */
  def containsShuffle(shuffleId: Int): Boolean = shuffleStatuses.contains(shuffleId)

  def getNumAvailableOutputs(shuffleId: Int): Int = {
    shuffleStatuses.get(shuffleId).map(_.numAvailableOutputs).getOrElse(0)
  }

  /**
   * Returns the sequence of partition ids that are missing (i.e. needs to be computed), or None
   * if the MapOutputTrackerMaster doesn't know about this shuffle.
   */
  def findMissingPartitions(shuffleId: Int): Option[Seq[Int]] = {
    shuffleStatuses.get(shuffleId).map(_.findMissingPartitions())
  }

  /**
   * Grouped function of Range, this is to avoid traverse of all elements of Range using
   * IterableLike's grouped function.
   */
  def rangeGrouped(range: Range, size: Int): Seq[Range] = {
    val start = range.start
    val step = range.step
    val end = range.end
    for (i <- start.until(end, size * step)) yield {
      i.until(i + size * step, step)
    }
  }

  /**
   * To equally divide n elements into m buckets, basically each bucket should have n/m elements,
   * for the remaining n%m elements, add one more element to the first n%m buckets each.
   */
  def equallyDivide(numElements: Int, numBuckets: Int): Seq[Seq[Int]] = {
    val elementsPerBucket = numElements / numBuckets
    val remaining = numElements % numBuckets
    val splitPoint = (elementsPerBucket + 1) * remaining
    if (elementsPerBucket == 0) {
      rangeGrouped(0.until(splitPoint), elementsPerBucket + 1)
    } else {
      rangeGrouped(0.until(splitPoint), elementsPerBucket + 1) ++
        rangeGrouped(splitPoint.until(numElements), elementsPerBucket)
    }
  }

  /**
   * Return statistics about all of the outputs for a given shuffle.
   */
  def getStatistics(dep: ShuffleDependency[_, _, _]): MapOutputStatistics = {
    shuffleStatuses(dep.shuffleId).withMapStatuses { statuses =>
      val totalSizes = new Array[Long](dep.partitioner.numPartitions)
      val parallelAggThreshold = conf.get(
        SHUFFLE_MAP_OUTPUT_PARALLEL_AGGREGATION_THRESHOLD)
      val parallelism = math.min(
        Runtime.getRuntime.availableProcessors(),
        statuses.length.toLong * totalSizes.length / parallelAggThreshold + 1).toInt
      if (parallelism <= 1) {
        for (s <- statuses) {
          for (i <- 0 until totalSizes.length) {
            totalSizes(i) += s.getSizeForBlock(i)
          }
        }
      } else {
        val threadPool = ThreadUtils.newDaemonFixedThreadPool(parallelism, "map-output-aggregate")
        try {
          implicit val executionContext = ExecutionContext.fromExecutor(threadPool)
          val mapStatusSubmitTasks = equallyDivide(totalSizes.length, parallelism).map {
            reduceIds => Future {
              for (s <- statuses; i <- reduceIds) {
                totalSizes(i) += s.getSizeForBlock(i)
              }
            }
          }
          ThreadUtils.awaitResult(Future.sequence(mapStatusSubmitTasks), Duration.Inf)
        } finally {
          threadPool.shutdown()
        }
      }
      new MapOutputStatistics(dep.shuffleId, totalSizes)
    }
  }

  /**
   * Return the preferred hosts on which to run the given map output partition in a given shuffle,
   * i.e. the nodes that the most outputs for that partition are on.
   *
   * @param dep shuffle dependency object
   * @param partitionId map output partition that we want to read
   * @return a sequence of host names
   */
  def getPreferredLocationsForShuffle(dep: ShuffleDependency[_, _, _], partitionId: Int)
      : Seq[String] = {
    if (shuffleLocalityEnabled && dep.rdd.partitions.length < SHUFFLE_PREF_MAP_THRESHOLD &&
        dep.partitioner.numPartitions < SHUFFLE_PREF_REDUCE_THRESHOLD) {
      val blockManagerIds = getLocationsWithLargestOutputs(dep.shuffleId, partitionId,
        dep.partitioner.numPartitions, REDUCER_PREF_LOCS_FRACTION)
      if (blockManagerIds.nonEmpty) {
        blockManagerIds.get.map(_.host)
      } else {
        Nil
      }
    } else {
      Nil
    }
  }

  /**
   * Return a list of locations that each have fraction of map output greater than the specified
   * threshold.
   *
   * @param shuffleId id of the shuffle
   * @param reducerId id of the reduce task
   * @param numReducers total number of reducers in the shuffle
   * @param fractionThreshold fraction of total map output size that a location must have
   *                          for it to be considered large.
   */
  def getLocationsWithLargestOutputs(
      shuffleId: Int,
      reducerId: Int,
      numReducers: Int,
      fractionThreshold: Double)
    : Option[Array[BlockManagerId]] = {

    val shuffleStatus = shuffleStatuses.get(shuffleId).orNull
    if (shuffleStatus != null) {
      shuffleStatus.withMapStatuses { statuses =>
        if (statuses.nonEmpty) {
          // HashMap to add up sizes of all blocks at the same location
          val locs = new HashMap[BlockManagerId, Long]
          var totalOutputSize = 0L
          var mapIdx = 0
          while (mapIdx < statuses.length) {
            val status = statuses(mapIdx)
            // status may be null here if we are called between registerShuffle, which creates an
            // array with null entries for each output, and registerMapOutputs, which populates it
            // with valid status entries. This is possible if one thread schedules a job which
            // depends on an RDD which is currently being computed by another thread.
            if (status != null) {
              val blockSize = status.getSizeForBlock(reducerId)
              if (blockSize > 0) {
                locs(status.location) = locs.getOrElse(status.location, 0L) + blockSize
                totalOutputSize += blockSize
              }
            }
            mapIdx = mapIdx + 1
          }
          val topLocs = locs.filter { case (loc, size) =>
            size.toDouble / totalOutputSize >= fractionThreshold
          }
          // Return if we have any locations which satisfy the required threshold
          if (topLocs.nonEmpty) {
            return Some(topLocs.keys.toArray)
          }
        }
      }
    }
    None
  }

  def incrementEpoch(): Unit = {
    epochLock.synchronized {
      epoch += 1
      logDebug("Increasing epoch to " + epoch)
    }
  }

  /** Called to get current epoch number. */
  def getEpoch: Long = {
    epochLock.synchronized {
      return epoch
    }
  }

  // Get blocks sizes by executor Id. Note that zero-sized blocks are excluded in the result.
  // This method is only called in local-mode.
  def getMapSizesByExecutorId(
      shuffleId: Int,
      startPartition: Int,
      endPartition: Int,
      useOldFetchProtocol: Boolean)
  : Iterator[(BlockManagerId, Seq[(BlockId, Long, Int)])] = {
    logDebug(s"Fetching outputs for shuffle $shuffleId, partitions $startPartition-$endPartition")
    shuffleStatuses.get(shuffleId) match {
      case Some (shuffleStatus) =>
        shuffleStatus.withMapStatuses { statuses =>
          MapOutputTracker.convertMapStatuses(
            shuffleId, startPartition, endPartition, statuses, useOldFetchProtocol)
        }
      case None =>
        Iterator.empty
    }
  }

  override def stop(): Unit = {
    mapOutputRequests.offer(PoisonPill)
    threadpool.shutdown()
    sendTracker(StopMapOutputTracker)
    trackerEndpoint = null
    shuffleStatuses.clear()
  }
}

/**
 * Executor-side client for fetching map output info from the driver's MapOutputTrackerMaster.
 * Note that this is not used in local-mode; instead, local-mode Executors access the
 * MapOutputTrackerMaster directly (which is possible because the master and worker share a common
 * superclass).
 */
private[spark] class MapOutputTrackerWorker(conf: SparkConf) extends MapOutputTracker(conf) {

  val mapStatuses: Map[Int, Array[MapStatus]] =
    new ConcurrentHashMap[Int, Array[MapStatus]]().asScala

  /**
   * A [[KeyLock]] whose key is a shuffle id to ensure there is only one thread fetching
   * the same shuffle block.
   */
  private val fetchingLock = new KeyLock[Int]

  // Get blocks sizes by executor Id. Note that zero-sized blocks are excluded in the result.
  override def getMapSizesByExecutorId(
      shuffleId: Int,
      startPartition: Int,
      endPartition: Int,
      useOldFetchProtocol: Boolean)
    : Iterator[(BlockManagerId, Seq[(BlockId, Long, Int)])] = {
    logDebug(s"Fetching outputs for shuffle $shuffleId, partitions $startPartition-$endPartition")
    val statuses = getStatuses(shuffleId)
    try {
      MapOutputTracker.convertMapStatuses(
        shuffleId, startPartition, endPartition, statuses, useOldFetchProtocol)
    } catch {
      case e: MetadataFetchFailedException =>
        // We experienced a fetch failure so our mapStatuses cache is outdated; clear it:
        mapStatuses.clear()
        throw e
    }
  }

  /**
   * Get or fetch the array of MapStatuses for a given shuffle ID. NOTE: clients MUST synchronize
   * on this array when reading it, because on the driver, we may be changing it in place.
   *
   * (It would be nice to remove this restriction in the future.)
   */
  private def getStatuses(shuffleId: Int): Array[MapStatus] = {
    val statuses = mapStatuses.get(shuffleId).orNull
    if (statuses == null) {
      logInfo("Don't have map outputs for shuffle " + shuffleId + ", fetching them")
      val startTimeNs = System.nanoTime()
      fetchingLock.withLock(shuffleId) {
        var fetchedStatuses = mapStatuses.get(shuffleId).orNull
        if (fetchedStatuses == null) {
          logInfo("Doing the fetch; tracker endpoint = " + trackerEndpoint)
          val fetchedBytes = askTracker[Array[Byte]](GetMapOutputStatuses(shuffleId))
          fetchedStatuses = MapOutputTracker.deserializeMapStatuses(fetchedBytes)
          logInfo("Got the output locations")
          mapStatuses.put(shuffleId, fetchedStatuses)
        }
        logDebug(s"Fetching map output statuses for shuffle $shuffleId took " +
          s"${TimeUnit.NANOSECONDS.toMillis(System.nanoTime() - startTimeNs)} ms")
        fetchedStatuses
      }
    } else {
      statuses
    }
  }


  /** Unregister shuffle data. */
  def unregisterShuffle(shuffleId: Int): Unit = {
    mapStatuses.remove(shuffleId)
  }

  /**
   * Called from executors to update the epoch number, potentially clearing old outputs
   * because of a fetch failure. Each executor task calls this with the latest epoch
   * number on the driver at the time it was created.
   */
  def updateEpoch(newEpoch: Long): Unit = {
    epochLock.synchronized {
      if (newEpoch > epoch) {
        logInfo("Updating epoch to " + newEpoch + " and clearing cache")
        epoch = newEpoch
        mapStatuses.clear()
      }
    }
  }
}

private[spark] object MapOutputTracker extends Logging {

  val ENDPOINT_NAME = "MapOutputTracker"
  private val DIRECT = 0
  private val BROADCAST = 1

  // Serialize an array of map output locations into an efficient byte format so that we can send
  // it to reduce tasks. We do this by compressing the serialized bytes using Zstd. They will
  // generally be pretty compressible because many map outputs will be on the same hostname.
  def serializeMapStatuses(statuses: Array[MapStatus], broadcastManager: BroadcastManager,
      isLocal: Boolean, minBroadcastSize: Int): (Array[Byte], Broadcast[Array[Byte]]) = {
    val out = new ByteArrayOutputStream
    out.write(DIRECT)
    val objOut = new ObjectOutputStream(new ZstdOutputStream(out))
    Utils.tryWithSafeFinally {
      // Since statuses can be modified in parallel, sync on it
      statuses.synchronized {
        objOut.writeObject(statuses)
      }
    } {
      objOut.close()
    }
    val arr = out.toByteArray
    if (arr.length >= minBroadcastSize) {
      // Use broadcast instead.
      // Important arr(0) is the tag == DIRECT, ignore that while deserializing !
      val bcast = broadcastManager.newBroadcast(arr, isLocal)
      // toByteArray creates copy, so we can reuse out
      out.reset()
      out.write(BROADCAST)
      val oos = new ObjectOutputStream(new ZstdOutputStream(out))
      oos.writeObject(bcast)
      oos.close()
      val outArr = out.toByteArray
      logInfo("Broadcast mapstatuses size = " + outArr.length + ", actual size = " + arr.length)
      (outArr, bcast)
    } else {
      (arr, null)
    }
  }

  // Opposite of serializeMapStatuses.
  def deserializeMapStatuses(bytes: Array[Byte]): Array[MapStatus] = {
    assert (bytes.length > 0)

    def deserializeObject(arr: Array[Byte], off: Int, len: Int): AnyRef = {
      val objIn = new ObjectInputStream(new ZstdInputStream(
        new ByteArrayInputStream(arr, off, len)))
      Utils.tryWithSafeFinally {
        objIn.readObject()
      } {
        objIn.close()
      }
    }

    bytes(0) match {
      case DIRECT =>
        deserializeObject(bytes, 1, bytes.length - 1).asInstanceOf[Array[MapStatus]]
      case BROADCAST =>
        // deserialize the Broadcast, pull .value array out of it, and then deserialize that
        val bcast = deserializeObject(bytes, 1, bytes.length - 1).
          asInstanceOf[Broadcast[Array[Byte]]]
        logInfo("Broadcast mapstatuses size = " + bytes.length +
          ", actual size = " + bcast.value.length)
        // Important - ignore the DIRECT tag ! Start from offset 1
        deserializeObject(bcast.value, 1, bcast.value.length - 1).asInstanceOf[Array[MapStatus]]
      case _ => throw new IllegalArgumentException("Unexpected byte tag = " + bytes(0))
    }
  }

  /**
   * Given an array of map statuses and a range of map output partitions, returns a sequence that,
   * for each block manager ID, lists the shuffle block IDs and corresponding shuffle block sizes
   * stored at that block manager.
   * Note that empty blocks are filtered in the result.
   *
   * If any of the statuses is null (indicating a missing location due to a failed mapper),
   * throws a FetchFailedException.
   *
   * @param shuffleId Identifier for the shuffle
   * @param startPartition Start of map output partition ID range (included in range)
   * @param endPartition End of map output partition ID range (excluded from range)
   * @param statuses List of map statuses, indexed by map partition index.
   * @param useOldFetchProtocol Whether to use the old shuffle fetch protocol.
   * @return A sequence of 2-item tuples, where the first item in the tuple is a BlockManagerId,
   *         and the second item is a sequence of (shuffle block id, shuffle block size, map index)
   *         tuples describing the shuffle blocks that are stored at that block manager.
   */
  def convertMapStatuses(
      shuffleId: Int,
      startPartition: Int,
      endPartition: Int,
      statuses: Array[MapStatus],
      useOldFetchProtocol: Boolean): Iterator[(BlockManagerId, Seq[(BlockId, Long, Int)])] = {
    assert (statuses != null)
    val splitsByAddress = new HashMap[BlockManagerId, ListBuffer[(BlockId, Long, Int)]]
    for ((status, mapIndex) <- statuses.iterator.zipWithIndex) {
      if (status == null) {
        val errorMessage = s"Missing an output location for shuffle $shuffleId"
        logError(errorMessage)
        throw new MetadataFetchFailedException(shuffleId, startPartition, errorMessage)
      } else {
        for (part <- startPartition until endPartition) {
          val size = status.getSizeForBlock(part)
          if (size != 0) {
            if (useOldFetchProtocol) {
              // While we use the old shuffle fetch protocol, we use mapIndex as mapId in the
              // ShuffleBlockId.
              splitsByAddress.getOrElseUpdate(status.location, ListBuffer()) +=
                ((ShuffleBlockId(shuffleId, mapIndex, part), size, mapIndex))
            } else {
              splitsByAddress.getOrElseUpdate(status.location, ListBuffer()) +=
                ((ShuffleBlockId(shuffleId, status.mapTaskId, part), size, mapIndex))
            }
          }
        }
      }
    }
    splitsByAddress.iterator
  }
}<|MERGE_RESOLUTION|>--- conflicted
+++ resolved
@@ -19,12 +19,9 @@
 
 import java.io._
 import java.util.concurrent.{ConcurrentHashMap, LinkedBlockingQueue, ThreadPoolExecutor, TimeUnit}
-<<<<<<< HEAD
-import java.util.concurrent.locks.{ReadWriteLock, ReentrantReadWriteLock}
-=======
 import java.util.concurrent.locks.ReentrantReadWriteLock
 import java.util.zip.{GZIPInputStream, GZIPOutputStream}
->>>>>>> de360e96
+import java.util.concurrent.locks.{ReadWriteLock, ReentrantReadWriteLock}
 
 import com.github.luben.zstd.ZstdInputStream
 import com.github.luben.zstd.ZstdOutputStream
@@ -316,7 +313,7 @@
   /** Send a one-way message to the trackerEndpoint, to which we expect it to reply with true. */
   protected def sendTracker(message: Any): Unit = {
     val response = askTracker[Boolean](message)
-    if (!response) {
+    if (response != true) {
       throw new SparkException(
         "Error reply received from MapOutputTracker. Expecting true, got " + response.toString)
     }
@@ -363,8 +360,8 @@
  */
 private[spark] class MapOutputTrackerMaster(
     conf: SparkConf,
-    private[spark] val broadcastManager: BroadcastManager,
-    private[spark] val isLocal: Boolean)
+    broadcastManager: BroadcastManager,
+    isLocal: Boolean)
   extends MapOutputTracker(conf) {
 
   // The size at which we use Broadcast to send the map output statuses to the executors
