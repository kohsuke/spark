/*
 * Licensed to the Apache Software Foundation (ASF) under one or more
 * contributor license agreements.  See the NOTICE file distributed with
 * this work for additional information regarding copyright ownership.
 * The ASF licenses this file to You under the Apache License, Version 2.0
 * (the "License"); you may not use this file except in compliance with
 * the License.  You may obtain a copy of the License at
 *
 *    http://www.apache.org/licenses/LICENSE-2.0
 *
 * Unless required by applicable law or agreed to in writing, software
 * distributed under the License is distributed on an "AS IS" BASIS,
 * WITHOUT WARRANTIES OR CONDITIONS OF ANY KIND, either express or implied.
 * See the License for the specific language governing permissions and
 * limitations under the License.
 */

package org.apache.spark.scheduler

import java.io.NotSerializableException
import java.nio.ByteBuffer
import java.util.concurrent.ConcurrentLinkedQueue

import scala.collection.immutable.Map
import scala.collection.mutable.{ArrayBuffer, HashMap, HashSet}
import scala.math.max
import scala.util.control.NonFatal

import org.apache.spark._
import org.apache.spark.TaskState.TaskState
import org.apache.spark.internal.{config, Logging}
import org.apache.spark.internal.config._
import org.apache.spark.resource.ResourceInformation
import org.apache.spark.scheduler.SchedulingMode._
import org.apache.spark.util.{AccumulatorV2, Clock, LongAccumulator, SystemClock, Utils}
import org.apache.spark.util.collection.MedianHeap

/**
 * Schedules the tasks within a single TaskSet in the TaskSchedulerImpl. This class keeps track of
 * each task, retries tasks if they fail (up to a limited number of times), and
 * handles locality-aware scheduling for this TaskSet via delay scheduling. The main interfaces
 * to it are resourceOffer, which asks the TaskSet whether it wants to run a task on one node,
 * and handleSuccessfulTask/handleFailedTask, which tells it that one of its tasks changed state
 *  (e.g. finished/failed).
 *
 * THREADING: This class is designed to only be called from code with a lock on the
 * TaskScheduler (e.g. its event handlers). It should not be called from other threads.
 *
 * @param sched           the TaskSchedulerImpl associated with the TaskSetManager
 * @param taskSet         the TaskSet to manage scheduling for
 * @param maxTaskFailures if any particular task fails this number of times, the entire
 *                        task set will be aborted
 */
private[spark] class TaskSetManager(
    sched: TaskSchedulerImpl,
    val taskSet: TaskSet,
    val maxTaskFailures: Int,
    blacklistTracker: Option[BlacklistTracker] = None,
    clock: Clock = new SystemClock()) extends Schedulable with Logging {

  private val conf = sched.sc.conf

  // SPARK-21563 make a copy of the jars/files so they are consistent across the TaskSet
  private val addedJars = HashMap[String, Long](sched.sc.addedJars.toSeq: _*)
  private val addedFiles = HashMap[String, Long](sched.sc.addedFiles.toSeq: _*)

  val maxResultSize = conf.get(config.MAX_RESULT_SIZE)

  // Serializer for closures and tasks.
  val env = SparkEnv.get
  val ser = env.closureSerializer.newInstance()

  val tasks = taskSet.tasks
  private[scheduler] val partitionToIndex = tasks.zipWithIndex
    .map { case (t, idx) => t.partitionId -> idx }.toMap
  val numTasks = tasks.length
  val copiesRunning = new Array[Int](numTasks)

  val speculationEnabled = conf.get(SPECULATION_ENABLED)
  // Quantile of tasks at which to start speculation
  val speculationQuantile = conf.get(SPECULATION_QUANTILE)
  val speculationMultiplier = conf.get(SPECULATION_MULTIPLIER)
  val minFinishedForSpeculation = math.max((speculationQuantile * numTasks).floor.toInt, 1)

  // For each task, tracks whether a copy of the task has succeeded. A task will also be
  // marked as "succeeded" if it failed with a fetch failure, in which case it should not
  // be re-run because the missing map data needs to be regenerated first.
  val successful = new Array[Boolean](numTasks)
  private val numFailures = new Array[Int](numTasks)

  // Add the tid of task into this HashSet when the task is killed by other attempt tasks.
  // This happened while we set the `spark.speculation` to true. The task killed by others
  // should not resubmit while executor lost.
  private val killedByOtherAttempt = new HashSet[Long]

  val taskAttempts = Array.fill[List[TaskInfo]](numTasks)(Nil)
  private[scheduler] var tasksSuccessful = 0

  val weight = 1
  val minShare = 0
  var priority = taskSet.priority
  var stageId = taskSet.stageId
  val name = "TaskSet_" + taskSet.id
  var parent: Pool = null
  private var totalResultSize = 0L
  private var calculatedTasks = 0

  private[scheduler] val taskSetBlacklistHelperOpt: Option[TaskSetBlacklist] = {
    blacklistTracker.map { _ =>
      new TaskSetBlacklist(sched.sc.listenerBus, conf, stageId, taskSet.stageAttemptId, clock)
    }
  }

  private[scheduler] val runningTasksSet = new HashSet[Long]

  override def runningTasks: Int = runningTasksSet.size

  def someAttemptSucceeded(tid: Long): Boolean = {
    successful(taskInfos(tid).index)
  }

  // True once no more tasks should be launched for this task set manager. TaskSetManagers enter
  // the zombie state once at least one attempt of each task has completed successfully, or if the
  // task set is aborted (for example, because it was killed).  TaskSetManagers remain in the zombie
  // state until all tasks have finished running; we keep TaskSetManagers that are in the zombie
  // state in order to continue to track and account for the running tasks.
  // TODO: We should kill any running task attempts when the task set manager becomes a zombie.
  private[scheduler] var isZombie = false

  // Whether the taskSet run tasks from a barrier stage. Spark must launch all the tasks at the
  // same time for a barrier stage.
  private[scheduler] def isBarrier = taskSet.tasks.nonEmpty && taskSet.tasks(0).isBarrier

  // Set of pending tasks for each executor. These collections are actually
  // treated as stacks, in which new tasks are added to the end of the
  // ArrayBuffer and removed from the end. This makes it faster to detect
  // tasks that repeatedly fail because whenever a task failed, it is put
  // back at the head of the stack. These collections may contain duplicates
  // for two reasons:
  // (1): Tasks are only removed lazily; when a task is launched, it remains
  // in all the pending lists except the one that it was launched from.
  // (2): Tasks may be re-added to these lists multiple times as a result
  // of failures.
  // Duplicates are handled in dequeueTaskFromList, which ensures that a
  // task hasn't already started running before launching it.
  private val pendingTasksForExecutor = new HashMap[String, ArrayBuffer[Int]]

  // Set of pending tasks for each host. Similar to pendingTasksForExecutor,
  // but at host level.
  private val pendingTasksForHost = new HashMap[String, ArrayBuffer[Int]]

  // Set of pending tasks for each rack -- similar to the above.
  private val pendingTasksForRack = new HashMap[String, ArrayBuffer[Int]]

  // Set containing pending tasks with no locality preferences.
  private[scheduler] var pendingTasksWithNoPrefs = new ArrayBuffer[Int]

  // Set containing all pending tasks (also used as a stack, as above).
  private val allPendingTasks = new ArrayBuffer[Int]

  // Set of pending tasks that can be speculated for each executor.
  private[scheduler] var pendingSpeculatableTasksForExecutor =
    new HashMap[String, HashSet[Int]]

  // Set of pending tasks that can be speculated for each host.
  private[scheduler] var pendingSpeculatableTasksForHost = new HashMap[String, HashSet[Int]]

  // Set of pending tasks that can be speculated with no locality preferences.
  private[scheduler] val pendingSpeculatableTasksWithNoPrefs = new HashSet[Int]

  // Set of pending tasks that can be speculated for each rack.
  private[scheduler] var pendingSpeculatableTasksForRack = new HashMap[String, HashSet[Int]]

  // Set of all pending tasks that can be speculated.
  private[scheduler] val allPendingSpeculatableTasks = new HashSet[Int]

  // Task index, start and finish time for each task attempt (indexed by task ID)
  private[scheduler] val taskInfos = new HashMap[Long, TaskInfo]

  // Use a MedianHeap to record durations of successful tasks so we know when to launch
  // speculative tasks. This is only used when speculation is enabled, to avoid the overhead
  // of inserting into the heap when the heap won't be used.
  val successfulTaskDurations = new MedianHeap()

  // How frequently to reprint duplicate exceptions in full, in milliseconds
  val EXCEPTION_PRINT_INTERVAL =
    conf.getLong("spark.logging.exceptionPrintInterval", 10000)

  // Map of recent exceptions (identified by string representation and top stack frame) to
  // duplicate count (how many times the same exception has appeared) and time the full exception
  // was printed. This should ideally be an LRU map that can drop old exceptions automatically.
  private val recentExceptions = HashMap[String, (Int, Long)]()

  // Figure out the current map output tracker epoch and set it on all tasks
  val epoch = sched.mapOutputTracker.getEpoch
  logDebug("Epoch for " + taskSet + ": " + epoch)
  for (t <- tasks) {
    t.epoch = epoch
  }

  // Add all our tasks to the pending lists. We do this in reverse order
  // of task index so that tasks with low indices get launched first.
  addPendingTasks()

  private def addPendingTasks(): Unit = {
    val (_, duration) = Utils.timeTakenMs {
      for (i <- (0 until numTasks).reverse) {
        addPendingTask(i, resolveRacks = false)
      }
      // Resolve the rack for each host. This can be slow, so de-dupe the list of hosts,
      // and assign the rack to all relevant task indices.
      val (hosts, indicesForHosts) = pendingTasksForHost.toSeq.unzip
      val racks = sched.getRacksForHosts(hosts)
      racks.zip(indicesForHosts).foreach {
        case (Some(rack), indices) =>
          pendingTasksForRack.getOrElseUpdate(rack, new ArrayBuffer) ++= indices
        case (None, _) => // no rack, nothing to do
      }
    }
    logDebug(s"Adding pending tasks took $duration ms")
  }

  /**
   * Track the set of locality levels which are valid given the tasks locality preferences and
   * the set of currently available executors.  This is updated as executors are added and removed.
   * This allows a performance optimization, of skipping levels that aren't relevant (eg., skip
   * PROCESS_LOCAL if no tasks could be run PROCESS_LOCAL for the current set of executors).
   */
  private[scheduler] var myLocalityLevels = computeValidLocalityLevels()

  // Time to wait at each level
  private[scheduler] var localityWaits = myLocalityLevels.map(getLocalityWait)

  // Delay scheduling variables: we keep track of our current locality level and the time we
  // last launched a task at that level, and move up a level when localityWaits[curLevel] expires.
  // We then move down if we manage to launch a "more local" task.
  private var currentLocalityIndex = 0 // Index of our current locality level in validLocalityLevels
  private var lastLaunchTime = clock.getTimeMillis()  // Time we last launched a task at this level

  override def schedulableQueue: ConcurrentLinkedQueue[Schedulable] = null

  override def schedulingMode: SchedulingMode = SchedulingMode.NONE

  private[scheduler] var emittedTaskSizeWarning = false

  /** Add a task to all the pending-task lists that it should be on. */
  private[spark] def addPendingTask(
      index: Int,
      resolveRacks: Boolean = true): Unit = {
    for (loc <- tasks(index).preferredLocations) {
      loc match {
        case e: ExecutorCacheTaskLocation =>
          pendingTasksForExecutor.getOrElseUpdate(e.executorId, new ArrayBuffer) += index
        case e: HDFSCacheTaskLocation =>
          val exe = sched.getExecutorsAliveOnHost(loc.host)
          exe match {
            case Some(set) =>
              for (e <- set) {
                pendingTasksForExecutor.getOrElseUpdate(e, new ArrayBuffer) += index
              }
              logInfo(s"Pending task $index has a cached location at ${e.host} " +
                ", where there are executors " + set.mkString(","))
            case None => logDebug(s"Pending task $index has a cached location at ${e.host} " +
                ", but there are no executors alive there.")
          }
        case _ =>
      }
      pendingTasksForHost.getOrElseUpdate(loc.host, new ArrayBuffer) += index

      if (resolveRacks) {
        sched.getRackForHost(loc.host).foreach { rack =>
          pendingTasksForRack.getOrElseUpdate(rack, new ArrayBuffer) += index
        }
      }
    }

    if (tasks(index).preferredLocations == Nil) {
      pendingTasksWithNoPrefs += index
    }

    allPendingTasks += index  // No point scanning this whole list to find the old task there
  }

  private[spark] def addPendingSpeculativeTask(index: Int) {
    for (loc <- tasks(index).preferredLocations) {
      loc match {
        case e: ExecutorCacheTaskLocation =>
          pendingSpeculatableTasksForExecutor.getOrElseUpdate(
            e.executorId, new HashSet) += index
        case _ =>
      }
      pendingSpeculatableTasksForHost.getOrElseUpdate(loc.host, new HashSet) += index
      for (rack <- sched.getRackForHost(loc.host)) {
        pendingSpeculatableTasksForRack.getOrElseUpdate(rack, new HashSet) += index
      }
    }

    if (tasks(index).preferredLocations == Nil) {
        pendingSpeculatableTasksWithNoPrefs += index
    }

    // No point scanning this whole list to find the old task there
    allPendingSpeculatableTasks += index
  }

  /**
   * Return the pending tasks list for a given executor ID, or an empty list if
   * there is no map entry for that host
   */
  private def getPendingTasksForExecutor(executorId: String): ArrayBuffer[Int] = {
    pendingTasksForExecutor.getOrElse(executorId, ArrayBuffer())
  }

  /**
   * Return the pending tasks list for a given host, or an empty list if
   * there is no map entry for that host
   */
  private def getPendingTasksForHost(host: String): ArrayBuffer[Int] = {
    pendingTasksForHost.getOrElse(host, ArrayBuffer())
  }

  /**
   * Return the pending rack-local task list for a given rack, or an empty list if
   * there is no map entry for that rack
   */
  private def getPendingTasksForRack(rack: String): ArrayBuffer[Int] = {
    pendingTasksForRack.getOrElse(rack, ArrayBuffer())
  }

  /**
   * Dequeue a pending task from the given list and return its index.
   * Return None if the list is empty.
   * This method also cleans up any tasks in the list that have already
   * been launched, since we want that to happen lazily.
   */
  private def dequeueTaskFromList(
      execId: String,
      host: String,
      list: ArrayBuffer[Int]): Option[Int] = {
    var indexOffset = list.size
    while (indexOffset > 0) {
      indexOffset -= 1
      val index = list(indexOffset)
      if (!isTaskBlacklistedOnExecOrNode(index, execId, host)) {
        // This should almost always be list.trimEnd(1) to remove tail
        list.remove(indexOffset)
        if (copiesRunning(index) == 0 && !successful(index)) {
          return Some(index)
        }
      }
    }
    None
  }

  /**
   * Dequeue a pending speculative task from the given list and return its index. Runs similar
   * to the method 'dequeueTaskFromList' with additional constraints. Return None if the
   * list is empty.
   */
  private def dequeueSpeculativeTaskFromList(
    execId: String,
    host: String,
    list: HashSet[Int]): Option[Int] = {
    if (!list.isEmpty) {
      for (index <- list) {
        if (!isTaskBlacklistedOnExecOrNode(index, execId, host) && !hasAttemptOnHost(index, host)) {
          // This should almost always be list.trimEnd(1) to remove tail
          list -= index
          if (!successful(index)) {
            return Some(index)
          }
        }
      }
    }
    None
  }

  /** Check whether a task once ran an attempt on a given host */
  private def hasAttemptOnHost(taskIndex: Int, host: String): Boolean = {
    taskAttempts(taskIndex).exists(_.host == host)
  }

  private def isTaskBlacklistedOnExecOrNode(index: Int, execId: String, host: String): Boolean = {
    taskSetBlacklistHelperOpt.exists { blacklist =>
      blacklist.isNodeBlacklistedForTask(host, index) ||
        blacklist.isExecutorBlacklistedForTask(execId, index)
    }
  }

  /**
   * Return a speculative task for a given executor if any are available. The task should not have
   * an attempt running on this host, in case the host is slow. In addition, the task should meet
   * the given locality constraint.
   */
  // Labeled as protected to allow tests to override providing speculative tasks if necessary
  protected def dequeueSpeculativeTask(execId: String, host: String, locality: TaskLocality.Value)
    : Option[(Int, TaskLocality.Value)] =
  {
      // Check for process-local tasks; note that tasks can be process-local
      // on multiple nodes when we replicate cached blocks, as in Spark Streaming
<<<<<<< HEAD
    for (index <- dequeueSpeculativeTaskFromList(
      execId, host, pendingSpeculatableTasksForExecutor.getOrElse(execId, HashSet()))) {
      return Some((index, TaskLocality.PROCESS_LOCAL))
    }
=======
      for (index <- speculatableTasks if canRunOnHost(index)) {
        val prefs = tasks(index).preferredLocations
        val executors = prefs.flatMap(_ match {
          case e: ExecutorCacheTaskLocation => Some(e.executorId)
          case _ => None
        })
        if (executors.contains(execId)) {
          speculatableTasks -= index
          return Some((index, TaskLocality.PROCESS_LOCAL))
        }
      }
>>>>>>> b71c130f

    // Check for node-local tasks
    if (TaskLocality.isAllowed(locality, TaskLocality.NODE_LOCAL)) {
      for (index <- dequeueSpeculativeTaskFromList(
        execId, host, pendingSpeculatableTasksForHost.getOrElse(host, HashSet()))) {
        return Some((index, TaskLocality.NODE_LOCAL))
      }
    }

    // Check for no-preference tasks
    if (TaskLocality.isAllowed(locality, TaskLocality.NO_PREF)) {
      for (index <- dequeueSpeculativeTaskFromList(
        execId, host, pendingSpeculatableTasksWithNoPrefs)) {
        return Some((index, TaskLocality.PROCESS_LOCAL))
      }
    }

    // Check for rack-local tasks
    if (TaskLocality.isAllowed(locality, TaskLocality.RACK_LOCAL)) {
      for {
        rack <- sched.getRackForHost(host)
        index <- dequeueSpeculativeTaskFromList(
          execId, host, pendingSpeculatableTasksForRack.getOrElse(rack, HashSet()))
      } {
        return Some((index, TaskLocality.RACK_LOCAL))
      }
    }

    // Check for non-local tasks
    if (TaskLocality.isAllowed(locality, TaskLocality.ANY)) {
      for (index <- dequeueSpeculativeTaskFromList(execId, host, allPendingSpeculatableTasks)) {
        return Some((index, TaskLocality.ANY))
      }
    }

    None
  }

  /**
   * Dequeue a pending task for a given node and return its index and locality level.
   * Only search for tasks matching the given locality constraint.
   *
   * @return An option containing (task index within the task set, locality, is speculative?)
   */
  private def dequeueTask(execId: String, host: String, maxLocality: TaskLocality.Value)
    : Option[(Int, TaskLocality.Value, Boolean)] =
  {
    for (index <- dequeueTaskFromList(execId, host, getPendingTasksForExecutor(execId))) {
      return Some((index, TaskLocality.PROCESS_LOCAL, false))
    }

    if (TaskLocality.isAllowed(maxLocality, TaskLocality.NODE_LOCAL)) {
      for (index <- dequeueTaskFromList(execId, host, getPendingTasksForHost(host))) {
        return Some((index, TaskLocality.NODE_LOCAL, false))
      }
    }

    if (TaskLocality.isAllowed(maxLocality, TaskLocality.NO_PREF)) {
      // Look for noPref tasks after NODE_LOCAL for minimize cross-rack traffic
      for (index <- dequeueTaskFromList(execId, host, pendingTasksWithNoPrefs)) {
        return Some((index, TaskLocality.PROCESS_LOCAL, false))
      }
    }

    if (TaskLocality.isAllowed(maxLocality, TaskLocality.RACK_LOCAL)) {
      for {
        rack <- sched.getRackForHost(host)
        index <- dequeueTaskFromList(execId, host, getPendingTasksForRack(rack))
      } {
        return Some((index, TaskLocality.RACK_LOCAL, false))
      }
    }

    if (TaskLocality.isAllowed(maxLocality, TaskLocality.ANY)) {
      for (index <- dequeueTaskFromList(execId, host, allPendingTasks)) {
        return Some((index, TaskLocality.ANY, false))
      }
    }

    // find a speculative task if all others tasks have been scheduled
    dequeueSpeculativeTask(execId, host, maxLocality).map {
      case (taskIndex, allowedLocality) => (taskIndex, allowedLocality, true)}
  }

  /**
   * Respond to an offer of a single executor from the scheduler by finding a task
   *
   * NOTE: this function is either called with a maxLocality which
   * would be adjusted by delay scheduling algorithm or it will be with a special
   * NO_PREF locality which will be not modified
   *
   * @param execId the executor Id of the offered resource
   * @param host  the host Id of the offered resource
   * @param maxLocality the maximum locality we want to schedule the tasks at
   */
  @throws[TaskNotSerializableException]
  def resourceOffer(
      execId: String,
      host: String,
      maxLocality: TaskLocality.TaskLocality,
      availableResources: Map[String, Seq[String]] = Map.empty)
    : Option[TaskDescription] =
  {
    val offerBlacklisted = taskSetBlacklistHelperOpt.exists { blacklist =>
      blacklist.isNodeBlacklistedForTaskSet(host) ||
        blacklist.isExecutorBlacklistedForTaskSet(execId)
    }
    if (!isZombie && !offerBlacklisted) {
      val curTime = clock.getTimeMillis()

      var allowedLocality = maxLocality

      if (maxLocality != TaskLocality.NO_PREF) {
        allowedLocality = getAllowedLocalityLevel(curTime)
        if (allowedLocality > maxLocality) {
          // We're not allowed to search for farther-away tasks
          allowedLocality = maxLocality
        }
      }

      dequeueTask(execId, host, allowedLocality).map { case ((index, taskLocality, speculative)) =>
        // Found a task; do some bookkeeping and return a task description
        val task = tasks(index)
        val taskId = sched.newTaskId()
        // Do various bookkeeping
        copiesRunning(index) += 1
        val attemptNum = taskAttempts(index).size
        val info = new TaskInfo(taskId, index, attemptNum, curTime,
          execId, host, taskLocality, speculative)
        taskInfos(taskId) = info
        taskAttempts(index) = info :: taskAttempts(index)
        // Update our locality level for delay scheduling
        // NO_PREF will not affect the variables related to delay scheduling
        if (maxLocality != TaskLocality.NO_PREF) {
          currentLocalityIndex = getLocalityIndex(taskLocality)
          lastLaunchTime = curTime
        }
        // Serialize and return the task
        val serializedTask: ByteBuffer = try {
          ser.serialize(task)
        } catch {
          // If the task cannot be serialized, then there's no point to re-attempt the task,
          // as it will always fail. So just abort the whole task-set.
          case NonFatal(e) =>
            val msg = s"Failed to serialize task $taskId, not attempting to retry it."
            logError(msg, e)
            abort(s"$msg Exception during serialization: $e")
            throw new TaskNotSerializableException(e)
        }
        if (serializedTask.limit() > TaskSetManager.TASK_SIZE_TO_WARN_KIB * 1024 &&
          !emittedTaskSizeWarning) {
          emittedTaskSizeWarning = true
          logWarning(s"Stage ${task.stageId} contains a task of very large size " +
            s"(${serializedTask.limit() / 1024} KiB). The maximum recommended task size is " +
            s"${TaskSetManager.TASK_SIZE_TO_WARN_KIB} KiB.")
        }
        addRunningTask(taskId)

        // We used to log the time it takes to serialize the task, but task size is already
        // a good proxy to task serialization time.
        // val timeTaken = clock.getTime() - startTime
        val taskName = s"task ${info.id} in stage ${taskSet.id}"
        logInfo(s"Starting $taskName (TID $taskId, $host, executor ${info.executorId}, " +
          s"partition ${task.partitionId}, $taskLocality, ${serializedTask.limit()} bytes)")

        val extraResources = sched.resourcesReqsPerTask.map { taskReq =>
          val rName = taskReq.resourceName
          val count = taskReq.amount
          val rAddresses = availableResources.getOrElse(rName, Seq.empty)
          assert(rAddresses.size >= count, s"Required $count $rName addresses, but only " +
            s"${rAddresses.size} available.")
          // We'll drop the allocated addresses later inside TaskSchedulerImpl.
          val allocatedAddresses = rAddresses.take(count)
          (rName, new ResourceInformation(rName, allocatedAddresses.toArray))
        }.toMap

        sched.dagScheduler.taskStarted(task, info)
        new TaskDescription(
          taskId,
          attemptNum,
          execId,
          taskName,
          index,
          task.partitionId,
          addedFiles,
          addedJars,
          task.localProperties,
          extraResources,
          serializedTask)
      }
    } else {
      None
    }
  }

  private def maybeFinishTaskSet() {
    if (isZombie && runningTasks == 0) {
      sched.taskSetFinished(this)
      if (tasksSuccessful == numTasks) {
        blacklistTracker.foreach(_.updateBlacklistForSuccessfulTaskSet(
          taskSet.stageId,
          taskSet.stageAttemptId,
          taskSetBlacklistHelperOpt.get.execToFailures))
      }
    }
  }

  /**
   * Get the level we can launch tasks according to delay scheduling, based on current wait time.
   */
  private def getAllowedLocalityLevel(curTime: Long): TaskLocality.TaskLocality = {
    // Remove the scheduled or finished tasks lazily
    def tasksNeedToBeScheduledFrom(pendingTaskIds: ArrayBuffer[Int]): Boolean = {
      var indexOffset = pendingTaskIds.size
      while (indexOffset > 0) {
        indexOffset -= 1
        val index = pendingTaskIds(indexOffset)
        if (copiesRunning(index) == 0 && !successful(index)) {
          return true
        } else {
          pendingTaskIds.remove(indexOffset)
        }
      }
      false
    }
    // Walk through the list of tasks that can be scheduled at each location and returns true
    // if there are any tasks that still need to be scheduled. Lazily cleans up tasks that have
    // already been scheduled.
    def moreTasksToRunIn(pendingTasks: HashMap[String, ArrayBuffer[Int]]): Boolean = {
      val emptyKeys = new ArrayBuffer[String]
      val hasTasks = pendingTasks.exists {
        case (id: String, tasks: ArrayBuffer[Int]) =>
          if (tasksNeedToBeScheduledFrom(tasks)) {
            true
          } else {
            emptyKeys += id
            false
          }
      }
      // The key could be executorId, host or rackId
      emptyKeys.foreach(id => pendingTasks.remove(id))
      hasTasks
    }

    while (currentLocalityIndex < myLocalityLevels.length - 1) {
      val moreTasks = myLocalityLevels(currentLocalityIndex) match {
        case TaskLocality.PROCESS_LOCAL => moreTasksToRunIn(pendingTasksForExecutor)
        case TaskLocality.NODE_LOCAL => moreTasksToRunIn(pendingTasksForHost)
        case TaskLocality.NO_PREF => pendingTasksWithNoPrefs.nonEmpty
        case TaskLocality.RACK_LOCAL => moreTasksToRunIn(pendingTasksForRack)
      }
      if (!moreTasks) {
        // This is a performance optimization: if there are no more tasks that can
        // be scheduled at a particular locality level, there is no point in waiting
        // for the locality wait timeout (SPARK-4939).
        lastLaunchTime = curTime
        logDebug(s"No tasks for locality level ${myLocalityLevels(currentLocalityIndex)}, " +
          s"so moving to locality level ${myLocalityLevels(currentLocalityIndex + 1)}")
        currentLocalityIndex += 1
      } else if (curTime - lastLaunchTime >= localityWaits(currentLocalityIndex)) {
        // Jump to the next locality level, and reset lastLaunchTime so that the next locality
        // wait timer doesn't immediately expire
        lastLaunchTime += localityWaits(currentLocalityIndex)
        logDebug(s"Moving to ${myLocalityLevels(currentLocalityIndex + 1)} after waiting for " +
          s"${localityWaits(currentLocalityIndex)}ms")
        currentLocalityIndex += 1
      } else {
        return myLocalityLevels(currentLocalityIndex)
      }
    }
    myLocalityLevels(currentLocalityIndex)
  }

  /**
   * Find the index in myLocalityLevels for a given locality. This is also designed to work with
   * localities that are not in myLocalityLevels (in case we somehow get those) by returning the
   * next-biggest level we have. Uses the fact that the last value in myLocalityLevels is ANY.
   */
  def getLocalityIndex(locality: TaskLocality.TaskLocality): Int = {
    var index = 0
    while (locality > myLocalityLevels(index)) {
      index += 1
    }
    index
  }

  /**
   * Check whether the given task set has been blacklisted to the point that it can't run anywhere.
   *
   * It is possible that this taskset has become impossible to schedule *anywhere* due to the
   * blacklist.  The most common scenario would be if there are fewer executors than
   * spark.task.maxFailures. We need to detect this so we can avoid the job from being hung.
   * We try to acquire new executor/s by killing an existing idle blacklisted executor.
   *
   * There's a tradeoff here: we could make sure all tasks in the task set are schedulable, but that
   * would add extra time to each iteration of the scheduling loop. Here, we take the approach of
   * making sure at least one of the unscheduled tasks is schedulable. This means we may not detect
   * the hang as quickly as we could have, but we'll always detect the hang eventually, and the
   * method is faster in the typical case. In the worst case, this method can take
   * O(maxTaskFailures + numTasks) time, but it will be faster when there haven't been any task
   * failures (this is because the method picks one unscheduled task, and then iterates through each
   * executor until it finds one that the task isn't blacklisted on).
   */
  private[scheduler] def getCompletelyBlacklistedTaskIfAny(
      hostToExecutors: HashMap[String, HashSet[String]]): Option[Int] = {
    taskSetBlacklistHelperOpt.flatMap { taskSetBlacklist =>
      val appBlacklist = blacklistTracker.get
      // Only look for unschedulable tasks when at least one executor has registered. Otherwise,
      // task sets will be (unnecessarily) aborted in cases when no executors have registered yet.
      if (hostToExecutors.nonEmpty) {
        // find any task that needs to be scheduled
        val pendingTask: Option[Int] = {
          // usually this will just take the last pending task, but because of the lazy removal
          // from each list, we may need to go deeper in the list.  We poll from the end because
          // failed tasks are put back at the end of allPendingTasks, so we're more likely to find
          // an unschedulable task this way.
          val indexOffset = allPendingTasks.lastIndexWhere { indexInTaskSet =>
            copiesRunning(indexInTaskSet) == 0 && !successful(indexInTaskSet)
          }
          if (indexOffset == -1) {
            None
          } else {
            Some(allPendingTasks(indexOffset))
          }
        }

        pendingTask.find { indexInTaskSet =>
          // try to find some executor this task can run on.  Its possible that some *other*
          // task isn't schedulable anywhere, but we will discover that in some later call,
          // when that unschedulable task is the last task remaining.
          hostToExecutors.forall { case (host, execsOnHost) =>
            // Check if the task can run on the node
            val nodeBlacklisted =
              appBlacklist.isNodeBlacklisted(host) ||
                taskSetBlacklist.isNodeBlacklistedForTaskSet(host) ||
                taskSetBlacklist.isNodeBlacklistedForTask(host, indexInTaskSet)
            if (nodeBlacklisted) {
              true
            } else {
              // Check if the task can run on any of the executors
              execsOnHost.forall { exec =>
                appBlacklist.isExecutorBlacklisted(exec) ||
                  taskSetBlacklist.isExecutorBlacklistedForTaskSet(exec) ||
                  taskSetBlacklist.isExecutorBlacklistedForTask(exec, indexInTaskSet)
              }
            }
          }
        }
      } else {
        None
      }
    }
  }

  private[scheduler] def abortSinceCompletelyBlacklisted(indexInTaskSet: Int): Unit = {
    taskSetBlacklistHelperOpt.foreach { taskSetBlacklist =>
      val partition = tasks(indexInTaskSet).partitionId
      abort(s"""
         |Aborting $taskSet because task $indexInTaskSet (partition $partition)
         |cannot run anywhere due to node and executor blacklist.
         |Most recent failure:
         |${taskSetBlacklist.getLatestFailureReason}
         |
         |Blacklisting behavior can be configured via spark.blacklist.*.
         |""".stripMargin)
    }
  }

  /**
   * Marks the task as getting result and notifies the DAG Scheduler
   */
  def handleTaskGettingResult(tid: Long): Unit = {
    val info = taskInfos(tid)
    info.markGettingResult(clock.getTimeMillis())
    sched.dagScheduler.taskGettingResult(info)
  }

  /**
   * Check whether has enough quota to fetch the result with `size` bytes
   */
  def canFetchMoreResults(size: Long): Boolean = sched.synchronized {
    totalResultSize += size
    calculatedTasks += 1
    if (maxResultSize > 0 && totalResultSize > maxResultSize) {
      val msg = s"Total size of serialized results of ${calculatedTasks} tasks " +
        s"(${Utils.bytesToString(totalResultSize)}) is bigger than ${config.MAX_RESULT_SIZE.key} " +
        s"(${Utils.bytesToString(maxResultSize)})"
      logError(msg)
      abort(msg)
      false
    } else {
      true
    }
  }

  /**
   * Marks a task as successful and notifies the DAGScheduler that the task has ended.
   */
  def handleSuccessfulTask(tid: Long, result: DirectTaskResult[_]): Unit = {
    val info = taskInfos(tid)
    val index = info.index
    // Check if any other attempt succeeded before this and this attempt has not been handled
    if (successful(index) && killedByOtherAttempt.contains(tid)) {
      // Undo the effect on calculatedTasks and totalResultSize made earlier when
      // checking if can fetch more results
      calculatedTasks -= 1
      val resultSizeAcc = result.accumUpdates.find(a =>
        a.name == Some(InternalAccumulator.RESULT_SIZE))
      if (resultSizeAcc.isDefined) {
        totalResultSize -= resultSizeAcc.get.asInstanceOf[LongAccumulator].value
      }

      // Handle this task as a killed task
      handleFailedTask(tid, TaskState.KILLED,
        TaskKilled("Finish but did not commit due to another attempt succeeded"))
      return
    }

    info.markFinished(TaskState.FINISHED, clock.getTimeMillis())
    if (speculationEnabled) {
      successfulTaskDurations.insert(info.duration)
    }
    removeRunningTask(tid)

    // Kill any other attempts for the same task (since those are unnecessary now that one
    // attempt completed successfully).
    for (attemptInfo <- taskAttempts(index) if attemptInfo.running) {
      logInfo(s"Killing attempt ${attemptInfo.attemptNumber} for task ${attemptInfo.id} " +
        s"in stage ${taskSet.id} (TID ${attemptInfo.taskId}) on ${attemptInfo.host} " +
        s"as the attempt ${info.attemptNumber} succeeded on ${info.host}")
      killedByOtherAttempt += attemptInfo.taskId
      sched.backend.killTask(
        attemptInfo.taskId,
        attemptInfo.executorId,
        interruptThread = true,
        reason = "another attempt succeeded")
    }
    if (!successful(index)) {
      tasksSuccessful += 1
      logInfo(s"Finished task ${info.id} in stage ${taskSet.id} (TID ${info.taskId}) in" +
        s" ${info.duration} ms on ${info.host} (executor ${info.executorId})" +
        s" ($tasksSuccessful/$numTasks)")
      // Mark successful and stop if all the tasks have succeeded.
      successful(index) = true
      if (tasksSuccessful == numTasks) {
        isZombie = true
      }
    } else {
      logInfo("Ignoring task-finished event for " + info.id + " in stage " + taskSet.id +
        " because task " + index + " has already completed successfully")
    }
    // This method is called by "TaskSchedulerImpl.handleSuccessfulTask" which holds the
    // "TaskSchedulerImpl" lock until exiting. To avoid the SPARK-7655 issue, we should not
    // "deserialize" the value when holding a lock to avoid blocking other threads. So we call
    // "result.value()" in "TaskResultGetter.enqueueSuccessfulTask" before reaching here.
    // Note: "result.value()" only deserializes the value when it's called at the first time, so
    // here "result.value()" just returns the value and won't block other threads.
    sched.dagScheduler.taskEnded(tasks(index), Success, result.value(), result.accumUpdates, info)
    maybeFinishTaskSet()
  }

  private[scheduler] def markPartitionCompleted(partitionId: Int): Unit = {
    partitionToIndex.get(partitionId).foreach { index =>
      if (!successful(index)) {
        tasksSuccessful += 1
        successful(index) = true
        if (tasksSuccessful == numTasks) {
          isZombie = true
        }
        maybeFinishTaskSet()
      }
    }
  }

  /**
   * Marks the task as failed, re-adds it to the list of pending tasks, and notifies the
   * DAG Scheduler.
   */
  def handleFailedTask(tid: Long, state: TaskState, reason: TaskFailedReason) {
    val info = taskInfos(tid)
    if (info.failed || info.killed) {
      return
    }
    removeRunningTask(tid)
    info.markFinished(state, clock.getTimeMillis())
    val index = info.index
    copiesRunning(index) -= 1
    var accumUpdates: Seq[AccumulatorV2[_, _]] = Seq.empty
    val failureReason = s"Lost task ${info.id} in stage ${taskSet.id} (TID $tid, ${info.host}," +
      s" executor ${info.executorId}): ${reason.toErrorString}"
    val failureException: Option[Throwable] = reason match {
      case fetchFailed: FetchFailed =>
        logWarning(failureReason)
        if (!successful(index)) {
          successful(index) = true
          tasksSuccessful += 1
        }
        isZombie = true

        if (fetchFailed.bmAddress != null) {
          blacklistTracker.foreach(_.updateBlacklistForFetchFailure(
            fetchFailed.bmAddress.host, fetchFailed.bmAddress.executorId))
        }

        None

      case ef: ExceptionFailure =>
        // ExceptionFailure's might have accumulator updates
        accumUpdates = ef.accums
        if (ef.className == classOf[NotSerializableException].getName) {
          // If the task result wasn't serializable, there's no point in trying to re-execute it.
          logError("Task %s in stage %s (TID %d) had a not serializable result: %s; not retrying"
            .format(info.id, taskSet.id, tid, ef.description))
          abort("Task %s in stage %s (TID %d) had a not serializable result: %s".format(
            info.id, taskSet.id, tid, ef.description))
          return
        }
        val key = ef.description
        val now = clock.getTimeMillis()
        val (printFull, dupCount) = {
          if (recentExceptions.contains(key)) {
            val (dupCount, printTime) = recentExceptions(key)
            if (now - printTime > EXCEPTION_PRINT_INTERVAL) {
              recentExceptions(key) = (0, now)
              (true, 0)
            } else {
              recentExceptions(key) = (dupCount + 1, printTime)
              (false, dupCount + 1)
            }
          } else {
            recentExceptions(key) = (0, now)
            (true, 0)
          }
        }
        if (printFull) {
          logWarning(failureReason)
        } else {
          logInfo(
            s"Lost task ${info.id} in stage ${taskSet.id} (TID $tid) on ${info.host}, executor" +
              s" ${info.executorId}: ${ef.className} (${ef.description}) [duplicate $dupCount]")
        }
        ef.exception

      case tk: TaskKilled =>
        // TaskKilled might have accumulator updates
        accumUpdates = tk.accums
        logWarning(failureReason)
        None

      case e: ExecutorLostFailure if !e.exitCausedByApp =>
        logInfo(s"Task $tid failed because while it was being computed, its executor " +
          "exited for a reason unrelated to the task. Not counting this failure towards the " +
          "maximum number of failures for the task.")
        None

      case e: TaskFailedReason =>  // TaskResultLost and others
        logWarning(failureReason)
        None
    }

    if (tasks(index).isBarrier) {
      isZombie = true
    }

    sched.dagScheduler.taskEnded(tasks(index), reason, null, accumUpdates, info)

    if (!isZombie && reason.countTowardsTaskFailures) {
      assert (null != failureReason)
      taskSetBlacklistHelperOpt.foreach(_.updateBlacklistForFailedTask(
        info.host, info.executorId, index, failureReason))
      numFailures(index) += 1
      if (numFailures(index) >= maxTaskFailures) {
        logError("Task %d in stage %s failed %d times; aborting job".format(
          index, taskSet.id, maxTaskFailures))
        abort("Task %d in stage %s failed %d times, most recent failure: %s\nDriver stacktrace:"
          .format(index, taskSet.id, maxTaskFailures, failureReason), failureException)
        return
      }
    }

    if (successful(index)) {
      logInfo(s"Task ${info.id} in stage ${taskSet.id} (TID $tid) failed, but the task will not" +
        s" be re-executed (either because the task failed with a shuffle data fetch failure," +
        s" so the previous stage needs to be re-run, or because a different copy of the task" +
        s" has already succeeded).")
    } else {
      addPendingTask(index)
    }

    maybeFinishTaskSet()
  }

  def abort(message: String, exception: Option[Throwable] = None): Unit = sched.synchronized {
    // TODO: Kill running tasks if we were not terminated due to a Mesos error
    sched.dagScheduler.taskSetFailed(taskSet, message, exception)
    isZombie = true
    maybeFinishTaskSet()
  }

  /** If the given task ID is not in the set of running tasks, adds it.
   *
   * Used to keep track of the number of running tasks, for enforcing scheduling policies.
   */
  def addRunningTask(tid: Long) {
    if (runningTasksSet.add(tid) && parent != null) {
      parent.increaseRunningTasks(1)
    }
  }

  /** If the given task ID is in the set of running tasks, removes it. */
  def removeRunningTask(tid: Long) {
    if (runningTasksSet.remove(tid) && parent != null) {
      parent.decreaseRunningTasks(1)
    }
  }

  override def getSchedulableByName(name: String): Schedulable = {
    null
  }

  override def addSchedulable(schedulable: Schedulable) {}

  override def removeSchedulable(schedulable: Schedulable) {}

  override def getSortedTaskSetQueue(): ArrayBuffer[TaskSetManager] = {
    val sortedTaskSetQueue = new ArrayBuffer[TaskSetManager]()
    sortedTaskSetQueue += this
    sortedTaskSetQueue
  }

  /** Called by TaskScheduler when an executor is lost so we can re-enqueue our tasks */
  override def executorLost(execId: String, host: String, reason: ExecutorLossReason) {
    // Re-enqueue any tasks that ran on the failed executor if this is a shuffle map stage,
    // and we are not using an external shuffle server which could serve the shuffle outputs.
    // The reason is the next stage wouldn't be able to fetch the data from this dead executor
    // so we would need to rerun these tasks on other executors.
    if (tasks(0).isInstanceOf[ShuffleMapTask] && !env.blockManager.externalShuffleServiceEnabled
        && !isZombie) {
      for ((tid, info) <- taskInfos if info.executorId == execId) {
        val index = taskInfos(tid).index
        if (successful(index) && !killedByOtherAttempt.contains(tid)) {
          successful(index) = false
          copiesRunning(index) -= 1
          tasksSuccessful -= 1
          addPendingTask(index)
          // Tell the DAGScheduler that this task was resubmitted so that it doesn't think our
          // stage finishes when a total of tasks.size tasks finish.
          sched.dagScheduler.taskEnded(
            tasks(index), Resubmitted, null, Seq.empty, info)
        }
      }
    }
    for ((tid, info) <- taskInfos if info.running && info.executorId == execId) {
      val exitCausedByApp: Boolean = reason match {
        case exited: ExecutorExited => exited.exitCausedByApp
        case ExecutorKilled => false
        case _ => true
      }
      handleFailedTask(tid, TaskState.FAILED, ExecutorLostFailure(info.executorId, exitCausedByApp,
        Some(reason.toString)))
    }
    // recalculate valid locality levels and waits when executor is lost
    recomputeLocality()
  }

  /**
   * Check for tasks to be speculated and return true if there are any. This is called periodically
   * by the TaskScheduler.
   *
   */
  override def checkSpeculatableTasks(minTimeToSpeculation: Int): Boolean = {
    // Can't speculate if we only have one task, and no need to speculate if the task set is a
    // zombie or is from a barrier stage.
    if (isZombie || isBarrier || numTasks == 1) {
      return false
    }
    var foundTasks = false
    logDebug("Checking for speculative tasks: minFinished = " + minFinishedForSpeculation)

    // It's possible that a task is marked as completed by the scheduler, then the size of
    // `successfulTaskDurations` may not equal to `tasksSuccessful`. Here we should only count the
    // tasks that are submitted by this `TaskSetManager` and are completed successfully.
    val numSuccessfulTasks = successfulTaskDurations.size()
    if (numSuccessfulTasks >= minFinishedForSpeculation) {
      val time = clock.getTimeMillis()
      val medianDuration = successfulTaskDurations.median
      val threshold = max(speculationMultiplier * medianDuration, minTimeToSpeculation)
      // TODO: Threshold should also look at standard deviation of task durations and have a lower
      // bound based on that.
      logDebug("Task length threshold for speculation: " + threshold)
      for (tid <- runningTasksSet) {
        val info = taskInfos(tid)
        val index = info.index
        if (!successful(index) && copiesRunning(index) == 1 && info.timeRunning(time) > threshold) {
          addPendingSpeculativeTask(index)
          logInfo(
            "Marking task %d in stage %s (on %s) as speculatable because it ran more than %.0f ms"
              .format(index, taskSet.id, info.host, threshold))
          sched.dagScheduler.speculativeTaskSubmitted(tasks(index))
          foundTasks = true
        }
      }
    }
    foundTasks
  }

  private def getLocalityWait(level: TaskLocality.TaskLocality): Long = {
    val localityWait = level match {
      case TaskLocality.PROCESS_LOCAL => config.LOCALITY_WAIT_PROCESS
      case TaskLocality.NODE_LOCAL => config.LOCALITY_WAIT_NODE
      case TaskLocality.RACK_LOCAL => config.LOCALITY_WAIT_RACK
      case _ => null
    }

    if (localityWait != null) {
      conf.get(localityWait)
    } else {
      0L
    }
  }

  /**
   * Compute the locality levels used in this TaskSet. Assumes that all tasks have already been
   * added to queues using addPendingTask.
   *
   */
  private def computeValidLocalityLevels(): Array[TaskLocality.TaskLocality] = {
    import TaskLocality.{PROCESS_LOCAL, NODE_LOCAL, NO_PREF, RACK_LOCAL, ANY}
    val levels = new ArrayBuffer[TaskLocality.TaskLocality]
    if (!pendingTasksForExecutor.isEmpty &&
        pendingTasksForExecutor.keySet.exists(sched.isExecutorAlive(_))) {
      levels += PROCESS_LOCAL
    }
    if (!pendingTasksForHost.isEmpty &&
        pendingTasksForHost.keySet.exists(sched.hasExecutorsAliveOnHost(_))) {
      levels += NODE_LOCAL
    }
    if (!pendingTasksWithNoPrefs.isEmpty) {
      levels += NO_PREF
    }
    if (!pendingTasksForRack.isEmpty &&
        pendingTasksForRack.keySet.exists(sched.hasHostAliveOnRack(_))) {
      levels += RACK_LOCAL
    }
    levels += ANY
    logDebug("Valid locality levels for " + taskSet + ": " + levels.mkString(", "))
    levels.toArray
  }

  def recomputeLocality() {
    val previousLocalityLevel = myLocalityLevels(currentLocalityIndex)
    myLocalityLevels = computeValidLocalityLevels()
    localityWaits = myLocalityLevels.map(getLocalityWait)
    currentLocalityIndex = getLocalityIndex(previousLocalityLevel)
  }

  def executorAdded() {
    recomputeLocality()
  }
}

private[spark] object TaskSetManager {
  // The user will be warned if any stages contain a task that has a serialized size greater than
  // this.
  val TASK_SIZE_TO_WARN_KIB = 1000
}<|MERGE_RESOLUTION|>--- conflicted
+++ resolved
@@ -398,24 +398,10 @@
   {
       // Check for process-local tasks; note that tasks can be process-local
       // on multiple nodes when we replicate cached blocks, as in Spark Streaming
-<<<<<<< HEAD
     for (index <- dequeueSpeculativeTaskFromList(
       execId, host, pendingSpeculatableTasksForExecutor.getOrElse(execId, HashSet()))) {
       return Some((index, TaskLocality.PROCESS_LOCAL))
     }
-=======
-      for (index <- speculatableTasks if canRunOnHost(index)) {
-        val prefs = tasks(index).preferredLocations
-        val executors = prefs.flatMap(_ match {
-          case e: ExecutorCacheTaskLocation => Some(e.executorId)
-          case _ => None
-        })
-        if (executors.contains(execId)) {
-          speculatableTasks -= index
-          return Some((index, TaskLocality.PROCESS_LOCAL))
-        }
-      }
->>>>>>> b71c130f
 
     // Check for node-local tasks
     if (TaskLocality.isAllowed(locality, TaskLocality.NODE_LOCAL)) {
