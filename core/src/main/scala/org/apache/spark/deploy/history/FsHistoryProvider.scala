/*
 * Licensed to the Apache Software Foundation (ASF) under one or more
 * contributor license agreements.  See the NOTICE file distributed with
 * this work for additional information regarding copyright ownership.
 * The ASF licenses this file to You under the Apache License, Version 2.0
 * (the "License"); you may not use this file except in compliance with
 * the License.  You may obtain a copy of the License at
 *
 *    http://www.apache.org/licenses/LICENSE-2.0
 *
 * Unless required by applicable law or agreed to in writing, software
 * distributed under the License is distributed on an "AS IS" BASIS,
 * WITHOUT WARRANTIES OR CONDITIONS OF ANY KIND, either express or implied.
 * See the License for the specific language governing permissions and
 * limitations under the License.
 */

package org.apache.spark.deploy.history

import java.io.{File, FileNotFoundException, IOException}
import java.nio.file.Files
import java.util.{Date, ServiceLoader}
import java.util.concurrent.{ConcurrentHashMap, ExecutorService, Future, TimeUnit}
import java.util.zip.{ZipEntry, ZipOutputStream}

import scala.collection.JavaConverters._
import scala.collection.mutable
import scala.concurrent.ExecutionException
import scala.io.Source
import scala.util.Try
import scala.xml.Node

import com.fasterxml.jackson.annotation.JsonIgnore
import com.google.common.io.ByteStreams
import com.google.common.util.concurrent.MoreExecutors
import org.apache.hadoop.fs.{FileStatus, FileSystem, Path}
import org.apache.hadoop.hdfs.{DFSInputStream, DistributedFileSystem}
import org.apache.hadoop.hdfs.protocol.HdfsConstants
import org.apache.hadoop.security.AccessControlException
import org.fusesource.leveldbjni.internal.NativeDB

import org.apache.spark.{SecurityManager, SparkConf, SparkException}
import org.apache.spark.deploy.SparkHadoopUtil
import org.apache.spark.internal.Logging
import org.apache.spark.internal.config._
import org.apache.spark.internal.config.History._
import org.apache.spark.internal.config.Status._
import org.apache.spark.internal.config.Tests.IS_TESTING
import org.apache.spark.internal.config.UI._
import org.apache.spark.io.CompressionCodec
import org.apache.spark.scheduler._
import org.apache.spark.scheduler.ReplayListenerBus._
import org.apache.spark.status._
import org.apache.spark.status.KVUtils._
import org.apache.spark.status.api.v1.{ApplicationAttemptInfo, ApplicationInfo}
import org.apache.spark.ui.SparkUI
import org.apache.spark.util.{Clock, SystemClock, ThreadUtils, Utils}
import org.apache.spark.util.kvstore._

/**
 * A class that provides application history from event logs stored in the file system.
 * This provider checks for new finished applications in the background periodically and
 * renders the history application UI by parsing the associated event logs.
 *
 * == How new and updated attempts are detected ==
 *
 * - New attempts are detected in [[checkForLogs]]: the log dir is scanned, and any entries in the
 * log dir whose size changed since the last scan time are considered new or updated. These are
 * replayed to create a new attempt info entry and update or create a matching application info
 * element in the list of applications.
 * - Updated attempts are also found in [[checkForLogs]] -- if the attempt's log file has grown, the
 * attempt is replaced by another one with a larger log size.
 *
 * The use of log size, rather than simply relying on modification times, is needed to
 * address the following issues
 * - some filesystems do not appear to update the `modtime` value whenever data is flushed to
 * an open file output stream. Changes to the history may not be picked up.
 * - the granularity of the `modtime` field may be 2+ seconds. Rapid changes to the FS can be
 * missed.
 *
 * Tracking filesize works given the following invariant: the logs get bigger
 * as new events are added. If a format was used in which this did not hold, the mechanism would
 * break. Simple streaming of JSON-formatted events, as is implemented today, implicitly
 * maintains this invariant.
 */
private[history] class FsHistoryProvider(conf: SparkConf, clock: Clock)
  extends ApplicationHistoryProvider with Logging {

  def this(conf: SparkConf) = {
    this(conf, new SystemClock())
  }

  import FsHistoryProvider._

  // Interval between safemode checks.
  private val SAFEMODE_CHECK_INTERVAL_S = conf.get(History.SAFEMODE_CHECK_INTERVAL_S)

  // Interval between each check for event log updates
  private val UPDATE_INTERVAL_S = conf.get(History.UPDATE_INTERVAL_S)

  // Interval between each cleaner checks for event logs to delete
  private val CLEAN_INTERVAL_S = conf.get(History.CLEANER_INTERVAL_S)

  // Number of threads used to replay event logs.
  private val NUM_PROCESSING_THREADS = conf.get(History.NUM_REPLAY_THREADS)

  private val logDir = conf.get(History.HISTORY_LOG_DIR)

<<<<<<< HEAD
  private val HISTORY_UI_ACLS_ENABLE = conf.getBoolean("spark.history.ui.acls.enable", false)
  private val HISTORY_UI_ADMIN_ACLS = conf.get("spark.history.ui.admin.acls", "")
  private val HISTORY_UI_ADMIN_ACLS_GROUPS = conf.get("spark.history.ui.admin.acls.groups", "")
  logInfo("History server ui acls " + (if (HISTORY_UI_ACLS_ENABLE) "enabled" else "disabled") +
    "; users with admin permissions: " + HISTORY_UI_ADMIN_ACLS.toString +
    "; groups with admin permissions" + HISTORY_UI_ADMIN_ACLS_GROUPS.toString)
=======
  private val historyUiAclsEnable = conf.get(History.HISTORY_SERVER_UI_ACLS_ENABLE)
  private val historyUiAdminAcls = conf.get(History.HISTORY_SERVER_UI_ADMIN_ACLS)
  private val historyUiAdminAclsGroups = conf.get(History.HISTORY_SERVER_UI_ADMIN_ACLS_GROUPS)
  logInfo(s"History server ui acls " + (if (historyUiAclsEnable) "enabled" else "disabled") +
    "; users with admin permissions: " + historyUiAdminAcls.mkString(",") +
    "; groups with admin permissions" + historyUiAdminAclsGroups.mkString(","))
>>>>>>> 0ea8db9f

  private val hadoopConf = SparkHadoopUtil.get.newConfiguration(conf)
  // Visible for testing
  private[history] val fs: FileSystem = new Path(logDir).getFileSystem(hadoopConf)

  // Used by check event thread and clean log thread.
  // Scheduled thread pool size must be one, otherwise it will have concurrent issues about fs
  // and applications between check task and clean task.
  private val pool = ThreadUtils.newDaemonSingleThreadScheduledExecutor("spark-history-task-%d")

  // The modification time of the newest log detected during the last scan.   Currently only
  // used for logging msgs (logs are re-scanned based on file size, rather than modtime)
  private val lastScanTime = new java.util.concurrent.atomic.AtomicLong(-1)

  private val pendingReplayTasksCount = new java.util.concurrent.atomic.AtomicInteger(0)

  private val storePath = conf.get(LOCAL_STORE_DIR).map(new File(_))
  private val fastInProgressParsing = conf.get(FAST_IN_PROGRESS_PARSING)

  // Visible for testing.
  private[history] val listing: KVStore = storePath.map { path =>
    val dbPath = Files.createDirectories(new File(path, "listing.ldb").toPath()).toFile()
    Utils.chmod700(dbPath)

    val metadata = new FsHistoryProviderMetadata(CURRENT_LISTING_VERSION,
      AppStatusStore.CURRENT_VERSION, logDir.toString())

    try {
      open(dbPath, metadata)
    } catch {
      // If there's an error, remove the listing database and any existing UI database
      // from the store directory, since it's extremely likely that they'll all contain
      // incompatible information.
      case _: UnsupportedStoreVersionException | _: MetadataMismatchException =>
        logInfo("Detected incompatible DB versions, deleting...")
        path.listFiles().foreach(Utils.deleteRecursively)
        open(dbPath, metadata)
      case dbExc: NativeDB.DBException =>
        // Get rid of the corrupted listing.ldb and re-create it.
        logWarning(s"Failed to load disk store $dbPath :", dbExc)
        Utils.deleteRecursively(dbPath)
        open(dbPath, metadata)
    }
  }.getOrElse(new InMemoryStore())

  private val diskManager = storePath.map { path =>
    new HistoryServerDiskManager(conf, path, listing, clock)
  }

  private val blacklist = new ConcurrentHashMap[String, Long]

  // Visible for testing
  private[history] def isBlacklisted(path: Path): Boolean = {
    blacklist.containsKey(path.getName)
  }

  private def blacklist(path: Path): Unit = {
    blacklist.put(path.getName, clock.getTimeMillis())
  }

  /**
   * Removes expired entries in the blacklist, according to the provided `expireTimeInSeconds`.
   */
  private def clearBlacklist(expireTimeInSeconds: Long): Unit = {
    val expiredThreshold = clock.getTimeMillis() - expireTimeInSeconds * 1000
    blacklist.asScala.retain((_, creationTime) => creationTime >= expiredThreshold)
  }

  private val activeUIs = new mutable.HashMap[(String, Option[String]), LoadedAppUI]()

  /**
   * Return a runnable that performs the given operation on the event logs.
   * This operation is expected to be executed periodically.
   */
  private def getRunner(operateFun: () => Unit): Runnable =
    () => Utils.tryOrExit { operateFun() }

  /**
   * Fixed size thread pool to fetch and parse log files.
   */
  private val replayExecutor: ExecutorService = {
    if (!Utils.isTesting) {
      ThreadUtils.newDaemonFixedThreadPool(NUM_PROCESSING_THREADS, "log-replay-executor")
    } else {
      MoreExecutors.sameThreadExecutor()
    }
  }

  val initThread = initialize()

  private[history] def initialize(): Thread = {
    if (!isFsInSafeMode()) {
      startPolling()
      null
    } else {
      startSafeModeCheckThread(None)
    }
  }

  private[history] def startSafeModeCheckThread(
      errorHandler: Option[Thread.UncaughtExceptionHandler]): Thread = {
    // Cannot probe anything while the FS is in safe mode, so spawn a new thread that will wait
    // for the FS to leave safe mode before enabling polling. This allows the main history server
    // UI to be shown (so that the user can see the HDFS status).
    val initThread = new Thread(() => {
      try {
        while (isFsInSafeMode()) {
          logInfo("HDFS is still in safe mode. Waiting...")
          val deadline = clock.getTimeMillis() +
            TimeUnit.SECONDS.toMillis(SAFEMODE_CHECK_INTERVAL_S)
          clock.waitTillTime(deadline)
        }
        startPolling()
      } catch {
        case _: InterruptedException =>
      }
    })
    initThread.setDaemon(true)
    initThread.setName(s"${getClass().getSimpleName()}-init")
    initThread.setUncaughtExceptionHandler(errorHandler.getOrElse(
      (_: Thread, e: Throwable) => {
        logError("Error initializing FsHistoryProvider.", e)
        System.exit(1)
      }))
    initThread.start()
    initThread
  }

  private def startPolling(): Unit = {
    diskManager.foreach(_.initialize())

    // Validate the log directory.
    val path = new Path(logDir)
    try {
      if (!fs.getFileStatus(path).isDirectory) {
        throw new IllegalArgumentException(
          "Logging directory specified is not a directory: %s".format(logDir))
      }
    } catch {
      case f: FileNotFoundException =>
        var msg = s"Log directory specified does not exist: $logDir"
        if (logDir == DEFAULT_LOG_DIR) {
          msg += " Did you configure the correct one through spark.history.fs.logDirectory?"
        }
        throw new FileNotFoundException(msg).initCause(f)
    }

    // Disable the background thread during tests.
    if (!conf.contains(IS_TESTING)) {
      // A task that periodically checks for event log updates on disk.
      logDebug(s"Scheduling update thread every $UPDATE_INTERVAL_S seconds")
      pool.scheduleWithFixedDelay(
        getRunner(() => checkForLogs()), 0, UPDATE_INTERVAL_S, TimeUnit.SECONDS)

      if (conf.get(CLEANER_ENABLED)) {
        // A task that periodically cleans event logs on disk.
        pool.scheduleWithFixedDelay(
          getRunner(() => cleanLogs()), 0, CLEAN_INTERVAL_S, TimeUnit.SECONDS)
      }

      if (conf.contains(DRIVER_LOG_DFS_DIR) && conf.get(DRIVER_LOG_CLEANER_ENABLED)) {
        pool.scheduleWithFixedDelay(getRunner(() => cleanDriverLogs()),
          0,
          conf.get(DRIVER_LOG_CLEANER_INTERVAL),
          TimeUnit.SECONDS)
      }
    } else {
      logDebug("Background update thread disabled for testing")
    }
  }

  override def getListing(): Iterator[ApplicationInfo] = {
    // Return the listing in end time descending order.
    listing.view(classOf[ApplicationInfoWrapper])
      .index("endTime")
      .reverse()
      .iterator()
      .asScala
      .map(_.toApplicationInfo())
  }

  override def getApplicationInfo(appId: String): Option[ApplicationInfo] = {
    try {
      Some(load(appId).toApplicationInfo())
    } catch {
      case _: NoSuchElementException =>
        None
    }
  }

  override def getEventLogsUnderProcess(): Int = pendingReplayTasksCount.get()

  override def getLastUpdatedTime(): Long = lastScanTime.get()

  /**
   * Split a comma separated String, filter out any empty items, and return a Sequence of strings
   */
  private def stringToSeq(list: String): Seq[String] = {
    list.split(',').map(_.trim).filter(!_.isEmpty)
  }

  override def getAppUI(appId: String, attemptId: Option[String]): Option[LoadedAppUI] = {
    val app = try {
      load(appId)
     } catch {
      case _: NoSuchElementException =>
        return None
    }

    val attempt = app.attempts.find(_.info.attemptId == attemptId).orNull
    if (attempt == null) {
      return None
    }

    val conf = this.conf.clone()
    val secManager = new SecurityManager(conf)

    secManager.setAcls(historyUiAclsEnable)
    // make sure to set admin acls before view acls so they are properly picked up
    secManager.setAdminAcls(historyUiAdminAcls ++ stringToSeq(attempt.adminAcls.getOrElse("")))
    secManager.setViewAcls(attempt.info.sparkUser, stringToSeq(attempt.viewAcls.getOrElse("")))
    secManager.setAdminAclsGroups(historyUiAdminAclsGroups ++
      stringToSeq(attempt.adminAclsGroups.getOrElse("")))
    secManager.setViewAclsGroups(stringToSeq(attempt.viewAclsGroups.getOrElse("")))

    val kvstore = try {
      diskManager match {
        case Some(sm) =>
          loadDiskStore(sm, appId, attempt)

        case _ =>
          createInMemoryStore(attempt)
      }
    } catch {
      case _: FileNotFoundException =>
        return None
    }

    val ui = SparkUI.create(None, new HistoryAppStatusStore(conf, kvstore), conf, secManager,
      app.info.name, HistoryServer.getAttemptURI(appId, attempt.info.attemptId),
      attempt.info.startTime.getTime(), attempt.info.appSparkVersion)
    loadPlugins().foreach(_.setupUI(ui))

    val loadedUI = LoadedAppUI(ui)

    synchronized {
      activeUIs((appId, attemptId)) = loadedUI
    }

    Some(loadedUI)
  }

  override def getEmptyListingHtml(): Seq[Node] = {
    <p>
      Did you specify the correct logging directory? Please verify your setting of
      <span style="font-style:italic">spark.history.fs.logDirectory</span>
      listed above and whether you have the permissions to access it.
      <br/>
      It is also possible that your application did not run to
      completion or did not stop the SparkContext.
    </p>
  }

  override def getConfig(): Map[String, String] = {
    val safeMode = if (isFsInSafeMode()) {
      Map("HDFS State" -> "In safe mode, application logs not available.")
    } else {
      Map()
    }
    Map("Event log directory" -> logDir.toString) ++ safeMode
  }

  override def stop(): Unit = {
    try {
      if (initThread != null && initThread.isAlive()) {
        initThread.interrupt()
        initThread.join()
      }
      Seq(pool, replayExecutor).foreach { executor =>
        executor.shutdown()
        if (!executor.awaitTermination(5, TimeUnit.SECONDS)) {
          executor.shutdownNow()
        }
      }
    } finally {
      activeUIs.foreach { case (_, loadedUI) => loadedUI.ui.store.close() }
      activeUIs.clear()
      listing.close()
    }
  }

  override def onUIDetached(appId: String, attemptId: Option[String], ui: SparkUI): Unit = {
    val uiOption = synchronized {
      activeUIs.remove((appId, attemptId))
    }
    uiOption.foreach { loadedUI =>
      loadedUI.lock.writeLock().lock()
      try {
        loadedUI.ui.store.close()
      } finally {
        loadedUI.lock.writeLock().unlock()
      }

      diskManager.foreach { dm =>
        // If the UI is not valid, delete its files from disk, if any. This relies on the fact that
        // ApplicationCache will never call this method concurrently with getAppUI() for the same
        // appId / attemptId.
        dm.release(appId, attemptId, delete = !loadedUI.valid)
      }
    }
  }

  /**
   * Builds the application list based on the current contents of the log directory.
   * Tries to reuse as much of the data already in memory as possible, by not reading
   * applications that haven't been updated since last time the logs were checked.
   */
  private[history] def checkForLogs(): Unit = {
    try {
      val newLastScanTime = clock.getTimeMillis()
      logDebug(s"Scanning $logDir with lastScanTime==$lastScanTime")

      val updated = Option(fs.listStatus(new Path(logDir))).map(_.toSeq).getOrElse(Nil)
        .filter { entry =>
          !entry.isDirectory() &&
            // FsHistoryProvider used to generate a hidden file which can't be read.  Accidentally
            // reading a garbage file is safe, but we would log an error which can be scary to
            // the end-user.
            !entry.getPath().getName().startsWith(".") &&
            !isBlacklisted(entry.getPath)
        }
        .filter { entry =>
          try {
            val info = listing.read(classOf[LogInfo], entry.getPath().toString())

            if (info.appId.isDefined) {
              // If the SHS view has a valid application, update the time the file was last seen so
              // that the entry is not deleted from the SHS listing. Also update the file size, in
              // case the code below decides we don't need to parse the log.
              listing.write(info.copy(lastProcessed = newLastScanTime, fileSize = entry.getLen()))
            }

            if (shouldReloadLog(info, entry)) {
              if (info.appId.isDefined && fastInProgressParsing) {
                // When fast in-progress parsing is on, we don't need to re-parse when the
                // size changes, but we do need to invalidate any existing UIs.
                // Also, we need to update the `lastUpdated time` to display the updated time in
                // the HistoryUI and to avoid cleaning the inprogress app while running.
                val appInfo = listing.read(classOf[ApplicationInfoWrapper], info.appId.get)

                val attemptList = appInfo.attempts.map { attempt =>
                  if (attempt.info.attemptId == info.attemptId) {
                    new AttemptInfoWrapper(
                      attempt.info.copy(lastUpdated = new Date(newLastScanTime)),
                      attempt.logPath,
                      attempt.fileSize,
                      attempt.adminAcls,
                      attempt.viewAcls,
                      attempt.adminAclsGroups,
                      attempt.viewAclsGroups)
                  } else {
                    attempt
                  }
                }

                val updatedAppInfo = new ApplicationInfoWrapper(appInfo.info, attemptList)
                listing.write(updatedAppInfo)

                invalidateUI(info.appId.get, info.attemptId)
                false
              } else {
                true
              }
            } else {
              false
            }
          } catch {
            case _: NoSuchElementException =>
              // If the file is currently not being tracked by the SHS, add an entry for it and try
              // to parse it. This will allow the cleaner code to detect the file as stale later on
              // if it was not possible to parse it.
              listing.write(LogInfo(entry.getPath().toString(), newLastScanTime, LogType.EventLogs,
                None, None, entry.getLen()))
              entry.getLen() > 0
          }
        }
        .sortWith { case (entry1, entry2) =>
          entry1.getModificationTime() > entry2.getModificationTime()
        }

      if (updated.nonEmpty) {
        logDebug(s"New/updated attempts found: ${updated.size} ${updated.map(_.getPath)}")
      }

      val tasks = updated.flatMap { entry =>
        try {
          val task: Future[Unit] = replayExecutor.submit(
            () => mergeApplicationListing(entry, newLastScanTime, true))
          Some(task -> entry.getPath)
        } catch {
          // let the iteration over the updated entries break, since an exception on
          // replayExecutor.submit (..) indicates the ExecutorService is unable
          // to take any more submissions at this time
          case e: Exception =>
            logError("Exception while submitting event log for replay", e)
            None
        }
      }

      pendingReplayTasksCount.addAndGet(tasks.size)

      // Wait for all tasks to finish. This makes sure that checkForLogs
      // is not scheduled again while some tasks are already running in
      // the replayExecutor.
      tasks.foreach { case (task, path) =>
        try {
          task.get()
        } catch {
          case e: InterruptedException =>
            throw e
          case e: ExecutionException if e.getCause.isInstanceOf[AccessControlException] =>
            // We don't have read permissions on the log file
            logWarning(s"Unable to read log $path", e.getCause)
            blacklist(path)
            // SPARK-28157 We should remove this blacklisted entry from the KVStore
            // to handle permission-only changes with the same file sizes later.
            listing.delete(classOf[LogInfo], path.toString)
          case e: Exception =>
            logError("Exception while merging application listings", e)
        } finally {
          pendingReplayTasksCount.decrementAndGet()
        }
      }

      // Delete all information about applications whose log files disappeared from storage.
      // This is done by identifying the event logs which were not touched by the current
      // directory scan.
      //
      // Only entries with valid applications are cleaned up here. Cleaning up invalid log
      // files is done by the periodic cleaner task.
      val stale = listing.view(classOf[LogInfo])
        .index("lastProcessed")
        .last(newLastScanTime - 1)
        .asScala
        .toList
      stale.foreach { log =>
        log.appId.foreach { appId =>
          cleanAppData(appId, log.attemptId, log.logPath)
          listing.delete(classOf[LogInfo], log.logPath)
        }
      }

      lastScanTime.set(newLastScanTime)
    } catch {
      case e: Exception => logError("Exception in checking for event log updates", e)
    }
  }

  private[history] def shouldReloadLog(info: LogInfo, entry: FileStatus): Boolean = {
    var result = info.fileSize < entry.getLen
    if (!result && info.logPath.endsWith(EventLoggingListener.IN_PROGRESS)) {
      try {
        result = Utils.tryWithResource(fs.open(entry.getPath)) { in =>
          in.getWrappedStream match {
            case dfsIn: DFSInputStream => info.fileSize < dfsIn.getFileLength
            case _ => false
          }
        }
      } catch {
        case e: Exception =>
          logDebug(s"Failed to check the length for the file : ${info.logPath}", e)
      }
    }
    result
  }

  private def cleanAppData(appId: String, attemptId: Option[String], logPath: String): Unit = {
    try {
      val app = load(appId)
      val (attempt, others) = app.attempts.partition(_.info.attemptId == attemptId)

      assert(attempt.isEmpty || attempt.size == 1)
      val isStale = attempt.headOption.exists { a =>
        if (a.logPath != new Path(logPath).getName()) {
          // If the log file name does not match, then probably the old log file was from an
          // in progress application. Just return that the app should be left alone.
          false
        } else {
          val maybeUI = synchronized {
            activeUIs.remove(appId -> attemptId)
          }

          maybeUI.foreach { ui =>
            ui.invalidate()
            ui.ui.store.close()
          }

          diskManager.foreach(_.release(appId, attemptId, delete = true))
          true
        }
      }

      if (isStale) {
        if (others.nonEmpty) {
          val newAppInfo = new ApplicationInfoWrapper(app.info, others)
          listing.write(newAppInfo)
        } else {
          listing.delete(classOf[ApplicationInfoWrapper], appId)
        }
      }
    } catch {
      case _: NoSuchElementException =>
    }
  }

  override def writeEventLogs(
      appId: String,
      attemptId: Option[String],
      zipStream: ZipOutputStream): Unit = {

    /**
     * This method compresses the files passed in, and writes the compressed data out into the
     * [[OutputStream]] passed in. Each file is written as a new [[ZipEntry]] with its name being
     * the name of the file being compressed.
     */
    def zipFileToStream(file: Path, entryName: String, outputStream: ZipOutputStream): Unit = {
      val fs = file.getFileSystem(hadoopConf)
      val inputStream = fs.open(file, 1 * 1024 * 1024) // 1MB Buffer
      try {
        outputStream.putNextEntry(new ZipEntry(entryName))
        ByteStreams.copy(inputStream, outputStream)
        outputStream.closeEntry()
      } finally {
        inputStream.close()
      }
    }

    val app = try {
      load(appId)
    } catch {
      case _: NoSuchElementException =>
        throw new SparkException(s"Logs for $appId not found.")
    }

    try {
      // If no attempt is specified, or there is no attemptId for attempts, return all attempts
      attemptId
        .map { id => app.attempts.filter(_.info.attemptId == Some(id)) }
        .getOrElse(app.attempts)
        .map(_.logPath)
        .foreach { log =>
          zipFileToStream(new Path(logDir, log), log, zipStream)
        }
    } finally {
      zipStream.close()
    }
  }

  /**
   * Replay the given log file, saving the application in the listing db.
   */
  protected def mergeApplicationListing(
      fileStatus: FileStatus,
      scanTime: Long,
      enableOptimizations: Boolean): Unit = {
    val eventsFilter: ReplayEventsFilter = { eventString =>
      eventString.startsWith(APPL_START_EVENT_PREFIX) ||
        eventString.startsWith(APPL_END_EVENT_PREFIX) ||
        eventString.startsWith(LOG_START_EVENT_PREFIX) ||
        eventString.startsWith(ENV_UPDATE_EVENT_PREFIX)
    }

    val logPath = fileStatus.getPath()
    val appCompleted = isCompleted(logPath.getName())
    val reparseChunkSize = conf.get(END_EVENT_REPARSE_CHUNK_SIZE)

    // Enable halt support in listener if:
    // - app in progress && fast parsing enabled
    // - skipping to end event is enabled (regardless of in-progress state)
    val shouldHalt = enableOptimizations &&
      ((!appCompleted && fastInProgressParsing) || reparseChunkSize > 0)

    val bus = new ReplayListenerBus()
    val listener = new AppListingListener(fileStatus, clock, shouldHalt)
    bus.addListener(listener)

    logInfo(s"Parsing $logPath for listing data...")
    Utils.tryWithResource(EventLoggingListener.openEventLog(logPath, fs)) { in =>
      bus.replay(in, logPath.toString, !appCompleted, eventsFilter)
    }

    // If enabled above, the listing listener will halt parsing when there's enough information to
    // create a listing entry. When the app is completed, or fast parsing is disabled, we still need
    // to replay until the end of the log file to try to find the app end event. Instead of reading
    // and parsing line by line, this code skips bytes from the underlying stream so that it is
    // positioned somewhere close to the end of the log file.
    //
    // Because the application end event is written while some Spark subsystems such as the
    // scheduler are still active, there is no guarantee that the end event will be the last
    // in the log. So, to be safe, the code uses a configurable chunk to be re-parsed at
    // the end of the file, and retries parsing the whole log later if the needed data is
    // still not found.
    //
    // Note that skipping bytes in compressed files is still not cheap, but there are still some
    // minor gains over the normal log parsing done by the replay bus.
    //
    // This code re-opens the file so that it knows where it's skipping to. This isn't as cheap as
    // just skipping from the current position, but there isn't a a good way to detect what the
    // current position is, since the replay listener bus buffers data internally.
    val lookForEndEvent = shouldHalt && (appCompleted || !fastInProgressParsing)
    if (lookForEndEvent && listener.applicationInfo.isDefined) {
      Utils.tryWithResource(EventLoggingListener.openEventLog(logPath, fs)) { in =>
        val target = fileStatus.getLen() - reparseChunkSize
        if (target > 0) {
          logInfo(s"Looking for end event; skipping $target bytes from $logPath...")
          var skipped = 0L
          while (skipped < target) {
            skipped += in.skip(target - skipped)
          }
        }

        val source = Source.fromInputStream(in).getLines()

        // Because skipping may leave the stream in the middle of a line, read the next line
        // before replaying.
        if (target > 0) {
          source.next()
        }

        bus.replay(source, logPath.toString, !appCompleted, eventsFilter)
      }
    }

    logInfo(s"Finished parsing $logPath")

    listener.applicationInfo match {
      case Some(app) if !lookForEndEvent || app.attempts.head.info.completed =>
        // In this case, we either didn't care about the end event, or we found it. So the
        // listing data is good.
        invalidateUI(app.info.id, app.attempts.head.info.attemptId)
        addListing(app)
        listing.write(LogInfo(logPath.toString(), scanTime, LogType.EventLogs, Some(app.info.id),
          app.attempts.head.info.attemptId, fileStatus.getLen()))

        // For a finished log, remove the corresponding "in progress" entry from the listing DB if
        // the file is really gone.
        if (appCompleted) {
          val inProgressLog = logPath.toString() + EventLoggingListener.IN_PROGRESS
          try {
            // Fetch the entry first to avoid an RPC when it's already removed.
            listing.read(classOf[LogInfo], inProgressLog)
            if (!fs.isFile(new Path(inProgressLog))) {
              listing.delete(classOf[LogInfo], inProgressLog)
            }
          } catch {
            case _: NoSuchElementException =>
          }
        }

      case Some(_) =>
        // In this case, the attempt is still not marked as finished but was expected to. This can
        // mean the end event is before the configured threshold, so call the method again to
        // re-parse the whole log.
        logInfo(s"Reparsing $logPath since end event was not found.")
        mergeApplicationListing(fileStatus, scanTime, false)

      case _ =>
        // If the app hasn't written down its app ID to the logs, still record the entry in the
        // listing db, with an empty ID. This will make the log eligible for deletion if the app
        // does not make progress after the configured max log age.
        listing.write(
          LogInfo(logPath.toString(), scanTime, LogType.EventLogs, None, None, fileStatus.getLen()))
    }
  }

  /**
   * Invalidate an existing UI for a given app attempt. See LoadedAppUI for a discussion on the
   * UI lifecycle.
   */
  private def invalidateUI(appId: String, attemptId: Option[String]): Unit = {
    synchronized {
      activeUIs.get((appId, attemptId)).foreach { ui =>
        ui.invalidate()
        ui.ui.store.close()
      }
    }
  }

  /**
   * Delete event logs from the log directory according to the clean policy defined by the user.
   */
  private[history] def cleanLogs(): Unit = Utils.tryLog {
    val maxTime = clock.getTimeMillis() - conf.get(MAX_LOG_AGE_S) * 1000
    val maxNum = conf.get(MAX_LOG_NUM)

    val expired = listing.view(classOf[ApplicationInfoWrapper])
      .index("oldestAttempt")
      .reverse()
      .first(maxTime)
      .asScala
      .toList
    expired.foreach { app =>
      // Applications may have multiple attempts, some of which may not need to be deleted yet.
      val (remaining, toDelete) = app.attempts.partition { attempt =>
        attempt.info.lastUpdated.getTime() >= maxTime
      }
      deleteAttemptLogs(app, remaining, toDelete)
    }

    // Delete log files that don't have a valid application and exceed the configured max age.
    val stale = listing.view(classOf[LogInfo])
      .index("lastProcessed")
      .reverse()
      .first(maxTime)
      .asScala
      .filter { l => l.logType == null || l.logType == LogType.EventLogs }
      .toList
    stale.foreach { log =>
      if (log.appId.isEmpty) {
        logInfo(s"Deleting invalid / corrupt event log ${log.logPath}")
        deleteLog(fs, new Path(log.logPath))
        listing.delete(classOf[LogInfo], log.logPath)
      }
    }

    // If the number of files is bigger than MAX_LOG_NUM,
    // clean up all completed attempts per application one by one.
    val num = listing.view(classOf[LogInfo]).index("lastProcessed").asScala.size
    var count = num - maxNum
    if (count > 0) {
      logInfo(s"Try to delete $count old event logs to keep $maxNum logs in total.")
      val oldAttempts = listing.view(classOf[ApplicationInfoWrapper])
        .index("oldestAttempt")
        .asScala
      oldAttempts.foreach { app =>
        if (count > 0) {
          // Applications may have multiple attempts, some of which may not be completed yet.
          val (toDelete, remaining) = app.attempts.partition(_.info.completed)
          count -= deleteAttemptLogs(app, remaining, toDelete)
        }
      }
      if (count > 0) {
        logWarning(s"Fail to clean up according to MAX_LOG_NUM policy ($maxNum).")
      }
    }

    // Clean the blacklist from the expired entries.
    clearBlacklist(CLEAN_INTERVAL_S)
  }

  private def deleteAttemptLogs(
      app: ApplicationInfoWrapper,
      remaining: List[AttemptInfoWrapper],
      toDelete: List[AttemptInfoWrapper]): Int = {
    if (remaining.nonEmpty) {
      val newApp = new ApplicationInfoWrapper(app.info, remaining)
      listing.write(newApp)
    }

    var countDeleted = 0
    toDelete.foreach { attempt =>
      logInfo(s"Deleting expired event log for ${attempt.logPath}")
      val logPath = new Path(logDir, attempt.logPath)
      listing.delete(classOf[LogInfo], logPath.toString())
      cleanAppData(app.id, attempt.info.attemptId, logPath.toString())
      if (deleteLog(fs, logPath)) {
        countDeleted += 1
      }
    }

    if (remaining.isEmpty) {
      listing.delete(app.getClass(), app.id)
    }

    countDeleted
  }

  /**
   * Delete driver logs from the configured spark dfs dir that exceed the configured max age
   */
  private[history] def cleanDriverLogs(): Unit = Utils.tryLog {
    val driverLogDir = conf.get(DRIVER_LOG_DFS_DIR).get
    val driverLogFs = new Path(driverLogDir).getFileSystem(hadoopConf)
    val currentTime = clock.getTimeMillis()
    val maxTime = currentTime - conf.get(MAX_DRIVER_LOG_AGE_S) * 1000
    val logFiles = driverLogFs.listLocatedStatus(new Path(driverLogDir))
    while (logFiles.hasNext()) {
      val f = logFiles.next()
      // Do not rely on 'modtime' as it is not updated for all filesystems when files are written to
      val deleteFile =
        try {
          val info = listing.read(classOf[LogInfo], f.getPath().toString())
          // Update the lastprocessedtime of file if it's length or modification time has changed
          if (info.fileSize < f.getLen() || info.lastProcessed < f.getModificationTime()) {
            listing.write(
              info.copy(lastProcessed = currentTime, fileSize = f.getLen()))
            false
          } else if (info.lastProcessed > maxTime) {
            false
          } else {
            true
          }
        } catch {
          case e: NoSuchElementException =>
            // For every new driver log file discovered, create a new entry in listing
            listing.write(LogInfo(f.getPath().toString(), currentTime, LogType.DriverLogs, None,
              None, f.getLen()))
          false
        }
      if (deleteFile) {
        logInfo(s"Deleting expired driver log for: ${f.getPath().getName()}")
        listing.delete(classOf[LogInfo], f.getPath().toString())
        deleteLog(driverLogFs, f.getPath())
      }
    }

    // Delete driver log file entries that exceed the configured max age and
    // may have been deleted on filesystem externally.
    val stale = listing.view(classOf[LogInfo])
      .index("lastProcessed")
      .reverse()
      .first(maxTime)
      .asScala
      .filter { l => l.logType != null && l.logType == LogType.DriverLogs }
      .toList
    stale.foreach { log =>
      logInfo(s"Deleting invalid driver log ${log.logPath}")
      listing.delete(classOf[LogInfo], log.logPath)
      deleteLog(driverLogFs, new Path(log.logPath))
    }
  }

  /**
   * Rebuilds the application state store from its event log.
   */
  private def rebuildAppStore(
      store: KVStore,
      eventLog: FileStatus,
      lastUpdated: Long): Unit = {
    // Disable async updates, since they cause higher memory usage, and it's ok to take longer
    // to parse the event logs in the SHS.
    val replayConf = conf.clone().set(ASYNC_TRACKING_ENABLED, false)
    val trackingStore = new ElementTrackingStore(store, replayConf)
    val replayBus = new ReplayListenerBus()
    val listener = new AppStatusListener(trackingStore, replayConf, false,
      lastUpdateTime = Some(lastUpdated))
    replayBus.addListener(listener)

    for {
      plugin <- loadPlugins()
      listener <- plugin.createListeners(conf, trackingStore)
    } replayBus.addListener(listener)

    try {
      val path = eventLog.getPath()
      logInfo(s"Parsing $path to re-build UI...")
      Utils.tryWithResource(EventLoggingListener.openEventLog(path, fs)) { in =>
        replayBus.replay(in, path.toString(), maybeTruncated = !isCompleted(path.toString()))
      }
      trackingStore.close(false)
      logInfo(s"Finished parsing $path")
    } catch {
      case e: Exception =>
        Utils.tryLogNonFatalError {
          trackingStore.close()
        }
        throw e
    }
  }

  /**
   * Checks whether HDFS is in safe mode.
   *
   * Note that DistributedFileSystem is a `@LimitedPrivate` class, which for all practical reasons
   * makes it more public than not.
   */
  private[history] def isFsInSafeMode(): Boolean = fs match {
    case dfs: DistributedFileSystem =>
      isFsInSafeMode(dfs)
    case _ =>
      false
  }

  private[history] def isFsInSafeMode(dfs: DistributedFileSystem): Boolean = {
    /* true to check only for Active NNs status */
    dfs.setSafeMode(HdfsConstants.SafeModeAction.SAFEMODE_GET, true)
  }

  /**
   * String description for diagnostics
   * @return a summary of the component state
   */
  override def toString: String = {
    val count = listing.count(classOf[ApplicationInfoWrapper])
    s"""|FsHistoryProvider{logdir=$logDir,
        |  storedir=$storePath,
        |  last scan time=$lastScanTime
        |  application count=$count}""".stripMargin
  }

  private def load(appId: String): ApplicationInfoWrapper = {
    listing.read(classOf[ApplicationInfoWrapper], appId)
  }

  /**
   * Write the app's information to the given store. Serialized to avoid the (notedly rare) case
   * where two threads are processing separate attempts of the same application.
   */
  private def addListing(app: ApplicationInfoWrapper): Unit = listing.synchronized {
    val attempt = app.attempts.head

    val oldApp = try {
      load(app.id)
    } catch {
      case _: NoSuchElementException =>
        app
    }

    def compareAttemptInfo(a1: AttemptInfoWrapper, a2: AttemptInfoWrapper): Boolean = {
      a1.info.startTime.getTime() > a2.info.startTime.getTime()
    }

    val attempts = oldApp.attempts.filter(_.info.attemptId != attempt.info.attemptId) ++
      List(attempt)

    val newAppInfo = new ApplicationInfoWrapper(
      app.info,
      attempts.sortWith(compareAttemptInfo))
    listing.write(newAppInfo)
  }

  private def loadDiskStore(
      dm: HistoryServerDiskManager,
      appId: String,
      attempt: AttemptInfoWrapper): KVStore = {
    val metadata = new AppStatusStoreMetadata(AppStatusStore.CURRENT_VERSION)

    // First check if the store already exists and try to open it. If that fails, then get rid of
    // the existing data.
    dm.openStore(appId, attempt.info.attemptId).foreach { path =>
      try {
        return KVUtils.open(path, metadata)
      } catch {
        case e: Exception =>
          logInfo(s"Failed to open existing store for $appId/${attempt.info.attemptId}.", e)
          dm.release(appId, attempt.info.attemptId, delete = true)
      }
    }

    // At this point the disk data either does not exist or was deleted because it failed to
    // load, so the event log needs to be replayed.
    val status = fs.getFileStatus(new Path(logDir, attempt.logPath))
    val isCompressed = EventLoggingListener.codecName(status.getPath()).flatMap { name =>
      Try(CompressionCodec.getShortName(name)).toOption
    }.isDefined
    logInfo(s"Leasing disk manager space for app $appId / ${attempt.info.attemptId}...")
    val lease = dm.lease(status.getLen(), isCompressed)
    val newStorePath = try {
      Utils.tryWithResource(KVUtils.open(lease.tmpPath, metadata)) { store =>
        rebuildAppStore(store, status, attempt.info.lastUpdated.getTime())
      }
      lease.commit(appId, attempt.info.attemptId)
    } catch {
      case e: Exception =>
        lease.rollback()
        throw e
    }

    KVUtils.open(newStorePath, metadata)
  }

  private def createInMemoryStore(attempt: AttemptInfoWrapper): KVStore = {
    val store = new InMemoryStore()
    val status = fs.getFileStatus(new Path(logDir, attempt.logPath))
    rebuildAppStore(store, status, attempt.info.lastUpdated.getTime())
    store
  }

  private def loadPlugins(): Iterable[AppHistoryServerPlugin] = {
    ServiceLoader.load(classOf[AppHistoryServerPlugin], Utils.getContextOrSparkClassLoader).asScala
  }

  /** For testing. Returns internal data about a single attempt. */
  private[history] def getAttempt(appId: String, attemptId: Option[String]): AttemptInfoWrapper = {
    load(appId).attempts.find(_.info.attemptId == attemptId).getOrElse(
      throw new NoSuchElementException(s"Cannot find attempt $attemptId of $appId."))
  }

  private def deleteLog(fs: FileSystem, log: Path): Boolean = {
    var deleted = false
    if (isBlacklisted(log)) {
      logDebug(s"Skipping deleting $log as we don't have permissions on it.")
    } else {
      try {
        deleted = fs.delete(log, true)
      } catch {
        case _: AccessControlException =>
          logInfo(s"No permission to delete $log, ignoring.")
        case ioe: IOException =>
          logError(s"IOException in cleaning $log", ioe)
      }
    }
    deleted
  }

  private def isCompleted(name: String): Boolean = {
    !name.endsWith(EventLoggingListener.IN_PROGRESS)
  }

}

private[history] object FsHistoryProvider {

  private val APPL_START_EVENT_PREFIX = "{\"Event\":\"SparkListenerApplicationStart\""

  private val APPL_END_EVENT_PREFIX = "{\"Event\":\"SparkListenerApplicationEnd\""

  private val LOG_START_EVENT_PREFIX = "{\"Event\":\"SparkListenerLogStart\""

  private val ENV_UPDATE_EVENT_PREFIX = "{\"Event\":\"SparkListenerEnvironmentUpdate\","

  /**
   * Current version of the data written to the listing database. When opening an existing
   * db, if the version does not match this value, the FsHistoryProvider will throw away
   * all data and re-generate the listing data from the event logs.
   */
  private[history] val CURRENT_LISTING_VERSION = 1L
}

private[history] case class FsHistoryProviderMetadata(
    version: Long,
    uiVersion: Long,
    logDir: String)

private[history] object LogType extends Enumeration {
  val DriverLogs, EventLogs = Value
}

/**
 * Tracking info for event logs detected in the configured log directory. Tracks both valid and
 * invalid logs (e.g. unparseable logs, recorded as logs with no app ID) so that the cleaner
 * can know what log files are safe to delete.
 */
private[history] case class LogInfo(
    @KVIndexParam logPath: String,
    @KVIndexParam("lastProcessed") lastProcessed: Long,
    logType: LogType.Value,
    appId: Option[String],
    attemptId: Option[String],
    fileSize: Long)

private[history] class AttemptInfoWrapper(
    val info: ApplicationAttemptInfo,
    val logPath: String,
    val fileSize: Long,
    val adminAcls: Option[String],
    val viewAcls: Option[String],
    val adminAclsGroups: Option[String],
    val viewAclsGroups: Option[String])

private[history] class ApplicationInfoWrapper(
    val info: ApplicationInfo,
    val attempts: List[AttemptInfoWrapper]) {

  @JsonIgnore @KVIndexParam
  def id: String = info.id

  @JsonIgnore @KVIndexParam("endTime")
  def endTime(): Long = attempts.head.info.endTime.getTime()

  @JsonIgnore @KVIndexParam("oldestAttempt")
  def oldestAttempt(): Long = attempts.map(_.info.lastUpdated.getTime()).min

  def toApplicationInfo(): ApplicationInfo = info.copy(attempts = attempts.map(_.info))

}

private[history] class AppListingListener(
    log: FileStatus,
    clock: Clock,
    haltEnabled: Boolean) extends SparkListener {

  private val app = new MutableApplicationInfo()
  private val attempt = new MutableAttemptInfo(log.getPath().getName(), log.getLen())

  private var gotEnvUpdate = false
  private var halted = false

  override def onApplicationStart(event: SparkListenerApplicationStart): Unit = {
    app.id = event.appId.orNull
    app.name = event.appName

    attempt.attemptId = event.appAttemptId
    attempt.startTime = new Date(event.time)
    attempt.lastUpdated = new Date(clock.getTimeMillis())
    attempt.sparkUser = event.sparkUser

    checkProgress()
  }

  override def onApplicationEnd(event: SparkListenerApplicationEnd): Unit = {
    attempt.endTime = new Date(event.time)
    attempt.lastUpdated = new Date(log.getModificationTime())
    attempt.duration = event.time - attempt.startTime.getTime()
    attempt.completed = true
  }

  override def onEnvironmentUpdate(event: SparkListenerEnvironmentUpdate): Unit = {
    // Only parse the first env update, since any future changes don't have any effect on
    // the ACLs set for the UI.
    if (!gotEnvUpdate) {
      def emptyStringToNone(strOption: Option[String]): Option[String] = strOption match {
        case Some("") => None
        case _ => strOption
      }

      val allProperties = event.environmentDetails("Spark Properties").toMap
      attempt.viewAcls = emptyStringToNone(allProperties.get(UI_VIEW_ACLS.key))
      attempt.adminAcls = emptyStringToNone(allProperties.get(ADMIN_ACLS.key))
      attempt.viewAclsGroups = emptyStringToNone(allProperties.get(UI_VIEW_ACLS_GROUPS.key))
      attempt.adminAclsGroups = emptyStringToNone(allProperties.get(ADMIN_ACLS_GROUPS.key))

      gotEnvUpdate = true
      checkProgress()
    }
  }

  override def onOtherEvent(event: SparkListenerEvent): Unit = event match {
    case SparkListenerLogStart(sparkVersion) =>
      attempt.appSparkVersion = sparkVersion
    case _ =>
  }

  def applicationInfo: Option[ApplicationInfoWrapper] = {
    if (app.id != null) {
      Some(app.toView())
    } else {
      None
    }
  }

  /**
   * Throws a halt exception to stop replay if enough data to create the app listing has been
   * read.
   */
  private def checkProgress(): Unit = {
    if (haltEnabled && !halted && app.id != null && gotEnvUpdate) {
      halted = true
      throw new HaltReplayException()
    }
  }

  private class MutableApplicationInfo {
    var id: String = null
    var name: String = null
    var coresGranted: Option[Int] = None
    var maxCores: Option[Int] = None
    var coresPerExecutor: Option[Int] = None
    var memoryPerExecutorMB: Option[Int] = None

    def toView(): ApplicationInfoWrapper = {
      val apiInfo = ApplicationInfo(id, name, coresGranted, maxCores, coresPerExecutor,
        memoryPerExecutorMB, Nil)
      new ApplicationInfoWrapper(apiInfo, List(attempt.toView()))
    }

  }

  private class MutableAttemptInfo(logPath: String, fileSize: Long) {
    var attemptId: Option[String] = None
    var startTime = new Date(-1)
    var endTime = new Date(-1)
    var lastUpdated = new Date(-1)
    var duration = 0L
    var sparkUser: String = null
    var completed = false
    var appSparkVersion = ""

    var adminAcls: Option[String] = None
    var viewAcls: Option[String] = None
    var adminAclsGroups: Option[String] = None
    var viewAclsGroups: Option[String] = None

    def toView(): AttemptInfoWrapper = {
      val apiInfo = ApplicationAttemptInfo(
        attemptId,
        startTime,
        endTime,
        lastUpdated,
        duration,
        sparkUser,
        completed,
        appSparkVersion)
      new AttemptInfoWrapper(
        apiInfo,
        logPath,
        fileSize,
        adminAcls,
        viewAcls,
        adminAclsGroups,
        viewAclsGroups)
    }

  }

}<|MERGE_RESOLUTION|>--- conflicted
+++ resolved
@@ -106,21 +106,12 @@
 
   private val logDir = conf.get(History.HISTORY_LOG_DIR)
 
-<<<<<<< HEAD
-  private val HISTORY_UI_ACLS_ENABLE = conf.getBoolean("spark.history.ui.acls.enable", false)
-  private val HISTORY_UI_ADMIN_ACLS = conf.get("spark.history.ui.admin.acls", "")
-  private val HISTORY_UI_ADMIN_ACLS_GROUPS = conf.get("spark.history.ui.admin.acls.groups", "")
-  logInfo("History server ui acls " + (if (HISTORY_UI_ACLS_ENABLE) "enabled" else "disabled") +
-    "; users with admin permissions: " + HISTORY_UI_ADMIN_ACLS.toString +
-    "; groups with admin permissions" + HISTORY_UI_ADMIN_ACLS_GROUPS.toString)
-=======
   private val historyUiAclsEnable = conf.get(History.HISTORY_SERVER_UI_ACLS_ENABLE)
   private val historyUiAdminAcls = conf.get(History.HISTORY_SERVER_UI_ADMIN_ACLS)
   private val historyUiAdminAclsGroups = conf.get(History.HISTORY_SERVER_UI_ADMIN_ACLS_GROUPS)
   logInfo(s"History server ui acls " + (if (historyUiAclsEnable) "enabled" else "disabled") +
     "; users with admin permissions: " + historyUiAdminAcls.mkString(",") +
     "; groups with admin permissions" + historyUiAdminAclsGroups.mkString(","))
->>>>>>> 0ea8db9f
 
   private val hadoopConf = SparkHadoopUtil.get.newConfiguration(conf)
   // Visible for testing
@@ -525,7 +516,7 @@
           // replayExecutor.submit (..) indicates the ExecutorService is unable
           // to take any more submissions at this time
           case e: Exception =>
-            logError("Exception while submitting event log for replay", e)
+            logError(s"Exception while submitting event log for replay", e)
             None
         }
       }
