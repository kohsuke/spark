--- conflicted
+++ resolved
@@ -2290,20 +2290,14 @@
             val exceptionMessage = if (startPort == 0) {
               s"${e.getMessage}: Service$serviceString failed after " +
                 s"$maxRetries retries (on a random free port)! " +
-<<<<<<< HEAD
-                "Consider explicitly setting the appropriate binding address for " +
-                s"the service$serviceString (for example spark.driver.bindAddress " +
-                "for SparkDriver) to the correct binding address."
-=======
                 s"Consider explicitly setting the appropriate binding address for " +
                 s"the service$serviceString (for example ${DRIVER_BIND_ADDRESS.key} " +
                 s"for SparkDriver) to the correct binding address."
->>>>>>> 0ea8db9f
             } else {
               s"${e.getMessage}: Service$serviceString failed after " +
                 s"$maxRetries retries (starting from $startPort)! Consider explicitly setting " +
                 s"the appropriate port for the service$serviceString (for example spark.ui.port " +
-                "for SparkUI) to an available port or increasing spark.port.maxRetries."
+                s"for SparkUI) to an available port or increasing spark.port.maxRetries."
             }
             val exception = new BindException(exceptionMessage)
             // restore original stack trace
