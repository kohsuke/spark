--- conflicted
+++ resolved
@@ -125,14 +125,7 @@
               eos = true
               null.asInstanceOf[OUT]
           }
-<<<<<<< HEAD
-        } catch {
-          case eof: EOFException =>
-            throw new SparkException("R worker exited unexpectedly", eof)
-        }
-=======
         } catch handleException
->>>>>>> ea010a2b
       }
     }
   }
