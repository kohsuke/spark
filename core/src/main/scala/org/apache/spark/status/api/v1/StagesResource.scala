--- conflicted
+++ resolved
@@ -213,13 +213,9 @@
           task.taskMetrics.get.shuffleWriteMetrics.writeTime / 1000000)))
     }
     val filteredTaskDataSequence: Seq[TaskData] = taskDataList.filter(f =>
-<<<<<<< HEAD
       (containsValue(f.taskId) || containsValue(f.index) || containsValue(f.partitionId)
-        || containsValue(f.attempt) || containsValue(f.launchTime)
-=======
-      (containsValue(f.taskId) || containsValue(f.index) || containsValue(f.attempt)
+        || containsValue(f.attempt)
         || containsValue(UIUtils.formatDate(f.launchTime))
->>>>>>> 8c0dc386
         || containsValue(f.resultFetchStart.getOrElse(defaultOptionString))
         || containsValue(f.executorId) || containsValue(f.host) || containsValue(f.status)
         || containsValue(f.taskLocality) || containsValue(f.speculative)
