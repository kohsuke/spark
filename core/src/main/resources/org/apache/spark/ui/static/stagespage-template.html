--- conflicted
+++ resolved
@@ -81,44 +81,6 @@
     </div>
     <h4 id="tasksTitle" class="title-table"></h4>
     <div class="container-fluid">
-<<<<<<< HEAD
-        <table id="active-tasks-table" class="table table-striped compact table-dataTable cell-border">
-            <thead>
-            <tr>
-                <th>Index</th>
-                <th>Task ID</th>
-                <th>Attempt</th>
-                <th>Status</th>
-                <th>Locality level</th>
-                <th>Executor ID</th>
-                <th>Host</th>
-                <th>Logs</th>
-                <th>Launch Time</th>
-                <th>Duration</th>
-                <th>GC Time</th>
-                <th>Scheduler Delay</th>
-                <th>Task Deserialization Time</th>
-                <th>Shuffle Read Blocked Time</th>
-                <th>Shuffle Remote Reads</th>
-                <th>Result Serialization Time</th>
-                <th>Getting Result Time</th>
-                <th>Peak Execution Memory</th>
-                <th>Accumulators</th>
-                <th>Input Size / Records</th>
-                <th>Output Size / Records</th>
-                <th>Write Time</th>
-                <th>Shuffle Write Size / Records</th>
-                <th>Shuffle Read Size / Records</th>
-                <th>Spill (Memory)</th>
-                <th>Spill (Disk)</th>
-                <th>Errors</th>
-            </tr>
-            </thead>
-            <tbody>
-            </tbody>
-        </table>
-=======
-        <div class="container-fluid">
             <table id="active-tasks-table" class="table table-striped compact table-dataTable cell-border">
                 <thead>
                 <tr>
@@ -154,7 +116,5 @@
                 <tbody>
                 </tbody>
             </table>
-        </div>
->>>>>>> b6b0343e
     </div>
 </script>