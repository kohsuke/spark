--- conflicted
+++ resolved
@@ -55,14 +55,9 @@
 
   private var testDir: File = null
 
-<<<<<<< HEAD
-  before {
-    testDir = Utils.createTempDir(namePrefix = "a b%20c+d")
-=======
   override def beforeEach(): Unit = {
     super.beforeEach()
     testDir = Utils.createTempDir(namePrefix = s"a b%20c+d")
->>>>>>> 0ea8db9f
   }
 
   override def afterEach(): Unit = {
@@ -1015,7 +1010,7 @@
 
   test("SPARK-21571: clean up removes invalid history files") {
     val clock = new ManualClock()
-    val conf = createTestConf().set(MAX_LOG_AGE_S.key, "2d")
+    val conf = createTestConf().set(MAX_LOG_AGE_S.key, s"2d")
     val provider = new FsHistoryProvider(conf, clock)
 
     // Create 0-byte size inprogress and complete files
@@ -1085,7 +1080,7 @@
         SparkListenerApplicationEnd(5L)
       ) ++ (1 to 1000).map { i => SparkListenerJobStart(i, i, Nil) }: _*)
 
-    val conf = createTestConf().set(END_EVENT_REPARSE_CHUNK_SIZE.key, "1k")
+    val conf = createTestConf().set(END_EVENT_REPARSE_CHUNK_SIZE.key, s"1k")
     val provider = new FsHistoryProvider(conf)
     updateAndCheck(provider) { list =>
       assert(list.size === 1)
