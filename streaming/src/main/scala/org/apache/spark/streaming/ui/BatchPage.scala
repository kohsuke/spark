--- conflicted
+++ resolved
@@ -319,13 +319,8 @@
   def render(request: HttpServletRequest): Seq[Node] = streamingListener.synchronized {
     val batchTime = Option(request.getParameter("id")).map(id => Time(id.toLong))
       .getOrElse {
-<<<<<<< HEAD
-      throw new IllegalArgumentException("Missing id parameter")
-    }
-=======
         throw new IllegalArgumentException(s"Missing id parameter")
       }
->>>>>>> 0ea8db9f
     val formattedBatchTime =
       UIUtils.formatBatchTime(batchTime.milliseconds, streamingListener.batchDuration)
 
