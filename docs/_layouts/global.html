
<!DOCTYPE html>
<!--[if lt IE 7]>      <html class="no-js lt-ie9 lt-ie8 lt-ie7"> <![endif]-->
<!--[if IE 7]>         <html class="no-js lt-ie9 lt-ie8"> <![endif]-->
<!--[if IE 8]>         <html class="no-js lt-ie9"> <![endif]-->
<!--[if gt IE 8]><!--> <html class="no-js"> <!--<![endif]-->
    <head>
        <meta charset="utf-8">
        <meta http-equiv="X-UA-Compatible" content="IE=edge,chrome=1">
        <title>{{ page.title }} - Spark {{site.SPARK_VERSION_SHORT}} Documentation</title>
        {% if page.description %}
          <meta name="description" content="{{page.description | replace: 'SPARK_VERSION_SHORT', site.SPARK_VERSION_SHORT}}">
        {% endif %}

        {% if page.redirect %}
          <meta http-equiv="refresh" content="0; url={{page.redirect}}">
          <link rel="canonical" href="{{page.redirect}}" />
        {% endif %}

        <link rel="stylesheet" href="css/bootstrap.min.css">
        <style>
            body {
	        {% if page.url contains "/ml" or page.url contains "/sql" or page.url contains "migration-guide.html" %}
                padding-top: 40px;
                {% else %}
                padding-top: 60px;
                {% endif %}
                padding-bottom: 40px;
            }
        </style>
        <meta name="viewport" content="width=device-width">
        <link rel="stylesheet" href="css/main.css">

        <script src="js/vendor/modernizr-2.6.1-respond-1.1.0.min.js"></script>

        <link rel="stylesheet" href="css/pygments-default.css">

        {% production %}
        <!-- Google analytics script -->
        <script type="text/javascript">
          var _gaq = _gaq || [];
          _gaq.push(['_setAccount', 'UA-32518208-2']);
          _gaq.push(['_trackPageview']);

          (function() {
            var ga = document.createElement('script'); ga.type = 'text/javascript'; ga.async = true;
            ga.src = ('https:' == document.location.protocol ? 'https://ssl' : 'http://www') + '.google-analytics.com/ga.js';
            var s = document.getElementsByTagName('script')[0]; s.parentNode.insertBefore(ga, s);
          })();
        </script>
        {% endproduction %}

    </head>
    <body>
        <!--[if lt IE 7]>
            <p class="chromeframe">You are using an outdated browser. <a href="https://browsehappy.com/">Upgrade your browser today</a> or <a href="http://www.google.com/chromeframe/?redirect=true">install Google Chrome Frame</a> to better experience this site.</p>
        <![endif]-->

        <!-- This code is taken from http://twitter.github.com/bootstrap/examples/hero.html -->

        <nav class="navbar fixed-top navbar-expand-md navbar-light bg-light" id="topbar">
            <div class="container">
                <div class="navbar-header">
                    <div class="navbar-brand"><a href="index.html">
                        <img src="img/spark-logo-hd.png" style="height:50px;"/></a><span class="version">{{site.SPARK_VERSION_SHORT}}</span>
                    </div>
                </div>
                <button class="navbar-toggler" type="button" data-toggle="collapse"
                        data-target="#navbarCollapse" aria-controls="navbarCollapse"
                        aria-expanded="false" aria-label="Toggle navigation">
                    <span class="navbar-toggler-icon"></span>
                </button>
                <div class="collapse navbar-collapse" id="navbarCollapse">
                    <ul class="navbar-nav">
                        <!--TODO(andyk): Add class="active" attribute to li some how.-->
                        <li class="nav-item"><a href="index.html" class="nav-link">Overview</a></li>

                        <li class="nav-item dropdown">
                            <a href="#" class="nav-link dropdown-toggle" id="navbarQuickStart" role="button" data-toggle="dropdown" aria-haspopup="true" aria-expanded="false">Programming Guides</a>
                            <div class="dropdown-menu" aria-labelledby="navbarQuickStart">
                                <a class="dropdown-item" href="quick-start.html">Quick Start</a>
                                <a class="dropdown-item" href="rdd-programming-guide.html">RDDs, Accumulators, Broadcasts Vars</a>
                                <a class="dropdown-item" href="sql-programming-guide.html">SQL, DataFrames, and Datasets</a>
                                <a class="dropdown-item" href="structured-streaming-programming-guide.html">Structured Streaming</a>
                                <a class="dropdown-item" href="streaming-programming-guide.html">Spark Streaming (DStreams)</a>
                                <a class="dropdown-item" href="ml-guide.html">MLlib (Machine Learning)</a>
                                <a class="dropdown-item" href="graphx-programming-guide.html">GraphX (Graph Processing)</a>
                                <a class="dropdown-item" href="sparkr.html">SparkR (R on Spark)</a>
                            </div>
                        </li>

<<<<<<< HEAD
                        <li class="nav-item dropdown">
                            <a href="#" class="nav-link dropdown-toggle" id="navbarAPIDocs" role="button" data-toggle="dropdown" aria-haspopup="true" aria-expanded="false">API Docs</a>
                            <div class="dropdown-menu" aria-labelledby="navbarAPIDocs">
                                <a class="dropdown-item" href="api/scala/index.html#org.apache.spark.package">Scala</a>
                                <a class="dropdown-item" href="api/java/index.html">Java</a>
                                <a class="dropdown-item" href="api/python/index.html">Python</a>
                                <a class="dropdown-item" href="api/R/index.html">R</a>
                                <a class="dropdown-item" href="api/sql/index.html">SQL, Built-in Functions</a>
                            </div>
=======
                        <li class="dropdown">
                            <a href="#" class="dropdown-toggle" data-toggle="dropdown">API Docs<b class="caret"></b></a>
                            <ul class="dropdown-menu">
                                <li><a href="api/scala/org/apache/spark/index.html">Scala</a></li>
                                <li><a href="api/java/index.html">Java</a></li>
                                <li><a href="api/python/index.html">Python</a></li>
                                <li><a href="api/R/index.html">R</a></li>
                                <li><a href="api/sql/index.html">SQL, Built-in Functions</a></li>
                            </ul>
>>>>>>> 3b69796a
                        </li>

                        <li class="nav-item dropdown">
                            <a href="#" class="nav-link dropdown-toggle" id="navbarDeploying" role="button" data-toggle="dropdown" aria-haspopup="true" aria-expanded="false">Deploying</a>
                            <div class="dropdown-menu" aria-labelledby="navbarDeploying">
                                <a class="dropdown-item" href="cluster-overview.html">Overview</a>
                                <a class="dropdown-item" href="submitting-applications.html">Submitting Applications</a>
                                <div class="dropdown-divider"></div>
                                <a class="dropdown-item" href="spark-standalone.html">Spark Standalone</a>
                                <a class="dropdown-item" href="running-on-mesos.html">Mesos</a>
                                <a class="dropdown-item" href="running-on-yarn.html">YARN</a>
                                <a class="dropdown-item" href="running-on-kubernetes.html">Kubernetes</a>
                            </div>
                        </li>

                        <li class="nav-item dropdown">
                            <a href="api.html" class="nav-link dropdown-toggle" id="navbarMore" role="button" data-toggle="dropdown" aria-haspopup="true" aria-expanded="false">More</a>
                            <div class="dropdown-menu" aria-labelledby="navbarMore">
                                <a class="dropdown-item" href="configuration.html">Configuration</a>
                                <a class="dropdown-item" href="monitoring.html">Monitoring</a>
                                <a class="dropdown-item" href="tuning.html">Tuning Guide</a>
                                <a class="dropdown-item" href="job-scheduling.html">Job Scheduling</a>
                                <a class="dropdown-item" href="security.html">Security</a>
                                <a class="dropdown-item" href="hardware-provisioning.html">Hardware Provisioning</a>
                                <a class="dropdown-item" href="migration-guide.html">Migration Guide</a>
                                <div class="dropdown-divider"></div>
                                <a class="dropdown-item" href="building-spark.html">Building Spark</a>
                                <a class="dropdown-item" href="https://spark.apache.org/contributing.html">Contributing to Spark</a>
                                <a class="dropdown-item" href="https://spark.apache.org/third-party-projects.html">Third Party Projects</a>
                            </div>
                        </li>
                    </ul>
                    <!--<span class="navbar-text navbar-right"><span class="version-text">v{{site.SPARK_VERSION_SHORT}}</span></span>-->
                </div>
            </div>
        </nav>

        <div class="container-wrapper">

            {% if page.url contains "/ml" or page.url contains "/sql" or page.url contains "migration-guide.html" %}
                {% if page.url contains "migration-guide.html" %}
                    {% include nav-left-wrapper-migration.html nav-migration=site.data.menu-migration %}
                {% elsif page.url contains "/ml" %}
                    {% include nav-left-wrapper-ml.html nav-mllib=site.data.menu-mllib nav-ml=site.data.menu-ml %}
                {% else %}
                    {% include nav-left-wrapper-sql.html nav-sql=site.data.menu-sql %}
                {% endif %}
                <input id="nav-trigger" class="nav-trigger" checked type="checkbox">
                <label for="nav-trigger"></label>
                <div class="content-with-sidebar mr-3" id="content">
                    {% if page.displayTitle %}
                        <h1 class="title">{{ page.displayTitle }}</h1>
                    {% else %}
                        <h1 class="title">{{ page.title }}</h1>
                    {% endif %}

                    {{ content }}

                </div>
            {% else %}
                <div class="content mr-3" id="content">
                    {% if page.displayTitle %}
                        <h1 class="title">{{ page.displayTitle }}</h1>
                    {% else %}
                        <h1 class="title">{{ page.title }}</h1>
                    {% endif %}

                    {{ content }}

                </div>
            {% endif %}
             <!-- /container -->
        </div>

        <script src="js/vendor/jquery-3.4.1.min.js"></script>
        <script src="js/vendor/bootstrap.bundle.min.js"></script>
        <script src="js/vendor/anchor.min.js"></script>
        <script src="js/main.js"></script>

        <!-- MathJax Section -->
        <script type="text/x-mathjax-config">
            MathJax.Hub.Config({
                TeX: { equationNumbers: { autoNumber: "AMS" } }
            });
        </script>
        <script>
            // Note that we load MathJax this way to work with local file (file://), HTTP and HTTPS.
            // We could use "//cdn.mathjax...", but that won't support "file://".
            (function(d, script) {
                script = d.createElement('script');
                script.type = 'text/javascript';
                script.async = true;
                script.onload = function(){
                    MathJax.Hub.Config({
                        tex2jax: {
                            inlineMath: [ ["$", "$"], ["\\\\(","\\\\)"] ],
                            displayMath: [ ["$$","$$"], ["\\[", "\\]"] ],
                            processEscapes: true,
                            skipTags: ['script', 'noscript', 'style', 'textarea', 'pre']
                        }
                    });
                };
                script.src = ('https:' == document.location.protocol ? 'https://' : 'http://') +
                    'cdnjs.cloudflare.com/ajax/libs/mathjax/2.7.1/MathJax.js' +
                    '?config=TeX-AMS-MML_HTMLorMML';
                d.getElementsByTagName('head')[0].appendChild(script);
            }(document));
        </script>
    </body>
</html><|MERGE_RESOLUTION|>--- conflicted
+++ resolved
@@ -89,27 +89,15 @@
                             </div>
                         </li>
 
-<<<<<<< HEAD
                         <li class="nav-item dropdown">
                             <a href="#" class="nav-link dropdown-toggle" id="navbarAPIDocs" role="button" data-toggle="dropdown" aria-haspopup="true" aria-expanded="false">API Docs</a>
                             <div class="dropdown-menu" aria-labelledby="navbarAPIDocs">
-                                <a class="dropdown-item" href="api/scala/index.html#org.apache.spark.package">Scala</a>
+                                <a class="dropdown-item" href="api/scala/org/apache/spark/index.html">Scala</a>
                                 <a class="dropdown-item" href="api/java/index.html">Java</a>
                                 <a class="dropdown-item" href="api/python/index.html">Python</a>
                                 <a class="dropdown-item" href="api/R/index.html">R</a>
                                 <a class="dropdown-item" href="api/sql/index.html">SQL, Built-in Functions</a>
                             </div>
-=======
-                        <li class="dropdown">
-                            <a href="#" class="dropdown-toggle" data-toggle="dropdown">API Docs<b class="caret"></b></a>
-                            <ul class="dropdown-menu">
-                                <li><a href="api/scala/org/apache/spark/index.html">Scala</a></li>
-                                <li><a href="api/java/index.html">Java</a></li>
-                                <li><a href="api/python/index.html">Python</a></li>
-                                <li><a href="api/R/index.html">R</a></li>
-                                <li><a href="api/sql/index.html">SQL, Built-in Functions</a></li>
-                            </ul>
->>>>>>> 3b69796a
                         </li>
 
                         <li class="nav-item dropdown">
