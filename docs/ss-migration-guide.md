---
layout: global
title: "Migration Guide: Structured Streaming"
displayTitle: "Migration Guide: Structured Streaming"
license: |
  Licensed to the Apache Software Foundation (ASF) under one or more
  contributor license agreements.  See the NOTICE file distributed with
  this work for additional information regarding copyright ownership.
  The ASF licenses this file to You under the Apache License, Version 2.0
  (the "License"); you may not use this file except in compliance with
  the License.  You may obtain a copy of the License at
 
     http://www.apache.org/licenses/LICENSE-2.0
 
  Unless required by applicable law or agreed to in writing, software
  distributed under the License is distributed on an "AS IS" BASIS,
  WITHOUT WARRANTIES OR CONDITIONS OF ANY KIND, either express or implied.
  See the License for the specific language governing permissions and
  limitations under the License.
---

* Table of contents
{:toc}

Note that this migration guide describes the items specific to Structured Streaming.
Many items of SQL migration can be applied when migrating Structured Streaming to higher versions.
Please refer [Migration Guide: SQL, Datasets and DataFrame](sql-migration-guide.html).

## Upgrading from Structured Streaming 3.0 to 3.1

<<<<<<< HEAD
- In Spark 3.0 and below, secure Kafka processing needed the following ACLs from driver perspective:
  * Topic resource describe operation
  * Topic resource read operation
  * Group resource read operation

  Since Spark 3.1, offsets are obtained with `AdminClient` instead of `KafkaConsumer` and now the following ACLs needed from driver perspective:
  * Topic resource describe operation

  Since `AdminClient` in driver is not connecting to consumer group, `group.id` based authorization will not work anymore (executors never done group based authorization).
  Worth to mention executor side is behaving the exact same way like before (group prefix and override works).
=======
- In Spark 3.0 and before, for the queries that have stateful operation which can emit rows older than the current watermark plus allowed late record delay, which are "late rows" in downstream stateful operations and these rows can be discarded, Spark only prints a warning message. Since Spark 3.1, Spark will check for such queries with possible correctness issue and throw AnalysisException for it by default. For the users who understand the possible risk of correctness issue and still decide to run the query, please disable this check by setting the config `spark.sql.streaming.statefulOperator.checkCorrectness.enabled` to false.
>>>>>>> 84e70362

## Upgrading from Structured Streaming 2.4 to 3.0

- In Spark 3.0, Structured Streaming forces the source schema into nullable when file-based datasources such as text, json, csv, parquet and orc are used via `spark.readStream(...)`. Previously, it respected the nullability in source schema; however, it caused issues tricky to debug with NPE. To restore the previous behavior, set `spark.sql.streaming.fileSource.schema.forceNullable` to `false`.

- Spark 3.0 fixes the correctness issue on Stream-stream outer join, which changes the schema of state. (See [SPARK-26154](https://issues.apache.org/jira/browse/SPARK-26154) for more details). If you start your query from checkpoint constructed from Spark 2.x which uses stream-stream outer join, Spark 3.0 fails the query. To recalculate outputs, discard the checkpoint and replay previous inputs.

- In Spark 3.0, the deprecated class `org.apache.spark.sql.streaming.ProcessingTime` has been removed. Use `org.apache.spark.sql.streaming.Trigger.ProcessingTime` instead. Likewise, `org.apache.spark.sql.execution.streaming.continuous.ContinuousTrigger` has been removed in favor of `Trigger.Continuous`, and `org.apache.spark.sql.execution.streaming.OneTimeTrigger` has been hidden in favor of `Trigger.Once`.<|MERGE_RESOLUTION|>--- conflicted
+++ resolved
@@ -28,7 +28,8 @@
 
 ## Upgrading from Structured Streaming 3.0 to 3.1
 
-<<<<<<< HEAD
+- In Spark 3.0 and before, for the queries that have stateful operation which can emit rows older than the current watermark plus allowed late record delay, which are "late rows" in downstream stateful operations and these rows can be discarded, Spark only prints a warning message. Since Spark 3.1, Spark will check for such queries with possible correctness issue and throw AnalysisException for it by default. For the users who understand the possible risk of correctness issue and still decide to run the query, please disable this check by setting the config `spark.sql.streaming.statefulOperator.checkCorrectness.enabled` to false.
+
 - In Spark 3.0 and below, secure Kafka processing needed the following ACLs from driver perspective:
   * Topic resource describe operation
   * Topic resource read operation
@@ -39,9 +40,6 @@
 
   Since `AdminClient` in driver is not connecting to consumer group, `group.id` based authorization will not work anymore (executors never done group based authorization).
   Worth to mention executor side is behaving the exact same way like before (group prefix and override works).
-=======
-- In Spark 3.0 and before, for the queries that have stateful operation which can emit rows older than the current watermark plus allowed late record delay, which are "late rows" in downstream stateful operations and these rows can be discarded, Spark only prints a warning message. Since Spark 3.1, Spark will check for such queries with possible correctness issue and throw AnalysisException for it by default. For the users who understand the possible risk of correctness issue and still decide to run the query, please disable this check by setting the config `spark.sql.streaming.statefulOperator.checkCorrectness.enabled` to false.
->>>>>>> 84e70362
 
 ## Upgrading from Structured Streaming 2.4 to 3.0
 
