--- conflicted
+++ resolved
@@ -74,74 +74,6 @@
   }
 
   @Test
-<<<<<<< HEAD
-  public void fromYearMonthStringTest() {
-    String input;
-    CalendarInterval i;
-
-    input = "99-10";
-    i = new CalendarInterval(99 * 12 + 10, 0, 0L);
-    assertEquals(fromYearMonthString(input), i);
-
-    input = "-8-10";
-    i = new CalendarInterval(-8 * 12 - 10, 0, 0L);
-    assertEquals(fromYearMonthString(input), i);
-
-    try {
-      input = "99-15";
-      fromYearMonthString(input);
-      fail("Expected to throw an exception for the invalid input");
-    } catch (IllegalArgumentException e) {
-      assertTrue(e.getMessage().contains("month 15 outside range"));
-    }
-  }
-
-  @Test
-  public void fromDayTimeStringTest() {
-    String input;
-    CalendarInterval i;
-
-    input = "5 12:40:30.999999999";
-    i = new CalendarInterval(0, 5, 12 * MICROS_PER_HOUR +
-      40 * MICROS_PER_MINUTE + 30 * MICROS_PER_SECOND + 999999L);
-    assertEquals(fromDayTimeString(input), i);
-
-    input = "10 0:12:0.888";
-    i = new CalendarInterval(0, 10, 12 * MICROS_PER_MINUTE + 888 * MICROS_PER_MILLI);
-    assertEquals(fromDayTimeString(input), i);
-
-    input = "-3 0:0:0";
-    i = new CalendarInterval(0, -3, 0L);
-    assertEquals(fromDayTimeString(input), i);
-
-    try {
-      input = "5 30:12:20";
-      fromDayTimeString(input);
-      fail("Expected to throw an exception for the invalid input");
-    } catch (IllegalArgumentException e) {
-      assertTrue(e.getMessage().contains("hour 30 outside range"));
-    }
-
-    try {
-      input = "5 30-12";
-      fromDayTimeString(input);
-      fail("Expected to throw an exception for the invalid input");
-    } catch (IllegalArgumentException e) {
-      assertTrue(e.getMessage().contains("not match day-time format"));
-    }
-
-    try {
-      input = "5 1:12:20";
-      fromDayTimeString(input, "hour", "microsecond");
-      fail("Expected to throw an exception for the invalid convention type");
-    } catch (IllegalArgumentException e) {
-      assertTrue(e.getMessage().contains("Cannot support (interval"));
-    }
-  }
-
-  @Test
-=======
->>>>>>> 4d302cb7
   public void addTest() {
     CalendarInterval input1 = new CalendarInterval(3, 1, 1 * MICROS_PER_HOUR);
     CalendarInterval input2 = new CalendarInterval(2, 4, 100 * MICROS_PER_HOUR);
