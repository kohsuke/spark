/*
 * Licensed to the Apache Software Foundation (ASF) under one or more
 * contributor license agreements.  See the NOTICE file distributed with
 * this work for additional information regarding copyright ownership.
 * The ASF licenses this file to You under the Apache License, Version 2.0
 * (the "License"); you may not use this file except in compliance with
 * the License.  You may obtain a copy of the License at
 *
 *    http://www.apache.org/licenses/LICENSE-2.0
 *
 * Unless required by applicable law or agreed to in writing, software
 * distributed under the License is distributed on an "AS IS" BASIS,
 * WITHOUT WARRANTIES OR CONDITIONS OF ANY KIND, either express or implied.
 * See the License for the specific language governing permissions and
 * limitations under the License.
 */

package org.apache.spark.unsafe.types;

import java.io.Serializable;
import java.util.Objects;
import java.util.regex.Matcher;
import java.util.regex.Pattern;

/**
 * The internal representation of interval type.
 */
public final class CalendarInterval implements Serializable {
  public static final long MICROS_PER_MILLI = 1000L;
  public static final long MICROS_PER_SECOND = MICROS_PER_MILLI * 1000;
  public static final long MICROS_PER_MINUTE = MICROS_PER_SECOND * 60;
  public static final long MICROS_PER_HOUR = MICROS_PER_MINUTE * 60;
  public static final long MICROS_PER_DAY = MICROS_PER_HOUR * 24;
  public static final long MICROS_PER_WEEK = MICROS_PER_DAY * 7;

  private static Pattern yearMonthPattern = Pattern.compile(
    "^([+|-])?(\\d+)-(\\d+)$");

  private static Pattern dayTimePattern = Pattern.compile(
<<<<<<< HEAD
    "^(?:['|\"])?([+|-])?((\\d+) )?((\\d+):)?(\\d+):(\\d+)(\\.(\\d+))?(?:['|\"])?$");

  private static Pattern quoteTrimPattern = Pattern.compile("^(?:['|\"])?(.*?)(?:['|\"])?$");

  private static long toLong(String s) {
    if (s == null) {
      return 0;
    } else {
      return Long.parseLong(s);
    }
  }

  /**
   * Convert a string to CalendarInterval. Return null if the input string is not a valid interval.
   * This method is case-insensitive.
   */
  public static CalendarInterval fromString(String s) {
    try {
      return fromCaseInsensitiveString(s);
    } catch (IllegalArgumentException e) {
      return null;
    }
  }

  /**
   * Convert a string to CalendarInterval. This method can handle
   * strings without the `interval` prefix and throws IllegalArgumentException
   * when the input string is not a valid interval.
   *
   * @throws IllegalArgumentException if the string is not a valid internal.
   */
  public static CalendarInterval fromCaseInsensitiveString(String s) {
    if (s == null) {
      throw new IllegalArgumentException("Interval cannot be null");
    }
    String trimmed = s.trim();
    if (trimmed.isEmpty()) {
      throw new IllegalArgumentException("Interval cannot be blank");
    }
    String prefix = "interval";
    String intervalStr = trimmed;
    // Checks the given interval string does not start with the `interval` prefix
    if (!intervalStr.regionMatches(true, 0, prefix, 0, prefix.length())) {
      // Prepend `interval` if it does not present because
      // the regular expression strictly require it.
      intervalStr = prefix + " " + trimmed;
    } else if (intervalStr.length() == prefix.length()) {
      throw new IllegalArgumentException("Interval string must have time units");
    }

    Matcher m = p.matcher(intervalStr);
    if (!m.matches()) {
      throw new IllegalArgumentException("Invalid interval: " + s);
    }

    long months = toLong(m.group(1)) * 12 + toLong(m.group(2));
    long days = toLong(m.group(3)) * 7 + toLong(m.group(4));
    long microseconds = toLong(m.group(5)) * MICROS_PER_HOUR;
    microseconds += toLong(m.group(6)) * MICROS_PER_MINUTE;
    microseconds += toLong(m.group(7)) * MICROS_PER_SECOND;
    microseconds += toLong(m.group(8)) * MICROS_PER_MILLI;
    microseconds += toLong(m.group(9));
    return new CalendarInterval((int) months, (int) days, microseconds);
  }
=======
    "^([+|-])?((\\d+) )?((\\d+):)?(\\d+):(\\d+)(\\.(\\d+))?$");
>>>>>>> 25493919

  public static long toLongWithRange(String fieldName,
      String s, long minValue, long maxValue) throws IllegalArgumentException {
    long result = 0;
    if (s != null) {
      result = Long.parseLong(s);
      if (result < minValue || result > maxValue) {
        throw new IllegalArgumentException(String.format("%s %d outside range [%d, %d]",
          fieldName, result, minValue, maxValue));
      }
    }
    return result;
  }

  /**
   * Parse YearMonth string in form: [-]YYYY-MM
   *
   * adapted from HiveIntervalYearMonth.valueOf
   */
  public static CalendarInterval fromYearMonthString(String s) throws IllegalArgumentException {
    CalendarInterval result = null;
    if (s == null) {
      throw new IllegalArgumentException("Interval year-month string was null");
    }
    s = s.trim();
    Matcher m = yearMonthPattern.matcher(s);
    if (!m.matches()) {
      throw new IllegalArgumentException(
        "Interval string does not match year-month format of 'y-m': " + s);
    } else {
      try {
        int sign = m.group(1) != null && m.group(1).equals("-") ? -1 : 1;
        int years = (int) toLongWithRange("year", m.group(2), 0, Integer.MAX_VALUE);
        int months = (int) toLongWithRange("month", m.group(3), 0, 11);
        result = new CalendarInterval(sign * (years * 12 + months), 0, 0);
      } catch (Exception e) {
        throw new IllegalArgumentException(
          "Error parsing interval year-month string: " + e.getMessage(), e);
      }
    }
    return result;
  }

  /**
   * Parse dayTime string in form: [-]d HH:mm:ss.nnnnnnnnn and [-]HH:mm:ss.nnnnnnnnn
   *
   * adapted from HiveIntervalDayTime.valueOf
   */
  public static CalendarInterval fromDayTimeString(String s) throws IllegalArgumentException {
    return fromDayTimeString(s, "day", "second");
  }

  /**
   * Parse dayTime string in form: [-]d HH:mm:ss.nnnnnnnnn and [-]HH:mm:ss.nnnnnnnnn
   *
   * adapted from HiveIntervalDayTime.valueOf.
   * Below interval conversion patterns are supported:
   * - DAY TO (HOUR|MINUTE|SECOND)
   * - HOUR TO (MINUTE|SECOND)
   * - MINUTE TO SECOND
   */
  public static CalendarInterval fromDayTimeString(String s, String from, String to)
      throws IllegalArgumentException {
    CalendarInterval result = null;
    if (s == null) {
      throw new IllegalArgumentException("Interval day-time string was null");
    }
    s = s.trim();
    Matcher m = dayTimePattern.matcher(s);
    if (!m.matches()) {
      throw new IllegalArgumentException(
        "Interval string does not match day-time format of 'd h:m:s.n': " + s);
    } else {
      try {
        int sign = m.group(1) != null && m.group(1).equals("-") ? -1 : 1;
        int days = m.group(2) == null ? 0 : (int) toLongWithRange("day", m.group(3),
          0, Integer.MAX_VALUE);
        long hours = 0;
        long minutes;
        long seconds = 0;
        if (m.group(5) != null || from.equals("minute")) { // 'HH:mm:ss' or 'mm:ss minute'
          hours = toLongWithRange("hour", m.group(5), 0, 23);
          minutes = toLongWithRange("minute", m.group(6), 0, 59);
          seconds = toLongWithRange("second", m.group(7), 0, 59);
        } else if (m.group(8) != null){ // 'mm:ss.nn'
          minutes = toLongWithRange("minute", m.group(6), 0, 59);
          seconds = toLongWithRange("second", m.group(7), 0, 59);
        } else { // 'HH:mm'
          hours = toLongWithRange("hour", m.group(6), 0, 23);
          minutes = toLongWithRange("second", m.group(7), 0, 59);
        }
        // Hive allow nanosecond precision interval
        String nanoStr = m.group(9) == null ? null : (m.group(9) + "000000000").substring(0, 9);
        long nanos = toLongWithRange("nanosecond", nanoStr, 0L, 999999999L);
        switch (to) {
          case "hour":
            minutes = 0;
            seconds = 0;
            nanos = 0;
            break;
          case "minute":
            seconds = 0;
            nanos = 0;
            break;
          case "second":
            // No-op
            break;
          default:
            throw new IllegalArgumentException(
              String.format("Cannot support (interval '%s' %s to %s) expression", s, from, to));
        }
        result = new CalendarInterval(0, sign * days, sign * (
          hours * MICROS_PER_HOUR + minutes * MICROS_PER_MINUTE +
          seconds * MICROS_PER_SECOND + nanos / 1000L));
      } catch (Exception e) {
        throw new IllegalArgumentException(
          "Error parsing interval day-time string: " + e.getMessage(), e);
      }
    }
    return result;
  }

  public static CalendarInterval fromUnitStrings(String[] units, String[] values)
      throws IllegalArgumentException {
    assert units.length == values.length;
    int months = 0;
    long microseconds = 0;

    for (int i = 0; i < units.length; i++) {
      try {
        switch (units[i]) {
          case "year":
<<<<<<< HEAD
            int year = (int) toLongWithRange("year", m.group(1),
              Integer.MIN_VALUE / 12, Integer.MAX_VALUE / 12);
            result = new CalendarInterval(year * 12, 0, 0L);
            break;
          case "month":
            int month = (int) toLongWithRange("month", m.group(1),
              Integer.MIN_VALUE, Integer.MAX_VALUE);
            result = new CalendarInterval(month, 0, 0L);
            break;
          case "week":
            int week = (int) toLongWithRange("week", m.group(1),
              Integer.MIN_VALUE / 7, Integer.MAX_VALUE / 7);
            result = new CalendarInterval(0, week * 7, 0L);
            break;
          case "day":
            int day = (int) toLongWithRange("day", m.group(1),
              Integer.MIN_VALUE, Integer.MAX_VALUE);
            result = new CalendarInterval(0, day, 0L);
            break;
          case "hour":
            long hour = toLongWithRange("hour", m.group(1),
              Long.MIN_VALUE / MICROS_PER_HOUR, Long.MAX_VALUE / MICROS_PER_HOUR);
            result = new CalendarInterval(0, 0, hour * MICROS_PER_HOUR);
            break;
          case "minute":
            long minute = toLongWithRange("minute", m.group(1),
              Long.MIN_VALUE / MICROS_PER_MINUTE, Long.MAX_VALUE / MICROS_PER_MINUTE);
            result = new CalendarInterval(0, 0, minute * MICROS_PER_MINUTE);
            break;
          case "second": {
            long micros = parseSecondNano(m.group(1));
            result = new CalendarInterval(0, 0, micros);
            break;
          }
          case "millisecond":
            long millisecond = toLongWithRange("millisecond", m.group(1),
              Long.MIN_VALUE / MICROS_PER_MILLI, Long.MAX_VALUE / MICROS_PER_MILLI);
            result = new CalendarInterval(0, 0, millisecond * MICROS_PER_MILLI);
            break;
          case "microsecond": {
            long micros = Long.parseLong(m.group(1));
            result = new CalendarInterval(0, 0, micros);
=======
            months = Math.addExact(months, Math.multiplyExact(Integer.parseInt(values[i]), 12));
            break;
          case "month":
            months = Math.addExact(months, Integer.parseInt(values[i]));
            break;
          case "week":
            microseconds = Math.addExact(
              microseconds,
              Math.multiplyExact(Long.parseLong(values[i]), MICROS_PER_WEEK));
            break;
          case "day":
            microseconds = Math.addExact(
              microseconds,
              Math.multiplyExact(Long.parseLong(values[i]), MICROS_PER_DAY));
            break;
          case "hour":
            microseconds = Math.addExact(
              microseconds,
              Math.multiplyExact(Long.parseLong(values[i]), MICROS_PER_HOUR));
            break;
          case "minute":
            microseconds = Math.addExact(
              microseconds,
              Math.multiplyExact(Long.parseLong(values[i]), MICROS_PER_MINUTE));
            break;
          case "second": {
            microseconds = Math.addExact(microseconds, parseSecondNano(values[i]));
            break;
          }
          case "millisecond":
            microseconds = Math.addExact(
              microseconds,
              Math.multiplyExact(Long.parseLong(values[i]), MICROS_PER_MILLI));
            break;
          case "microsecond":
            microseconds = Math.addExact(microseconds, Long.parseLong(values[i]));
>>>>>>> 25493919
            break;
        }
      } catch (Exception e) {
        throw new IllegalArgumentException("Error parsing interval string: " + e.getMessage(), e);
      }
    }
    return new CalendarInterval(months, microseconds);
  }

  /**
   * Parse second_nano string in ss.nnnnnnnnn format to microseconds
   */
  public static long parseSecondNano(String secondNano) throws IllegalArgumentException {
    String[] parts = secondNano.split("\\.");
    if (parts.length == 1) {
      return toLongWithRange("second", parts[0], Long.MIN_VALUE / MICROS_PER_SECOND,
        Long.MAX_VALUE / MICROS_PER_SECOND) * MICROS_PER_SECOND;

    } else if (parts.length == 2) {
      long seconds = parts[0].equals("") ? 0L : toLongWithRange("second", parts[0],
        Long.MIN_VALUE / MICROS_PER_SECOND, Long.MAX_VALUE / MICROS_PER_SECOND);
      long nanos = toLongWithRange("nanosecond", parts[1], 0L, 999999999L);
      return seconds * MICROS_PER_SECOND + nanos / 1000L;

    } else {
      throw new IllegalArgumentException(
        "Interval string does not match second-nano format of ss.nnnnnnnnn");
    }
  }

  public final int months;
  public final int days;
  public final long microseconds;

  public long milliseconds() {
    return this.microseconds / MICROS_PER_MILLI;
  }

  public CalendarInterval(int months, int days, long microseconds) {
    this.months = months;
    this.days = days;
    this.microseconds = microseconds;
  }

  public CalendarInterval add(CalendarInterval that) {
    int months = this.months + that.months;
    int days = this.days + that.days;
    long microseconds = this.microseconds + that.microseconds;
    return new CalendarInterval(months, days, microseconds);
  }

  public CalendarInterval subtract(CalendarInterval that) {
    int months = this.months - that.months;
    int days = this.days - that.days;
    long microseconds = this.microseconds - that.microseconds;
    return new CalendarInterval(months, days, microseconds);
  }

  public CalendarInterval negate() {
    return new CalendarInterval(-this.months, -this.days, -this.microseconds);
  }

  @Override
  public boolean equals(Object o) {
    if (this == o) return true;
    if (o == null || getClass() != o.getClass()) return false;
    CalendarInterval that = (CalendarInterval) o;
    return months == that.months &&
      days == that.days &&
      microseconds == that.microseconds;
  }

  @Override
  public int hashCode() {
    return Objects.hash(months, days, microseconds);
  }

  @Override
  public String toString() {
    StringBuilder sb = new StringBuilder("interval");

    if (months != 0) {
      appendUnit(sb, months / 12, "year");
      appendUnit(sb, months % 12, "month");
    }

    if (days != 0) {
      appendUnit(sb, days / 7, "week");
      appendUnit(sb, days % 7, "day");
    }

    if (microseconds != 0) {
      long rest = microseconds;
      appendUnit(sb, rest / MICROS_PER_HOUR, "hour");
      rest %= MICROS_PER_HOUR;
      appendUnit(sb, rest / MICROS_PER_MINUTE, "minute");
      rest %= MICROS_PER_MINUTE;
      appendUnit(sb, rest / MICROS_PER_SECOND, "second");
      rest %= MICROS_PER_SECOND;
      appendUnit(sb, rest / MICROS_PER_MILLI, "millisecond");
      rest %= MICROS_PER_MILLI;
      appendUnit(sb, rest, "microsecond");
    } else if (months == 0 && days == 0) {
      sb.append(" 0 microseconds");
    }

    return sb.toString();
  }

  private void appendUnit(StringBuilder sb, long value, String unit) {
    if (value != 0) {
      sb.append(' ').append(value).append(' ').append(unit).append('s');
    }
  }
}<|MERGE_RESOLUTION|>--- conflicted
+++ resolved
@@ -37,74 +37,7 @@
     "^([+|-])?(\\d+)-(\\d+)$");
 
   private static Pattern dayTimePattern = Pattern.compile(
-<<<<<<< HEAD
-    "^(?:['|\"])?([+|-])?((\\d+) )?((\\d+):)?(\\d+):(\\d+)(\\.(\\d+))?(?:['|\"])?$");
-
-  private static Pattern quoteTrimPattern = Pattern.compile("^(?:['|\"])?(.*?)(?:['|\"])?$");
-
-  private static long toLong(String s) {
-    if (s == null) {
-      return 0;
-    } else {
-      return Long.parseLong(s);
-    }
-  }
-
-  /**
-   * Convert a string to CalendarInterval. Return null if the input string is not a valid interval.
-   * This method is case-insensitive.
-   */
-  public static CalendarInterval fromString(String s) {
-    try {
-      return fromCaseInsensitiveString(s);
-    } catch (IllegalArgumentException e) {
-      return null;
-    }
-  }
-
-  /**
-   * Convert a string to CalendarInterval. This method can handle
-   * strings without the `interval` prefix and throws IllegalArgumentException
-   * when the input string is not a valid interval.
-   *
-   * @throws IllegalArgumentException if the string is not a valid internal.
-   */
-  public static CalendarInterval fromCaseInsensitiveString(String s) {
-    if (s == null) {
-      throw new IllegalArgumentException("Interval cannot be null");
-    }
-    String trimmed = s.trim();
-    if (trimmed.isEmpty()) {
-      throw new IllegalArgumentException("Interval cannot be blank");
-    }
-    String prefix = "interval";
-    String intervalStr = trimmed;
-    // Checks the given interval string does not start with the `interval` prefix
-    if (!intervalStr.regionMatches(true, 0, prefix, 0, prefix.length())) {
-      // Prepend `interval` if it does not present because
-      // the regular expression strictly require it.
-      intervalStr = prefix + " " + trimmed;
-    } else if (intervalStr.length() == prefix.length()) {
-      throw new IllegalArgumentException("Interval string must have time units");
-    }
-
-    Matcher m = p.matcher(intervalStr);
-    if (!m.matches()) {
-      throw new IllegalArgumentException("Invalid interval: " + s);
-    }
-
-    long months = toLong(m.group(1)) * 12 + toLong(m.group(2));
-    long days = toLong(m.group(3)) * 7 + toLong(m.group(4));
-    long microseconds = toLong(m.group(5)) * MICROS_PER_HOUR;
-    microseconds += toLong(m.group(6)) * MICROS_PER_MINUTE;
-    microseconds += toLong(m.group(7)) * MICROS_PER_SECOND;
-    microseconds += toLong(m.group(8)) * MICROS_PER_MILLI;
-    microseconds += toLong(m.group(9));
-    return new CalendarInterval((int) months, (int) days, microseconds);
-  }
-=======
     "^([+|-])?((\\d+) )?((\\d+):)?(\\d+):(\\d+)(\\.(\\d+))?$");
->>>>>>> 25493919
 
   public static long toLongWithRange(String fieldName,
       String s, long minValue, long maxValue) throws IllegalArgumentException {
@@ -231,70 +164,25 @@
       throws IllegalArgumentException {
     assert units.length == values.length;
     int months = 0;
+    int days = 0;
     long microseconds = 0;
 
     for (int i = 0; i < units.length; i++) {
       try {
         switch (units[i]) {
           case "year":
-<<<<<<< HEAD
-            int year = (int) toLongWithRange("year", m.group(1),
-              Integer.MIN_VALUE / 12, Integer.MAX_VALUE / 12);
-            result = new CalendarInterval(year * 12, 0, 0L);
-            break;
-          case "month":
-            int month = (int) toLongWithRange("month", m.group(1),
-              Integer.MIN_VALUE, Integer.MAX_VALUE);
-            result = new CalendarInterval(month, 0, 0L);
-            break;
-          case "week":
-            int week = (int) toLongWithRange("week", m.group(1),
-              Integer.MIN_VALUE / 7, Integer.MAX_VALUE / 7);
-            result = new CalendarInterval(0, week * 7, 0L);
-            break;
-          case "day":
-            int day = (int) toLongWithRange("day", m.group(1),
-              Integer.MIN_VALUE, Integer.MAX_VALUE);
-            result = new CalendarInterval(0, day, 0L);
-            break;
-          case "hour":
-            long hour = toLongWithRange("hour", m.group(1),
-              Long.MIN_VALUE / MICROS_PER_HOUR, Long.MAX_VALUE / MICROS_PER_HOUR);
-            result = new CalendarInterval(0, 0, hour * MICROS_PER_HOUR);
-            break;
-          case "minute":
-            long minute = toLongWithRange("minute", m.group(1),
-              Long.MIN_VALUE / MICROS_PER_MINUTE, Long.MAX_VALUE / MICROS_PER_MINUTE);
-            result = new CalendarInterval(0, 0, minute * MICROS_PER_MINUTE);
-            break;
-          case "second": {
-            long micros = parseSecondNano(m.group(1));
-            result = new CalendarInterval(0, 0, micros);
-            break;
-          }
-          case "millisecond":
-            long millisecond = toLongWithRange("millisecond", m.group(1),
-              Long.MIN_VALUE / MICROS_PER_MILLI, Long.MAX_VALUE / MICROS_PER_MILLI);
-            result = new CalendarInterval(0, 0, millisecond * MICROS_PER_MILLI);
-            break;
-          case "microsecond": {
-            long micros = Long.parseLong(m.group(1));
-            result = new CalendarInterval(0, 0, micros);
-=======
             months = Math.addExact(months, Math.multiplyExact(Integer.parseInt(values[i]), 12));
             break;
           case "month":
             months = Math.addExact(months, Integer.parseInt(values[i]));
             break;
           case "week":
-            microseconds = Math.addExact(
-              microseconds,
-              Math.multiplyExact(Long.parseLong(values[i]), MICROS_PER_WEEK));
+            days = Math.addExact(
+              days,
+              Math.multiplyExact(Integer.parseInt(values[i]), 7));
             break;
           case "day":
-            microseconds = Math.addExact(
-              microseconds,
-              Math.multiplyExact(Long.parseLong(values[i]), MICROS_PER_DAY));
+            days = Math.addExact(days, Integer.parseInt(values[i]));
             break;
           case "hour":
             microseconds = Math.addExact(
@@ -317,14 +205,13 @@
             break;
           case "microsecond":
             microseconds = Math.addExact(microseconds, Long.parseLong(values[i]));
->>>>>>> 25493919
             break;
         }
       } catch (Exception e) {
         throw new IllegalArgumentException("Error parsing interval string: " + e.getMessage(), e);
       }
     }
-    return new CalendarInterval(months, microseconds);
+    return new CalendarInterval(months, days, microseconds);
   }
 
   /**
