/*
 * Licensed to the Apache Software Foundation (ASF) under one or more
 * contributor license agreements.  See the NOTICE file distributed with
 * this work for additional information regarding copyright ownership.
 * The ASF licenses this file to You under the Apache License, Version 2.0
 * (the "License"); you may not use this file except in compliance with
 * the License.  You may obtain a copy of the License at
 *
 *    http://www.apache.org/licenses/LICENSE-2.0
 *
 * Unless required by applicable law or agreed to in writing, software
 * distributed under the License is distributed on an "AS IS" BASIS,
 * WITHOUT WARRANTIES OR CONDITIONS OF ANY KIND, either express or implied.
 * See the License for the specific language governing permissions and
 * limitations under the License.
 */

package org.apache.spark.sql.hive.thriftserver

import java.io._
import java.nio.charset.StandardCharsets.UTF_8
import java.util.{ArrayList => JArrayList, Locale}
import java.util.concurrent.TimeUnit

import scala.collection.JavaConverters._

import jline.console.ConsoleReader
import jline.console.history.FileHistory
import org.apache.commons.lang3.StringUtils
import org.apache.hadoop.conf.Configuration
import org.apache.hadoop.hive.cli.{CliDriver, CliSessionState, OptionsProcessor}
import org.apache.hadoop.hive.common.HiveInterruptUtils
import org.apache.hadoop.hive.conf.HiveConf
import org.apache.hadoop.hive.ql.Driver
import org.apache.hadoop.hive.ql.processors._
import org.apache.hadoop.hive.ql.session.SessionState
import org.apache.hadoop.security.{Credentials, UserGroupInformation}
import org.apache.log4j.Level
import org.apache.thrift.transport.TSocket

import org.apache.spark.SparkConf
import org.apache.spark.deploy.SparkHadoopUtil
import org.apache.spark.internal.Logging
import org.apache.spark.sql.AnalysisException
import org.apache.spark.sql.hive.HiveUtils
import org.apache.spark.sql.hive.security.HiveDelegationTokenProvider
import org.apache.spark.util.ShutdownHookManager

/**
 * This code doesn't support remote connections in Hive 1.2+, as the underlying CliDriver
 * has dropped its support.
 */
private[hive] object SparkSQLCLIDriver extends Logging {
  private val prompt = "spark-sql"
  private val continuedPrompt = "".padTo(prompt.length, ' ')
  private var transport: TSocket = _
  private final val SPARK_HADOOP_PROP_PREFIX = "spark.hadoop."

  installSignalHandler()

  /**
   * Install an interrupt callback to cancel all Spark jobs. In Hive's CliDriver#processLine(),
   * a signal handler will invoke this registered callback if a Ctrl+C signal is detected while
   * a command is being processed by the current thread.
   */
  def installSignalHandler() {
    HiveInterruptUtils.add(() => {
      // Handle remote execution mode
      if (SparkSQLEnv.sparkContext != null) {
        SparkSQLEnv.sparkContext.cancelAllJobs()
      } else {
        if (transport != null) {
          // Force closing of TCP connection upon session termination
          transport.getSocket.close()
        }
      }
    })
  }

  def main(args: Array[String]) {
    val oproc = new OptionsProcessor()
    if (!oproc.process_stage1(args)) {
      System.exit(1)
    }

    val sparkConf = new SparkConf(loadDefaults = true)
    val hadoopConf = SparkHadoopUtil.get.newConfiguration(sparkConf)
    val extraConfigs = HiveUtils.formatTimeVarsForHiveClient(hadoopConf)

    val cliConf = new HiveConf(classOf[SessionState])
    (hadoopConf.iterator().asScala.map(kv => kv.getKey -> kv.getValue)
      ++ sparkConf.getAll.toMap ++ extraConfigs).foreach {
      case (k, v) =>
        cliConf.set(k, v)
    }

    val sessionState = new CliSessionState(cliConf)

    sessionState.in = System.in
    try {
      sessionState.out = new PrintStream(System.out, true, UTF_8.name())
      sessionState.info = new PrintStream(System.err, true, UTF_8.name())
      sessionState.err = new PrintStream(System.err, true, UTF_8.name())
    } catch {
      case e: UnsupportedEncodingException => System.exit(3)
    }

    if (!oproc.process_stage2(sessionState)) {
      System.exit(2)
    }

    // Set all properties specified via command line.
    val conf: HiveConf = sessionState.getConf
    // Hive 2.0.0 onwards HiveConf.getClassLoader returns the UDFClassLoader (created by Hive).
    // Because of this spark cannot find the jars as class loader got changed
    // Hive changed the class loader because of HIVE-11878, so it is required to use old
    // classLoader as sparks loaded all the jars in this classLoader
    conf.setClassLoader(Thread.currentThread().getContextClassLoader)
    sessionState.cmdProperties.entrySet().asScala.foreach { item =>
      val key = item.getKey.toString
      val value = item.getValue.toString
      // We do not propagate metastore options to the execution copy of hive.
      if (key != "javax.jdo.option.ConnectionURL") {
        conf.set(key, value)
        sessionState.getOverriddenConfigurations.put(key, value)
      }
    }

    val tokenProvider = new HiveDelegationTokenProvider()
    if (tokenProvider.delegationTokensRequired(sparkConf, hadoopConf)) {
      val credentials = new Credentials()
      tokenProvider.obtainDelegationTokens(hadoopConf, sparkConf, credentials)
      UserGroupInformation.getCurrentUser.addCredentials(credentials)
    }

    SessionState.start(sessionState)

    // Clean up after we exit
    ShutdownHookManager.addShutdownHook { () => SparkSQLEnv.stop() }

    if (isRemoteMode(sessionState)) {
      // Hive 1.2 + not supported in CLI
      throw new RuntimeException("Remote operations not supported")
    }
    // Respect the configurations set by --hiveconf from the command line
    // (based on Hive's CliDriver).
    val hiveConfFromCmd = sessionState.getOverriddenConfigurations.entrySet().asScala
    val newHiveConf = hiveConfFromCmd.map { kv =>
      // If the same property is configured by spark.hadoop.xxx, we ignore it and
      // obey settings from spark properties
      val k = kv.getKey
      val v = sys.props.getOrElseUpdate(SPARK_HADOOP_PROP_PREFIX + k, kv.getValue)
      (k, v)
    }

    val cli = new SparkSQLCLIDriver
    cli.setHiveVariables(oproc.getHiveVariables)

    // In SparkSQL CLI, we may want to use jars augmented by hiveconf
    // hive.aux.jars.path, here we add jars augmented by hiveconf to
    // Spark's SessionResourceLoader to obtain these jars.
    val auxJars = HiveConf.getVar(conf, HiveConf.ConfVars.HIVEAUXJARS)
    if (StringUtils.isNotBlank(auxJars)) {
      val resourceLoader = SparkSQLEnv.sqlContext.sessionState.resourceLoader
      StringUtils.split(auxJars, ",").foreach(resourceLoader.addJar(_))
    }

<<<<<<< HEAD
    SessionState.get().getConf.setClassLoader(SparkSQLEnv.sqlContext.sharedState.jarClassLoader)

=======
>>>>>>> c56a012b
    // TODO work around for set the log output to console, because the HiveContext
    // will set the output into an invalid buffer.
    sessionState.in = System.in
    try {
      sessionState.out = new PrintStream(System.out, true, UTF_8.name())
      sessionState.info = new PrintStream(System.err, true, UTF_8.name())
      sessionState.err = new PrintStream(System.err, true, UTF_8.name())
    } catch {
      case e: UnsupportedEncodingException => System.exit(3)
    }

    if (sessionState.database != null) {
      SparkSQLEnv.sqlContext.sessionState.catalog.setCurrentDatabase(
        s"${sessionState.database}")
    }

    // Execute -i init files (always in silent mode)
    cli.processInitFiles(sessionState)

    newHiveConf.foreach { kv =>
      SparkSQLEnv.sqlContext.setConf(kv._1, kv._2)
    }

    if (sessionState.execString != null) {
      System.exit(cli.processLine(sessionState.execString))
    }

    try {
      if (sessionState.fileName != null) {
        System.exit(cli.processFile(sessionState.fileName))
      }
    } catch {
      case e: FileNotFoundException =>
        logError(s"Could not open input file for reading. (${e.getMessage})")
        System.exit(3)
    }

    val reader = new ConsoleReader()
    reader.setBellEnabled(false)
    reader.setExpandEvents(false)
    // reader.setDebug(new PrintWriter(new FileWriter("writer.debug", true)))
    CliDriver.getCommandCompleter.foreach(reader.addCompleter)

    val historyDirectory = System.getProperty("user.home")

    try {
      if (new File(historyDirectory).exists()) {
        val historyFile = historyDirectory + File.separator + ".hivehistory"
        reader.setHistory(new FileHistory(new File(historyFile)))
      } else {
        logWarning("WARNING: Directory for Hive history file: " + historyDirectory +
                           " does not exist.   History will not be available during this session.")
      }
    } catch {
      case e: Exception =>
        logWarning("WARNING: Encountered an error while trying to initialize Hive's " +
                           "history file.  History will not be available during this session.")
        logWarning(e.getMessage)
    }

    // add shutdown hook to flush the history to history file
    ShutdownHookManager.addShutdownHook { () =>
      reader.getHistory match {
        case h: FileHistory =>
          try {
            h.flush()
          } catch {
            case e: IOException =>
              logWarning("WARNING: Failed to write command history file: " + e.getMessage)
          }
        case _ =>
      }
    }

    // TODO: missing
/*
    val clientTransportTSocketField = classOf[CliSessionState].getDeclaredField("transport")
    clientTransportTSocketField.setAccessible(true)

    transport = clientTransportTSocketField.get(sessionState).asInstanceOf[TSocket]
*/
    transport = null

    var ret = 0
    var prefix = ""
    val currentDB = ReflectionUtils.invokeStatic(classOf[CliDriver], "getFormattedDb",
      classOf[HiveConf] -> conf, classOf[CliSessionState] -> sessionState)

    def promptWithCurrentDB: String = s"$prompt$currentDB"
    def continuedPromptWithDBSpaces: String = continuedPrompt + ReflectionUtils.invokeStatic(
      classOf[CliDriver], "spacesForString", classOf[String] -> currentDB)

    cli.printMasterAndAppId

    var currentPrompt = promptWithCurrentDB
    var line = reader.readLine(currentPrompt + "> ")

    while (line != null) {
      if (!line.startsWith("--")) {
        if (prefix.nonEmpty) {
          prefix += '\n'
        }

        if (line.trim().endsWith(";") && !line.trim().endsWith("\\;")) {
          line = prefix + line
          ret = cli.processLine(line, true)
          prefix = ""
          currentPrompt = promptWithCurrentDB
        } else {
          prefix = prefix + line
          currentPrompt = continuedPromptWithDBSpaces
        }
      }
      line = reader.readLine(currentPrompt + "> ")
    }

    sessionState.close()

    System.exit(ret)
  }


  def isRemoteMode(state: CliSessionState): Boolean = {
    //    sessionState.isRemoteMode
    state.isHiveServerQuery
  }

}

private[hive] class SparkSQLCLIDriver extends CliDriver with Logging {
  private val sessionState = SessionState.get().asInstanceOf[CliSessionState]

  private val console = ThriftserverShimUtils.getConsole

  private val isRemoteMode = {
    SparkSQLCLIDriver.isRemoteMode(sessionState)
  }

  private val conf: Configuration =
    if (sessionState != null) sessionState.getConf else new Configuration()

  // Force initializing SparkSQLEnv. This is put here but not object SparkSQLCliDriver
  // because the Hive unit tests do not go through the main() code path.
  if (!isRemoteMode) {
    SparkSQLEnv.init()
    if (sessionState.getIsSilent) {
      SparkSQLEnv.sparkContext.setLogLevel(Level.WARN.toString)
    }
  } else {
    // Hive 1.2 + not supported in CLI
    throw new RuntimeException("Remote operations not supported")
  }

  override def setHiveVariables(hiveVariables: java.util.Map[String, String]): Unit = {
    hiveVariables.asScala.foreach(kv => SparkSQLEnv.sqlContext.conf.setConfString(kv._1, kv._2))
  }

  def printMasterAndAppId(): Unit = {
    val master = SparkSQLEnv.sparkContext.master
    val appId = SparkSQLEnv.sparkContext.applicationId
    console.printInfo(s"Spark master: $master, Application Id: $appId")
  }

  override def processCmd(cmd: String): Int = {
    val cmd_trimmed: String = cmd.trim()
    val cmd_lower = cmd_trimmed.toLowerCase(Locale.ROOT)
    val tokens: Array[String] = cmd_trimmed.split("\\s+")
    val cmd_1: String = cmd_trimmed.substring(tokens(0).length()).trim()
    if (cmd_lower.equals("quit") ||
      cmd_lower.equals("exit")) {
      sessionState.close()
      System.exit(0)
    }
    if (tokens(0).toLowerCase(Locale.ROOT).equals("source") ||
      cmd_trimmed.startsWith("!") || isRemoteMode) {
      val startTimeNs = System.nanoTime()
      super.processCmd(cmd)
      val endTimeNs = System.nanoTime()
      val timeTaken: Double = TimeUnit.NANOSECONDS.toMillis(endTimeNs - startTimeNs) / 1000.0
      console.printInfo(s"Time taken: $timeTaken seconds")
      0
    } else {
      var ret = 0
      val hconf = conf.asInstanceOf[HiveConf]
      val proc: CommandProcessor = CommandProcessorFactory.get(tokens, hconf)

      if (proc != null) {
        // scalastyle:off println
        if (proc.isInstanceOf[Driver] || proc.isInstanceOf[SetProcessor] ||
          proc.isInstanceOf[AddResourceProcessor] || proc.isInstanceOf[ListResourceProcessor] ||
          proc.isInstanceOf[ResetProcessor] ) {
          val driver = new SparkSQLDriver

          driver.init()
          val out = sessionState.out
          val err = sessionState.err
          val startTimeNs: Long = System.nanoTime()
          if (sessionState.getIsVerbose) {
            out.println(cmd)
          }
          val rc = driver.run(cmd)
          val endTimeNs = System.nanoTime()
          val timeTaken: Double = TimeUnit.NANOSECONDS.toMillis(endTimeNs - startTimeNs) / 1000.0

          ret = rc.getResponseCode
          if (ret != 0) {
            // For analysis exception, only the error is printed out to the console.
            rc.getException() match {
              case e : AnalysisException =>
                err.println(s"""Error in query: ${e.getMessage}""")
              case _ => err.println(rc.getErrorMessage())
            }
            driver.close()
            return ret
          }

          val res = new JArrayList[String]()

          if (HiveConf.getBoolVar(conf, HiveConf.ConfVars.HIVE_CLI_PRINT_HEADER)) {
            // Print the column names.
            Option(driver.getSchema.getFieldSchemas).foreach { fields =>
              out.println(fields.asScala.map(_.getName).mkString("\t"))
            }
          }

          var counter = 0
          try {
            while (!out.checkError() && driver.getResults(res)) {
              res.asScala.foreach { l =>
                counter += 1
                out.println(l)
              }
              res.clear()
            }
          } catch {
            case e: IOException =>
              console.printError(
                s"""Failed with exception ${e.getClass.getName}: ${e.getMessage}
                   |${org.apache.hadoop.util.StringUtils.stringifyException(e)}
                 """.stripMargin)
              ret = 1
          }

          val cret = driver.close()
          if (ret == 0) {
            ret = cret
          }

          var responseMsg = s"Time taken: $timeTaken seconds"
          if (counter != 0) {
            responseMsg += s", Fetched $counter row(s)"
          }
          console.printInfo(responseMsg, null)
          // Destroy the driver to release all the locks.
          driver.destroy()
        } else {
          if (sessionState.getIsVerbose) {
            sessionState.out.println(tokens(0) + " " + cmd_1)
          }
          ret = proc.run(cmd_1).getResponseCode
        }
        // scalastyle:on println
      }
      ret
    }
  }
}
<|MERGE_RESOLUTION|>--- conflicted
+++ resolved
@@ -165,11 +165,8 @@
       StringUtils.split(auxJars, ",").foreach(resourceLoader.addJar(_))
     }
 
-<<<<<<< HEAD
     SessionState.get().getConf.setClassLoader(SparkSQLEnv.sqlContext.sharedState.jarClassLoader)
 
-=======
->>>>>>> c56a012b
     // TODO work around for set the log output to console, because the HiveContext
     // will set the output into an invalid buffer.
     sessionState.in = System.in
