/*
 * Licensed to the Apache Software Foundation (ASF) under one or more
 * contributor license agreements.  See the NOTICE file distributed with
 * this work for additional information regarding copyright ownership.
 * The ASF licenses this file to You under the Apache License, Version 2.0
 * (the "License"); you may not use this file except in compliance with
 * the License.  You may obtain a copy of the License at
 *
 *    http://www.apache.org/licenses/LICENSE-2.0
 *
 * Unless required by applicable law or agreed to in writing, software
 * distributed under the License is distributed on an "AS IS" BASIS,
 * WITHOUT WARRANTIES OR CONDITIONS OF ANY KIND, either express or implied.
 * See the License for the specific language governing permissions and
 * limitations under the License.
 */

package org.apache.spark.sql.hive.execution

import java.io.File
import java.net.URI
import java.nio.charset.StandardCharsets
import java.sql.{Date, Timestamp}
import java.util.{Locale, Set}

import com.google.common.io.Files
import org.apache.hadoop.fs.{FileSystem, Path}

import org.apache.spark.{SparkException, TestUtils}
import org.apache.spark.sql._
import org.apache.spark.sql.catalyst.TableIdentifier
import org.apache.spark.sql.catalyst.analysis.{EliminateSubqueryAliases, FunctionRegistry}
import org.apache.spark.sql.catalyst.catalog.{CatalogTableType, CatalogUtils, HiveTableRelation}
import org.apache.spark.sql.catalyst.parser.ParseException
import org.apache.spark.sql.catalyst.plans.logical.{LogicalPlan, SubqueryAlias}
import org.apache.spark.sql.execution.command.{FunctionsCommand, LoadDataCommand}
import org.apache.spark.sql.execution.datasources.{HadoopFsRelation, LogicalRelation}
import org.apache.spark.sql.functions._
import org.apache.spark.sql.hive.{HiveExternalCatalog, HiveUtils}
import org.apache.spark.sql.hive.test.{HiveTestJars, TestHiveSingleton}
import org.apache.spark.sql.internal.SQLConf
import org.apache.spark.sql.internal.StaticSQLConf.GLOBAL_TEMP_DATABASE
import org.apache.spark.sql.test.SQLTestUtils
import org.apache.spark.sql.types._

case class Nested1(f1: Nested2)
case class Nested2(f2: Nested3)
case class Nested3(f3: Int)

case class NestedArray2(b: Seq[Int])
case class NestedArray1(a: NestedArray2)

case class Order(
    id: Int,
    make: String,
    `type`: String,
    price: Int,
    pdate: String,
    customer: String,
    city: String,
    state: String,
    month: Int)

/**
 * A collection of hive query tests where we generate the answers ourselves instead of depending on
 * Hive to generate them (in contrast to HiveQuerySuite).  Often this is because the query is
 * valid, but Hive currently cannot execute it.
 */
class SQLQuerySuite extends QueryTest with SQLTestUtils with TestHiveSingleton {
  import hiveContext._
  import spark.implicits._

  test("query global temp view") {
    val df = Seq(1).toDF("i1")
    df.createGlobalTempView("tbl1")
    val global_temp_db = spark.conf.get(GLOBAL_TEMP_DATABASE)
    checkAnswer(spark.sql(s"select * from ${global_temp_db}.tbl1"), Row(1))
    spark.sql(s"drop view ${global_temp_db}.tbl1")
  }

  test("non-existent global temp view") {
    val global_temp_db = spark.conf.get(GLOBAL_TEMP_DATABASE)
    val message = intercept[AnalysisException] {
      spark.sql(s"select * from ${global_temp_db}.nonexistentview")
    }.getMessage
    assert(message.contains("Table or view not found"))
  }

  test("script") {
    assume(TestUtils.testCommandAvailable("/bin/bash"))
    assume(TestUtils.testCommandAvailable("echo | sed"))
    val scriptFilePath = getTestResourcePath("test_script.sh")
    val df = Seq(("x1", "y1", "z1"), ("x2", "y2", "z2")).toDF("c1", "c2", "c3")
    df.createOrReplaceTempView("script_table")
    val query1 = sql(
      s"""
        |SELECT col1 FROM (from(SELECT c1, c2, c3 FROM script_table) tempt_table
        |REDUCE c1, c2, c3 USING 'bash $scriptFilePath' AS
        |(col1 STRING, col2 STRING)) script_test_table""".stripMargin)
    checkAnswer(query1, Row("x1_y1") :: Row("x2_y2") :: Nil)
  }

  test("SPARK-6835: udtf in lateral view") {
    val df = Seq((1, 1)).toDF("c1", "c2")
    df.createOrReplaceTempView("table1")
    val query = sql("SELECT c1, v FROM table1 LATERAL VIEW stack(3, 1, c1 + 1, c1 + 2) d AS v")
    checkAnswer(query, Row(1, 1) :: Row(1, 2) :: Row(1, 3) :: Nil)
  }

  test("SPARK-13651: generator outputs shouldn't be resolved from its child's output") {
    withTempView("src") {
      Seq(("id1", "value1")).toDF("key", "value").createOrReplaceTempView("src")
      val query =
        sql("SELECT genoutput.* FROM src " +
          "LATERAL VIEW explode(map('key1', 100, 'key2', 200)) genoutput AS key, value")
      checkAnswer(query, Row("key1", 100) :: Row("key2", 200) :: Nil)
    }
  }

  test("SPARK-6851: Self-joined converted parquet tables") {
    val orders = Seq(
      Order(1, "Atlas", "MTB", 234, "2015-01-07", "John D", "Pacifica", "CA", 20151),
      Order(3, "Swift", "MTB", 285, "2015-01-17", "John S", "Redwood City", "CA", 20151),
      Order(4, "Atlas", "Hybrid", 303, "2015-01-23", "Jones S", "San Mateo", "CA", 20151),
      Order(7, "Next", "MTB", 356, "2015-01-04", "Jane D", "Daly City", "CA", 20151),
      Order(10, "Next", "YFlikr", 187, "2015-01-09", "John D", "Fremont", "CA", 20151),
      Order(11, "Swift", "YFlikr", 187, "2015-01-23", "John D", "Hayward", "CA", 20151),
      Order(2, "Next", "Hybrid", 324, "2015-02-03", "Jane D", "Daly City", "CA", 20152),
      Order(5, "Next", "Street", 187, "2015-02-08", "John D", "Fremont", "CA", 20152),
      Order(6, "Atlas", "Street", 154, "2015-02-09", "John D", "Pacifica", "CA", 20152),
      Order(8, "Swift", "Hybrid", 485, "2015-02-19", "John S", "Redwood City", "CA", 20152),
      Order(9, "Atlas", "Split", 303, "2015-02-28", "Jones S", "San Mateo", "CA", 20152))

    val orderUpdates = Seq(
      Order(1, "Atlas", "MTB", 434, "2015-01-07", "John D", "Pacifica", "CA", 20151),
      Order(11, "Swift", "YFlikr", 137, "2015-01-23", "John D", "Hayward", "CA", 20151))

    orders.toDF.createOrReplaceTempView("orders1")
    orderUpdates.toDF.createOrReplaceTempView("orderupdates1")

    withTable("orders", "orderupdates") {
      sql(
        """CREATE TABLE orders(
          |  id INT,
          |  make String,
          |  type String,
          |  price INT,
          |  pdate String,
          |  customer String,
          |  city String)
          |PARTITIONED BY (state STRING, month INT)
          |STORED AS PARQUET
        """.stripMargin)

      sql(
        """CREATE TABLE orderupdates(
          |  id INT,
          |  make String,
          |  type String,
          |  price INT,
          |  pdate String,
          |  customer String,
          |  city String)
          |PARTITIONED BY (state STRING, month INT)
          |STORED AS PARQUET
        """.stripMargin)

      sql("set hive.exec.dynamic.partition.mode=nonstrict")
      sql("INSERT INTO TABLE orders PARTITION(state, month) SELECT * FROM orders1")
      sql("INSERT INTO TABLE orderupdates PARTITION(state, month) SELECT * FROM orderupdates1")

      checkAnswer(
        sql(
          """
            |select orders.state, orders.month
            |from orders
            |join (
            |  select distinct orders.state,orders.month
            |  from orders
            |  join orderupdates
            |    on orderupdates.id = orders.id) ao
            |  on ao.state = orders.state and ao.month = orders.month
          """.stripMargin),
        (1 to 6).map(_ => Row("CA", 20151)))
    }
  }

  test("show functions") {
    val allBuiltinFunctions = FunctionRegistry.builtin.listFunction().map(_.unquotedString)
    val allFunctions = sql("SHOW functions").collect().map(r => r(0))
    allBuiltinFunctions.foreach { f =>
      assert(allFunctions.contains(f))
    }

    FunctionsCommand.virtualOperators.foreach { f =>
      assert(allFunctions.contains(f))
    }

    withTempDatabase { db =>
      def createFunction(names: Seq[String]): Unit = {
        names.foreach { name =>
          sql(
            s"""
              |CREATE TEMPORARY FUNCTION $name
              |AS '${classOf[PairUDF].getName}'
            """.stripMargin)
        }
      }
      def dropFunction(names: Seq[String]): Unit = {
        names.foreach { name =>
          sql(s"DROP TEMPORARY FUNCTION $name")
        }
      }
      createFunction(Seq("temp_abs", "temp_weekofyear", "temp_sha", "temp_sha1", "temp_sha2"))

      checkAnswer(sql("SHOW functions temp_abs"), Row("temp_abs"))
      checkAnswer(sql("SHOW functions 'temp_abs'"), Row("temp_abs"))
      checkAnswer(sql(s"SHOW functions $db.temp_abs"), Row("temp_abs"))
      checkAnswer(sql(s"SHOW functions `$db`.`temp_abs`"), Row("temp_abs"))
      checkAnswer(sql(s"SHOW functions `$db`.`temp_abs`"), Row("temp_abs"))
      checkAnswer(sql("SHOW functions `a function doens't exist`"), Nil)
      checkAnswer(sql("SHOW functions `temp_weekofyea*`"), Row("temp_weekofyear"))

      // this probably will failed if we add more function with `sha` prefixing.
      checkAnswer(
        sql("SHOW functions `temp_sha*`"),
        List(Row("temp_sha"), Row("temp_sha1"), Row("temp_sha2")))

      // Test '|' for alternation.
      checkAnswer(
        sql("SHOW functions 'temp_sha*|temp_weekofyea*'"),
        List(Row("temp_sha"), Row("temp_sha1"), Row("temp_sha2"), Row("temp_weekofyear")))

      dropFunction(Seq("temp_abs", "temp_weekofyear", "temp_sha", "temp_sha1", "temp_sha2"))
    }
  }

  test("describe functions - built-in functions") {
    checkKeywordsExist(sql("describe function extended upper"),
      "Function: upper",
      "Class: org.apache.spark.sql.catalyst.expressions.Upper",
      "Usage: upper(str) - Returns `str` with all characters changed to uppercase",
      "Extended Usage:",
      "Examples:",
      "> SELECT upper('SparkSql');",
      "SPARKSQL")

    checkKeywordsExist(sql("describe functioN Upper"),
      "Function: upper",
      "Class: org.apache.spark.sql.catalyst.expressions.Upper",
      "Usage: upper(str) - Returns `str` with all characters changed to uppercase")

    checkKeywordsNotExist(sql("describe functioN Upper"),
      "Extended Usage")

    checkKeywordsExist(sql("describe functioN abcadf"),
      "Function: abcadf not found.")

    checkKeywordsExist(sql("describe functioN  `~`"),
      "Function: ~",
      "Class: org.apache.spark.sql.catalyst.expressions.BitwiseNot",
      "Usage: ~ expr - Returns the result of bitwise NOT of `expr`.")

    // Hard coded describe functions
    checkKeywordsExist(sql("describe function  `<>`"),
      "Function: <>",
      "Usage: expr1 <> expr2 - Returns true if `expr1` is not equal to `expr2`")

    checkKeywordsExist(sql("describe function  `!=`"),
      "Function: !=",
      "Usage: expr1 != expr2 - Returns true if `expr1` is not equal to `expr2`")

    checkKeywordsExist(sql("describe function  `between`"),
      "Function: between",
      "Usage: expr1 [NOT] BETWEEN expr2 AND expr3 - " +
        "evaluate if `expr1` is [not] in between `expr2` and `expr3`")

    checkKeywordsExist(sql("describe function  `case`"),
      "Function: case",
      "Usage: CASE expr1 WHEN expr2 THEN expr3 " +
        "[WHEN expr4 THEN expr5]* [ELSE expr6] END - " +
        "When `expr1` = `expr2`, returns `expr3`; " +
        "when `expr1` = `expr4`, return `expr5`; else return `expr6`")
  }

  test("describe functions - user defined functions") {
    withUserDefinedFunction("udtf_count" -> false) {
      sql(
        s"""
           |CREATE FUNCTION udtf_count
           |AS 'org.apache.spark.sql.hive.execution.GenericUDTFCount2'
           |USING JAR '${hiveContext.getHiveFile("TestUDTF.jar").toURI}'
        """.stripMargin)

      checkKeywordsExist(sql("describe function udtf_count"),
        "Function: default.udtf_count",
        "Class: org.apache.spark.sql.hive.execution.GenericUDTFCount2",
        "Usage: N/A")

      checkAnswer(
        sql("SELECT udtf_count(a) FROM (SELECT 1 AS a FROM src LIMIT 3) t"),
        Row(3) :: Row(3) :: Nil)

      checkKeywordsExist(sql("describe function udtf_count"),
        "Function: default.udtf_count",
        "Class: org.apache.spark.sql.hive.execution.GenericUDTFCount2",
        "Usage: N/A")
    }
  }

  test("describe functions - temporary user defined functions") {
    withUserDefinedFunction("udtf_count_temp" -> true) {
      sql(
        s"""
           |CREATE TEMPORARY FUNCTION udtf_count_temp
           |AS 'org.apache.spark.sql.hive.execution.GenericUDTFCount2'
           |USING JAR '${hiveContext.getHiveFile("TestUDTF.jar").toURI}'
        """.stripMargin)

      checkKeywordsExist(sql("describe function udtf_count_temp"),
        "Function: udtf_count_temp",
        "Class: org.apache.spark.sql.hive.execution.GenericUDTFCount2",
        "Usage: N/A")

      checkAnswer(
        sql("SELECT udtf_count_temp(a) FROM (SELECT 1 AS a FROM src LIMIT 3) t"),
        Row(3) :: Row(3) :: Nil)

      checkKeywordsExist(sql("describe function udtf_count_temp"),
        "Function: udtf_count_temp",
        "Class: org.apache.spark.sql.hive.execution.GenericUDTFCount2",
        "Usage: N/A")
    }
  }

  test("SPARK-5371: union with null and sum") {
    val df = Seq((1, 1)).toDF("c1", "c2")
    df.createOrReplaceTempView("table1")

    val query = sql(
      """
        |SELECT
        |  MIN(c1),
        |  MIN(c2)
        |FROM (
        |  SELECT
        |    SUM(c1) c1,
        |    NULL c2
        |  FROM table1
        |  UNION ALL
        |  SELECT
        |    NULL c1,
        |    SUM(c2) c2
        |  FROM table1
        |) a
      """.stripMargin)
    checkAnswer(query, Row(1, 1) :: Nil)
  }

  test("CTAS with WITH clause") {

    val df = Seq((1, 1)).toDF("c1", "c2")
    df.createOrReplaceTempView("table1")
    withTable("with_table1") {
      sql(
        """
          |CREATE TABLE with_table1 AS
          |WITH T AS (
          |  SELECT *
          |  FROM table1
          |)
          |SELECT *
          |FROM T
        """.stripMargin)
      val query = sql("SELECT * FROM with_table1")
      checkAnswer(query, Row(1, 1) :: Nil)
    }
  }

  test("explode nested Field") {
    Seq(NestedArray1(NestedArray2(Seq(1, 2, 3)))).toDF.createOrReplaceTempView("nestedArray")
    checkAnswer(
      sql("SELECT ints FROM nestedArray LATERAL VIEW explode(a.b) a AS ints"),
      Row(1) :: Row(2) :: Row(3) :: Nil)

    checkAnswer(
      sql("SELECT `ints` FROM nestedArray LATERAL VIEW explode(a.b) `a` AS `ints`"),
      Row(1) :: Row(2) :: Row(3) :: Nil)

    checkAnswer(
      sql("SELECT `a`.`ints` FROM nestedArray LATERAL VIEW explode(a.b) `a` AS `ints`"),
      Row(1) :: Row(2) :: Row(3) :: Nil)

    checkAnswer(
      sql(
        """
          |SELECT `weird``tab`.`weird``col`
          |FROM nestedArray
          |LATERAL VIEW explode(a.b) `weird``tab` AS `weird``col`
        """.stripMargin),
      Row(1) :: Row(2) :: Row(3) :: Nil)
  }

  test("SPARK-4512 Fix attribute reference resolution error when using SORT BY") {
    checkAnswer(
      sql("SELECT * FROM (SELECT key + key AS a FROM src SORT BY value) t ORDER BY t.a"),
      sql("SELECT key + key as a FROM src ORDER BY a").collect().toSeq
    )
  }

  def checkRelation(
      tableName: String,
      isDataSourceTable: Boolean,
      format: String,
      userSpecifiedLocation: Option[String] = None): Unit = {
    var relation: LogicalPlan = null
    withSQLConf(
      HiveUtils.CONVERT_METASTORE_PARQUET.key -> "false",
      HiveUtils.CONVERT_METASTORE_ORC.key -> "false") {
      relation = EliminateSubqueryAliases(spark.table(tableName).queryExecution.analyzed)
    }
    val catalogTable =
      sessionState.catalog.getTableMetadata(TableIdentifier(tableName))
    relation match {
      case LogicalRelation(r: HadoopFsRelation, _, _, _) =>
        if (!isDataSourceTable) {
          fail(
            s"${classOf[HiveTableRelation].getCanonicalName} is expected, but found " +
              s"${HadoopFsRelation.getClass.getCanonicalName}.")
        }
        userSpecifiedLocation match {
          case Some(location) =>
            assert(r.options("path") === location)
          case None => // OK.
        }
        assert(catalogTable.provider.get === format)

      case r: HiveTableRelation =>
        if (isDataSourceTable) {
          fail(
            s"${HadoopFsRelation.getClass.getCanonicalName} is expected, but found " +
              s"${classOf[HiveTableRelation].getCanonicalName}.")
        }
        userSpecifiedLocation match {
          case Some(location) =>
            assert(r.tableMeta.location === CatalogUtils.stringToURI(location))
          case None => // OK.
        }
        // Also make sure that the format and serde are as desired.
        assert(catalogTable.storage.inputFormat.get.toLowerCase(Locale.ROOT).contains(format))
        assert(catalogTable.storage.outputFormat.get.toLowerCase(Locale.ROOT).contains(format))
        val serde = catalogTable.storage.serde.get
        format match {
          case "sequence" | "text" => assert(serde.contains("LazySimpleSerDe"))
          case "rcfile" => assert(serde.contains("LazyBinaryColumnarSerDe"))
          case _ => assert(serde.toLowerCase(Locale.ROOT).contains(format))
        }
    }

    // When a user-specified location is defined, the table type needs to be EXTERNAL.
    val actualTableType = catalogTable.tableType
    userSpecifiedLocation match {
      case Some(location) =>
        assert(actualTableType === CatalogTableType.EXTERNAL)
      case None =>
        assert(actualTableType === CatalogTableType.MANAGED)
    }
  }

  test("CTAS without serde without location") {
    withSQLConf(SQLConf.CONVERT_CTAS.key -> "true") {
      val defaultDataSource = sessionState.conf.defaultDataSourceName
      withTable("ctas1") {
        sql("CREATE TABLE ctas1 AS SELECT key k, value FROM src ORDER BY k, value")
        sql("CREATE TABLE IF NOT EXISTS ctas1 AS SELECT key k, value FROM src ORDER BY k, value")
        val message = intercept[AnalysisException] {
          sql("CREATE TABLE ctas1 AS SELECT key k, value FROM src ORDER BY k, value")
        }.getMessage
        assert(message.contains("already exists"))
        checkRelation("ctas1", isDataSourceTable = true, defaultDataSource)
      }

      // Specifying database name for query can be converted to data source write path
      // is not allowed right now.
      withTable("ctas1") {
        sql("CREATE TABLE default.ctas1 AS SELECT key k, value FROM src ORDER BY k, value")
        checkRelation("ctas1", isDataSourceTable = true, defaultDataSource)
      }

      withTable("ctas1") {
        sql("CREATE TABLE ctas1 stored as textfile" +
          " AS SELECT key k, value FROM src ORDER BY k, value")
        checkRelation("ctas1", isDataSourceTable = false, "text")
      }

      withTable("ctas1") {
        sql("CREATE TABLE ctas1 stored as sequencefile" +
          " AS SELECT key k, value FROM src ORDER BY k, value")
        checkRelation("ctas1", isDataSourceTable = false, "sequence")
      }

      withTable("ctas1") {
        sql("CREATE TABLE ctas1 stored as rcfile AS SELECT key k, value FROM src ORDER BY k, value")
        checkRelation("ctas1", isDataSourceTable = false, "rcfile")
      }

      withTable("ctas1") {
        sql("CREATE TABLE ctas1 stored as orc AS SELECT key k, value FROM src ORDER BY k, value")
        checkRelation("ctas1", isDataSourceTable = false, "orc")
      }

      withTable("ctas1") {
        sql(
          """
            |CREATE TABLE ctas1 stored as parquet
            |AS SELECT key k, value FROM src ORDER BY k, value
          """.stripMargin)
        checkRelation("ctas1", isDataSourceTable = false, "parquet")
      }
    }
  }

  test("CTAS with default fileformat") {
    val table = "ctas1"
    val ctas = s"CREATE TABLE IF NOT EXISTS $table SELECT key k, value FROM src"
    Seq("orc", "parquet").foreach { dataSourceFormat =>
      withSQLConf(
        SQLConf.CONVERT_CTAS.key -> "true",
        SQLConf.DEFAULT_DATA_SOURCE_NAME.key -> dataSourceFormat,
        "hive.default.fileformat" -> "textfile") {
        withTable(table) {
          sql(ctas)
          // The default datasource file format is controlled by `spark.sql.sources.default`.
          // This testcase verifies that setting `hive.default.fileformat` has no impact on
          // the target table's fileformat in case of CTAS.
          checkRelation(tableName = table, isDataSourceTable = true, format = dataSourceFormat)
        }
      }
    }
  }

  test("CTAS without serde with location") {
    withSQLConf(SQLConf.CONVERT_CTAS.key -> "true") {
      withTempDir { dir =>
        val defaultDataSource = sessionState.conf.defaultDataSourceName

        val tempLocation = dir.toURI.getPath.stripSuffix("/")
        withTable("ctas1") {
          sql(s"CREATE TABLE ctas1 LOCATION 'file:$tempLocation/c1'" +
            " AS SELECT key k, value FROM src ORDER BY k, value")
          checkRelation(
            "ctas1", isDataSourceTable = true, defaultDataSource, Some(s"file:$tempLocation/c1"))
        }

        withTable("ctas1") {
          sql(s"CREATE TABLE ctas1 LOCATION 'file:$tempLocation/c2'" +
            " AS SELECT key k, value FROM src ORDER BY k, value")
          checkRelation(
            "ctas1", isDataSourceTable = true, defaultDataSource, Some(s"file:$tempLocation/c2"))
        }

        withTable("ctas1") {
          sql(s"CREATE TABLE ctas1 stored as textfile LOCATION 'file:$tempLocation/c3'" +
            " AS SELECT key k, value FROM src ORDER BY k, value")
          checkRelation(
            "ctas1", isDataSourceTable = false, "text", Some(s"file:$tempLocation/c3"))
        }

        withTable("ctas1") {
          sql(s"CREATE TABLE ctas1 stored as sequenceFile LOCATION 'file:$tempLocation/c4'" +
            " AS SELECT key k, value FROM src ORDER BY k, value")
          checkRelation(
            "ctas1", isDataSourceTable = false, "sequence", Some(s"file:$tempLocation/c4"))
        }

        withTable("ctas1") {
          sql(s"CREATE TABLE ctas1 stored as rcfile LOCATION 'file:$tempLocation/c5'" +
            " AS SELECT key k, value FROM src ORDER BY k, value")
          checkRelation(
            "ctas1", isDataSourceTable = false, "rcfile", Some(s"file:$tempLocation/c5"))
        }
      }
    }
  }

  test("CTAS with serde") {
    withTable("ctas1", "ctas2", "ctas3", "ctas4", "ctas5") {
      sql("CREATE TABLE ctas1 AS SELECT key k, value FROM src ORDER BY k, value")
      sql(
        """CREATE TABLE ctas2
          | ROW FORMAT SERDE "org.apache.hadoop.hive.serde2.columnar.ColumnarSerDe"
          | WITH SERDEPROPERTIES("serde_p1"="p1","serde_p2"="p2")
          | STORED AS RCFile
          | TBLPROPERTIES("tbl_p1"="p11", "tbl_p2"="p22")
          | AS
          |   SELECT key, value
          |   FROM src
          |   ORDER BY key, value""".stripMargin)

      val storageCtas2 = spark.sessionState.catalog.
        getTableMetadata(TableIdentifier("ctas2")).storage
      assert(storageCtas2.inputFormat == Some("org.apache.hadoop.hive.ql.io.RCFileInputFormat"))
      assert(storageCtas2.outputFormat == Some("org.apache.hadoop.hive.ql.io.RCFileOutputFormat"))
      assert(storageCtas2.serde == Some("org.apache.hadoop.hive.serde2.columnar.ColumnarSerDe"))

      sql(
        """CREATE TABLE ctas3
          | ROW FORMAT DELIMITED FIELDS TERMINATED BY ',' LINES TERMINATED BY '\012'
          | STORED AS textfile AS
          |   SELECT key, value
          |   FROM src
          |   ORDER BY key, value""".stripMargin)

      // the table schema may like (key: integer, value: string)
      sql(
        """CREATE TABLE IF NOT EXISTS ctas4 AS
          | SELECT 1 AS key, value FROM src LIMIT 1""".stripMargin)
      // do nothing cause the table ctas4 already existed.
      sql(
        """CREATE TABLE IF NOT EXISTS ctas4 AS
          | SELECT key, value FROM src ORDER BY key, value""".stripMargin)

      checkAnswer(
        sql("SELECT k, value FROM ctas1 ORDER BY k, value"),
        sql("SELECT key, value FROM src ORDER BY key, value"))
      checkAnswer(
        sql("SELECT key, value FROM ctas2 ORDER BY key, value"),
        sql(
          """
          SELECT key, value
          FROM src
          ORDER BY key, value"""))
      checkAnswer(
        sql("SELECT key, value FROM ctas3 ORDER BY key, value"),
        sql(
          """
          SELECT key, value
          FROM src
          ORDER BY key, value"""))
      intercept[AnalysisException] {
        sql(
          """CREATE TABLE ctas4 AS
            | SELECT key, value FROM src ORDER BY key, value""".stripMargin)
      }
      checkAnswer(
        sql("SELECT key, value FROM ctas4 ORDER BY key, value"),
        sql("SELECT key, value FROM ctas4 LIMIT 1").collect().toSeq)

      sql(
        """CREATE TABLE ctas5
          | STORED AS parquet AS
          |   SELECT key, value
          |   FROM src
          |   ORDER BY key, value""".stripMargin)
      val storageCtas5 = spark.sessionState.catalog.
        getTableMetadata(TableIdentifier("ctas5")).storage
      assert(storageCtas5.inputFormat ==
        Some("org.apache.hadoop.hive.ql.io.parquet.MapredParquetInputFormat"))
      assert(storageCtas5.outputFormat ==
        Some("org.apache.hadoop.hive.ql.io.parquet.MapredParquetOutputFormat"))
      assert(storageCtas5.serde ==
        Some("org.apache.hadoop.hive.ql.io.parquet.serde.ParquetHiveSerDe"))


      // use the Hive SerDe for parquet tables
      withSQLConf(HiveUtils.CONVERT_METASTORE_PARQUET.key -> "false") {
        checkAnswer(
          sql("SELECT key, value FROM ctas5 ORDER BY key, value"),
          sql("SELECT key, value FROM src ORDER BY key, value"))
      }
    }
  }

  test("specifying the column list for CTAS") {
    withTempView("mytable1") {
      Seq((1, "111111"), (2, "222222")).toDF("key", "value").createOrReplaceTempView("mytable1")
      withTable("gen__tmp") {
        sql("create table gen__tmp as select key as a, value as b from mytable1")
        checkAnswer(
          sql("SELECT a, b from gen__tmp"),
          sql("select key, value from mytable1").collect())
      }

      withTable("gen__tmp") {
        val e = intercept[AnalysisException] {
          sql("create table gen__tmp(a int, b string) as select key, value from mytable1")
        }.getMessage
        assert(e.contains("Schema may not be specified in a Create Table As Select (CTAS)"))
      }

      withTable("gen__tmp") {
        val e = intercept[AnalysisException] {
          sql(
            """
              |CREATE TABLE gen__tmp
              |PARTITIONED BY (key string)
              |AS SELECT key, value FROM mytable1
            """.stripMargin)
        }.getMessage
        assert(e.contains("Create Partitioned Table As Select cannot specify data type for " +
          "the partition columns of the target table"))
      }
    }
  }

  test("command substitution") {
    sql("set tbl=src")
    checkAnswer(
      sql("SELECT key FROM ${hiveconf:tbl} ORDER BY key, value limit 1"),
      sql("SELECT key FROM src ORDER BY key, value limit 1").collect().toSeq)

    sql("set spark.sql.variable.substitute=false") // disable the substitution
    sql("set tbl2=src")
    intercept[Exception] {
      sql("SELECT key FROM ${hiveconf:tbl2} ORDER BY key, value limit 1").collect()
    }

    sql("set spark.sql.variable.substitute=true") // enable the substitution
    checkAnswer(
      sql("SELECT key FROM ${hiveconf:tbl2} ORDER BY key, value limit 1"),
      sql("SELECT key FROM src ORDER BY key, value limit 1").collect().toSeq)
  }

  test("ordering not in select") {
    checkAnswer(
      sql("SELECT key FROM src ORDER BY value"),
      sql("SELECT key FROM (SELECT key, value FROM src ORDER BY value) a").collect().toSeq)
  }

  test("ordering not in agg") {
    checkAnswer(
      sql("SELECT key FROM src GROUP BY key, value ORDER BY value"),
      sql("""
        SELECT key
        FROM (
          SELECT key, value
          FROM src
          GROUP BY key, value
          ORDER BY value) a""").collect().toSeq)
  }

  test("double nested data") {
    withTable("test_ctas_1234") {
      sparkContext.parallelize(Nested1(Nested2(Nested3(1))) :: Nil)
        .toDF().createOrReplaceTempView("nested")
      checkAnswer(
        sql("SELECT f1.f2.f3 FROM nested"),
        Row(1))

      sql("CREATE TABLE test_ctas_1234 AS SELECT * from nested")
      checkAnswer(
        sql("SELECT * FROM test_ctas_1234"),
        sql("SELECT * FROM nested").collect().toSeq)

      intercept[AnalysisException] {
        sql("CREATE TABLE test_ctas_1234 AS SELECT * from notexists").collect()
      }
    }
  }

  test("test CTAS") {
    withTable("test_ctas_1234") {
      sql("CREATE TABLE test_ctas_123 AS SELECT key, value FROM src")
      checkAnswer(
        sql("SELECT key, value FROM test_ctas_123 ORDER BY key"),
        sql("SELECT key, value FROM src ORDER BY key").collect().toSeq)
    }
  }

  test("SPARK-4825 save join to table") {
    withTable("test1", "test2", "test") {
      val testData = sparkContext.parallelize(1 to 10).map(i => TestData(i, i.toString)).toDF()
      sql("CREATE TABLE test1 (key INT, value STRING)")
      testData.write.mode(SaveMode.Append).insertInto("test1")
      sql("CREATE TABLE test2 (key INT, value STRING)")
      testData.write.mode(SaveMode.Append).insertInto("test2")
      testData.write.mode(SaveMode.Append).insertInto("test2")
      sql("CREATE TABLE test AS SELECT COUNT(a.value) FROM test1 a JOIN test2 b ON a.key = b.key")
      checkAnswer(
        table("test"),
        sql("SELECT COUNT(a.value) FROM test1 a JOIN test2 b ON a.key = b.key").collect().toSeq)
    }
  }

  test("SPARK-3708 Backticks aren't handled correctly is aliases") {
    checkAnswer(
      sql("SELECT k FROM (SELECT `key` AS `k` FROM src) a"),
      sql("SELECT `key` FROM src").collect().toSeq)
  }

  test("SPARK-3834 Backticks not correctly handled in subquery aliases") {
    checkAnswer(
      sql("SELECT a.key FROM (SELECT key FROM src) `a`"),
      sql("SELECT `key` FROM src").collect().toSeq)
  }

  test("SPARK-3814 Support Bitwise & operator") {
    checkAnswer(
      sql("SELECT case when 1&1=1 then 1 else 0 end FROM src"),
      sql("SELECT 1 FROM src").collect().toSeq)
  }

  test("SPARK-3814 Support Bitwise | operator") {
    checkAnswer(
      sql("SELECT case when 1|0=1 then 1 else 0 end FROM src"),
      sql("SELECT 1 FROM src").collect().toSeq)
  }

  test("SPARK-3814 Support Bitwise ^ operator") {
    checkAnswer(
      sql("SELECT case when 1^0=1 then 1 else 0 end FROM src"),
      sql("SELECT 1 FROM src").collect().toSeq)
  }

  test("SPARK-3814 Support Bitwise ~ operator") {
    checkAnswer(
      sql("SELECT case when ~1=-2 then 1 else 0 end FROM src"),
      sql("SELECT 1 FROM src").collect().toSeq)
  }

  test("SPARK-4154 Query does not work if it has 'not between' in Spark SQL and HQL") {
    checkAnswer(sql("SELECT key FROM src WHERE key not between 0 and 10 order by key"),
      sql("SELECT key FROM src WHERE key between 11 and 500 order by key").collect().toSeq)
  }

  test("SPARK-2554 SumDistinct partial aggregation") {
    checkAnswer(sql("SELECT sum( distinct key) FROM src group by key order by key"),
      sql("SELECT distinct key FROM src order by key").collect().toSeq)
  }

  test("SPARK-4963 DataFrame sample on mutable row return wrong result") {
    sql("SELECT * FROM src WHERE key % 2 = 0")
      .sample(withReplacement = false, fraction = 0.3)
      .createOrReplaceTempView("sampled")
    (1 to 10).foreach { i =>
      checkAnswer(
        sql("SELECT * FROM sampled WHERE key % 2 = 1"),
        Seq.empty[Row])
    }
  }

  test("SPARK-4699 SparkSession with Hive Support should be case insensitive by default") {
    checkAnswer(
      sql("SELECT KEY FROM Src ORDER BY value"),
      sql("SELECT key FROM src ORDER BY value").collect().toSeq)
  }

  test("SPARK-5284 Insert into Hive throws NPE when a inner complex type field has a null value") {
    val schema = StructType(
      StructField("s",
        StructType(
          StructField("innerStruct", StructType(StructField("s1", StringType, true) :: Nil)) ::
            StructField("innerArray", ArrayType(IntegerType), true) ::
            StructField("innerMap", MapType(StringType, IntegerType)) :: Nil), true) :: Nil)
    val row = Row(Row(null, null, null))

    val rowRdd = sparkContext.parallelize(row :: Nil)

    spark.createDataFrame(rowRdd, schema).createOrReplaceTempView("testTable")

    sql(
      """CREATE TABLE nullValuesInInnerComplexTypes
        |  (s struct<innerStruct: struct<s1:string>,
        |            innerArray:array<int>,
        |            innerMap: map<string, int>>)
      """.stripMargin).collect()

    sql(
      """
        |INSERT OVERWRITE TABLE nullValuesInInnerComplexTypes
        |SELECT * FROM testTable
      """.stripMargin)

    checkAnswer(
      sql("SELECT * FROM nullValuesInInnerComplexTypes"),
      Row(Row(null, null, null))
    )

    sql("DROP TABLE nullValuesInInnerComplexTypes")
    dropTempTable("testTable")
  }

  test("SPARK-4296 Grouping field with Hive UDF as sub expression") {
    val ds = Seq("""{"a": "str", "b":"1", "c":"1970-01-01 00:00:00"}""").toDS()
    read.json(ds).createOrReplaceTempView("data")
    checkAnswer(
      sql("SELECT concat(a, '-', b), year(c) FROM data GROUP BY concat(a, '-', b), year(c)"),
      Row("str-1", 1970))

    dropTempTable("data")

    read.json(ds).createOrReplaceTempView("data")
    checkAnswer(sql("SELECT year(c) + 1 FROM data GROUP BY year(c) + 1"), Row(1971))

    dropTempTable("data")
  }

  test("resolve udtf in projection #1") {
    val ds = (1 to 5).map(i => s"""{"a":[$i, ${i + 1}]}""").toDS()
    read.json(ds).createOrReplaceTempView("data")
    val df = sql("SELECT explode(a) AS val FROM data")
    val col = df("val")
  }

  test("resolve udtf in projection #2") {
    val ds = (1 to 2).map(i => s"""{"a":[$i, ${i + 1}]}""").toDS()
    read.json(ds).createOrReplaceTempView("data")
    checkAnswer(sql("SELECT explode(map(1, 1)) FROM data LIMIT 1"), Row(1, 1) :: Nil)
    checkAnswer(sql("SELECT explode(map(1, 1)) as (k1, k2) FROM data LIMIT 1"), Row(1, 1) :: Nil)
    intercept[AnalysisException] {
      sql("SELECT explode(map(1, 1)) as k1 FROM data LIMIT 1")
    }

    intercept[AnalysisException] {
      sql("SELECT explode(map(1, 1)) as (k1, k2, k3) FROM data LIMIT 1")
    }
  }

  // TGF with non-TGF in project is allowed in Spark SQL, but not in Hive
  test("TGF with non-TGF in projection") {
    val ds = Seq("""{"a": "1", "b":"1"}""").toDS()
    read.json(ds).createOrReplaceTempView("data")
    checkAnswer(
      sql("SELECT explode(map(a, b)) as (k1, k2), a, b FROM data"),
      Row("1", "1", "1", "1") :: Nil)
  }

  test("logical.Project should not be resolved if it contains aggregates or generators") {
    // This test is used to test the fix of SPARK-5875.
    // The original issue was that Project's resolved will be true when it contains
    // AggregateExpressions or Generators. However, in this case, the Project
    // is not in a valid state (cannot be executed). Because of this bug, the analysis rule of
    // PreInsertionCasts will actually start to work before ImplicitGenerate and then
    // generates an invalid query plan.
    val ds = (1 to 5).map(i => s"""{"a":[$i, ${i + 1}]}""").toDS()
    read.json(ds).createOrReplaceTempView("data")

    withSQLConf(SQLConf.CONVERT_CTAS.key -> "false") {
      sql("CREATE TABLE explodeTest (key bigInt)")
      table("explodeTest").queryExecution.analyzed match {
        case SubqueryAlias(_, r: HiveTableRelation) => // OK
        case _ =>
          fail("To correctly test the fix of SPARK-5875, explodeTest should be a MetastoreRelation")
      }

      sql(s"INSERT OVERWRITE TABLE explodeTest SELECT explode(a) AS val FROM data")
      checkAnswer(
        sql("SELECT key from explodeTest"),
        (1 to 5).flatMap(i => Row(i) :: Row(i + 1) :: Nil)
      )

      sql("DROP TABLE explodeTest")
      dropTempTable("data")
    }
  }

  test("sanity test for SPARK-6618") {
    val threads: Seq[Thread] = (1 to 10).map { i =>
      new Thread("test-thread-" + i) {
        override def run(): Unit = {
          val tableName = s"SPARK_6618_table_$i"
          sql(s"CREATE TABLE $tableName (col1 string)")
          sessionState.catalog.lookupRelation(TableIdentifier(tableName))
          table(tableName)
          tables()
          sql(s"DROP TABLE $tableName")
        }
      }
    }
    threads.foreach(_.start())
    threads.foreach(_.join(10000))
  }

  test("SPARK-5203 union with different decimal precision") {
    Seq.empty[(java.math.BigDecimal, java.math.BigDecimal)]
      .toDF("d1", "d2")
      .select($"d1".cast(DecimalType(10, 5)).as("d"))
      .createOrReplaceTempView("dn")

    sql("select d from dn union all select d * 2 from dn")
      .queryExecution.analyzed
  }

  test("Star Expansion - script transform") {
    assume(TestUtils.testCommandAvailable("/bin/bash"))
    val data = (1 to 100000).map { i => (i, i, i) }
    data.toDF("d1", "d2", "d3").createOrReplaceTempView("script_trans")
    assert(100000 === sql("SELECT TRANSFORM (*) USING 'cat' FROM script_trans").count())
  }

  test("test script transform for stdout") {
    assume(TestUtils.testCommandAvailable("/bin/bash"))
    val data = (1 to 100000).map { i => (i, i, i) }
    data.toDF("d1", "d2", "d3").createOrReplaceTempView("script_trans")
    assert(100000 ===
      sql("SELECT TRANSFORM (d1, d2, d3) USING 'cat' AS (a,b,c) FROM script_trans").count())
  }

  test("test script transform for stderr") {
    assume(TestUtils.testCommandAvailable("/bin/bash"))
    val data = (1 to 100000).map { i => (i, i, i) }
    data.toDF("d1", "d2", "d3").createOrReplaceTempView("script_trans")
    assert(0 ===
      sql("SELECT TRANSFORM (d1, d2, d3) USING 'cat 1>&2' AS (a,b,c) FROM script_trans").count())
  }

  test("test script transform data type") {
    assume(TestUtils.testCommandAvailable("/bin/bash"))
    val data = (1 to 5).map { i => (i, i) }
    data.toDF("key", "value").createOrReplaceTempView("test")
    checkAnswer(
      sql("""FROM
          |(FROM test SELECT TRANSFORM(key, value) USING 'cat' AS (`thing1` int, thing2 string)) t
          |SELECT thing1 + 1
        """.stripMargin), (2 to 6).map(i => Row(i)))
  }

  test("Sorting columns are not in Generate") {
    withTempView("data") {
      spark.range(1, 5)
        .select(array($"id", $"id" + 1).as("a"), $"id".as("b"), (lit(10) - $"id").as("c"))
        .createOrReplaceTempView("data")

      // case 1: missing sort columns are resolvable if join is true
      checkAnswer(
        sql("SELECT explode(a) AS val, b FROM data WHERE b < 2 order by val, c"),
        Row(1, 1) :: Row(2, 1) :: Nil)

      // case 2: missing sort columns are resolvable if join is false
      checkAnswer(
        sql("SELECT explode(a) AS val FROM data order by val, c"),
        Seq(1, 2, 2, 3, 3, 4, 4, 5).map(i => Row(i)))

      // case 3: missing sort columns are resolvable if join is true and outer is true
      checkAnswer(
        sql(
          """
            |SELECT C.val, b FROM data LATERAL VIEW OUTER explode(a) C as val
            |where b < 2 order by c, val, b
          """.stripMargin),
        Row(1, 1) :: Row(2, 1) :: Nil)
    }
  }

  test("test case key when") {
    (1 to 5).map(i => (i, i.toString)).toDF("k", "v").createOrReplaceTempView("t")
    checkAnswer(
      sql("SELECT CASE k WHEN 2 THEN 22 WHEN 4 THEN 44 ELSE 0 END, v FROM t"),
      Row(0, "1") :: Row(22, "2") :: Row(0, "3") :: Row(44, "4") :: Row(0, "5") :: Nil)
  }

  test("SPARK-7269 Check analysis failed in case in-sensitive") {
    Seq(1, 2, 3).map { i =>
      (i.toString, i.toString)
    }.toDF("key", "value").createOrReplaceTempView("df_analysis")
    sql("SELECT kEy from df_analysis group by key").collect()
    sql("SELECT kEy+3 from df_analysis group by key+3").collect()
    sql("SELECT kEy+3, a.kEy, A.kEy from df_analysis A group by key").collect()
    sql("SELECT cast(kEy+1 as Int) from df_analysis A group by cast(key+1 as int)").collect()
    sql("SELECT cast(kEy+1 as Int) from df_analysis A group by key+1").collect()
    sql("SELECT 2 from df_analysis A group by key+1").collect()
    intercept[AnalysisException] {
      sql("SELECT kEy+1 from df_analysis group by key+3")
    }
    intercept[AnalysisException] {
      sql("SELECT cast(key+2 as Int) from df_analysis A group by cast(key+1 as int)")
    }
  }

  test("Cast STRING to BIGINT") {
    checkAnswer(sql("SELECT CAST('775983671874188101' as BIGINT)"), Row(775983671874188101L))
  }

  test("dynamic partition value test") {
    try {
      sql("set hive.exec.dynamic.partition.mode=nonstrict")
      // date
      sql("drop table if exists dynparttest1")
      sql("create table dynparttest1 (value int) partitioned by (pdate date)")
      sql(
        """
          |insert into table dynparttest1 partition(pdate)
          | select count(*), cast('2015-05-21' as date) as pdate from src
        """.stripMargin)
      checkAnswer(
        sql("select * from dynparttest1"),
        Seq(Row(500, java.sql.Date.valueOf("2015-05-21"))))

      // decimal
      sql("drop table if exists dynparttest2")
      sql("create table dynparttest2 (value int) partitioned by (pdec decimal(5, 1))")
      sql(
        """
          |insert into table dynparttest2 partition(pdec)
          | select count(*), cast('100.12' as decimal(5, 1)) as pdec from src
        """.stripMargin)
      checkAnswer(
        sql("select * from dynparttest2"),
        Seq(Row(500, new java.math.BigDecimal("100.1"))))
    } finally {
      sql("drop table if exists dynparttest1")
      sql("drop table if exists dynparttest2")
      sql("set hive.exec.dynamic.partition.mode=strict")
    }
  }

  test("Call add jar in a different thread (SPARK-8306)") {
    @volatile var error: Option[Throwable] = None
    val thread = new Thread {
      override def run(): Unit = {
        // To make sure this test works, this jar should not be loaded in another place.
        sql(
          s"ADD JAR ${HiveTestJars.getHiveContribJar().getCanonicalPath}")
        try {
          sql(
            """
              |CREATE TEMPORARY FUNCTION example_max
              |AS 'org.apache.hadoop.hive.contrib.udaf.example.UDAFExampleMax'
            """.stripMargin)
        } catch {
          case throwable: Throwable =>
            error = Some(throwable)
        }
      }
    }
    thread.start()
    thread.join()
    error match {
      case Some(throwable) =>
        fail("CREATE TEMPORARY FUNCTION should not fail.", throwable)
      case None => // OK
    }
  }

  test("SPARK-6785: HiveQuerySuite - Date comparison test 2") {
    checkAnswer(
      sql("SELECT CAST(CAST(0 AS timestamp) AS date) > CAST(0 AS timestamp) FROM src LIMIT 1"),
      Row(false))
  }

  test("SPARK-6785: HiveQuerySuite - Date cast") {
    // new Date(0) == 1970-01-01 00:00:00.0 GMT == 1969-12-31 16:00:00.0 PST
    checkAnswer(
      sql(
        """
          | SELECT
          | CAST(CAST(0 AS timestamp) AS date),
          | CAST(CAST(CAST(0 AS timestamp) AS date) AS string),
          | CAST(0 AS timestamp),
          | CAST(CAST(0 AS timestamp) AS string),
          | CAST(CAST(CAST('1970-01-01 23:00:00' AS timestamp) AS date) AS timestamp)
          | FROM src LIMIT 1
        """.stripMargin),
      Row(
        Date.valueOf("1969-12-31"),
        String.valueOf("1969-12-31"),
        Timestamp.valueOf("1969-12-31 16:00:00"),
        String.valueOf("1969-12-31 16:00:00"),
        Timestamp.valueOf("1970-01-01 00:00:00")))

  }

  test("SPARK-8588 HiveTypeCoercion.inConversion fires too early") {
    val df =
      createDataFrame(Seq((1, "2014-01-01"), (2, "2015-01-01"), (3, "2016-01-01")))
    df.toDF("id", "datef").createOrReplaceTempView("test_SPARK8588")
    checkAnswer(
      sql(
        """
          |select id, concat(year(datef))
          |from test_SPARK8588 where concat(year(datef), ' year') in ('2015 year', '2014 year')
        """.stripMargin),
      Row(1, "2014") :: Row(2, "2015") :: Nil
    )
    dropTempTable("test_SPARK8588")
  }

  test("SPARK-9371: fix the support for special chars in column names for hive context") {
    val ds = Seq("""{"a": {"c.b": 1}, "b.$q": [{"a@!.q": 1}], "q.w": {"w.i&": [1]}}""").toDS()
    read.json(ds).createOrReplaceTempView("t")

    checkAnswer(sql("SELECT a.`c.b`, `b.$q`[0].`a@!.q`, `q.w`.`w.i&`[0] FROM t"), Row(1, 1, 1))
  }

<<<<<<< HEAD
  test("Convert hive interval term into Literal of CalendarIntervalType") {
    checkAnswer(sql("select interval '0 0:0:0.1' day to second"),
      Row(CalendarInterval.fromString("interval 100 milliseconds")))
    checkAnswer(sql("select interval '10-9' year to month"),
      Row(CalendarInterval.fromString("interval 10 years 9 months")))
    checkAnswer(sql("select interval '20 15:40:32.99899999' day to hour"),
      Row(CalendarInterval.fromString("interval 2 weeks 6 days 15 hours")))
    checkAnswer(sql("select interval '20 15:40:32.99899999' day to minute"),
      Row(CalendarInterval.fromString("interval 2 weeks 6 days 15 hours 40 minutes")))
    checkAnswer(sql("select interval '20 15:40:32.99899999' day to second"),
      Row(CalendarInterval.fromString("interval 2 weeks 6 days 15 hours 40 minutes " +
        "32 seconds 998 milliseconds 999 microseconds")))
    checkAnswer(sql("select interval '15:40:32.99899999' hour to minute"),
      Row(CalendarInterval.fromString("interval 15 hours 40 minutes")))
    checkAnswer(sql("select interval '15:40.99899999' hour to second"),
      Row(CalendarInterval.fromString("interval 15 minutes 40 seconds 998 milliseconds " +
        "999 microseconds")))
    checkAnswer(sql("select interval '15:40' hour to second"),
      Row(CalendarInterval.fromString("interval 15 hours 40 minutes")))
    checkAnswer(sql("select interval '15:40:32.99899999' hour to second"),
      Row(CalendarInterval.fromString("interval 15 hours 40 minutes 32 seconds 998 milliseconds " +
        "999 microseconds")))
    checkAnswer(sql("select interval '20 40:32.99899999' minute to second"),
      Row(CalendarInterval.fromString("interval 2 weeks 6 days 40 minutes 32 seconds " +
        "998 milliseconds 999 microseconds")))
    checkAnswer(sql("select interval '40:32.99899999' minute to second"),
      Row(CalendarInterval.fromString("interval 40 minutes 32 seconds 998 milliseconds " +
        "999 microseconds")))
    checkAnswer(sql("select interval '40:32' minute to second"),
      Row(CalendarInterval.fromString("interval 40 minutes 32 seconds")))
    checkAnswer(sql("select interval '30' year"),
      Row(CalendarInterval.fromString("interval 30 years")))
    checkAnswer(sql("select interval '25' month"),
      Row(CalendarInterval.fromString("interval 25 months")))
    checkAnswer(sql("select interval '-100' day"),
      Row(CalendarInterval.fromString("interval -14 weeks -2 days")))
    checkAnswer(sql("select interval '40' hour"),
      Row(CalendarInterval.fromString("interval 40 hours")))
    checkAnswer(sql("select interval '80' minute"),
      Row(CalendarInterval.fromString("interval 1 hour 20 minutes")))
    checkAnswer(sql("select interval '299.889987299' second"),
      Row(CalendarInterval.fromString(
        "interval 4 minutes 59 seconds 889 milliseconds 987 microseconds")))
  }

=======
>>>>>>> 25493919
  test("specifying database name for a temporary view is not allowed") {
    withTempPath { dir =>
      withTempView("db.t") {
        val path = dir.toURI.toString
        val df = sparkContext.parallelize(1 to 10).map(i => (i, i.toString)).toDF("num", "str")
        df
          .write
          .format("parquet")
          .save(path)

        // We don't support creating a temporary table while specifying a database
        intercept[AnalysisException] {
          spark.sql(
            s"""
              |CREATE TEMPORARY VIEW db.t
              |USING parquet
              |OPTIONS (
              |  path '$path'
              |)
             """.stripMargin)
        }

        // If you use backticks to quote the name then it's OK.
        spark.sql(
          s"""
            |CREATE TEMPORARY VIEW `db.t`
            |USING parquet
            |OPTIONS (
            |  path '$path'
            |)
           """.stripMargin)
        checkAnswer(spark.table("`db.t`"), df)
      }
    }
  }

  test("SPARK-10593 same column names in lateral view") {
    val df = spark.sql(
    """
      |select
      |insideLayer2.json as a2
      |from (select '{"layer1": {"layer2": "text inside layer 2"}}' json) test
      |lateral view json_tuple(json, 'layer1') insideLayer1 as json
      |lateral view json_tuple(insideLayer1.json, 'layer2') insideLayer2 as json
    """.stripMargin
    )

    checkAnswer(df, Row("text inside layer 2") :: Nil)
  }

  ignore("SPARK-10310: " +
    "script transformation using default input/output SerDe and record reader/writer") {
    spark
      .range(5)
      .selectExpr("id AS a", "id AS b")
      .createOrReplaceTempView("test")

    val scriptFilePath = getTestResourcePath("data")
    checkAnswer(
      sql(
        s"""FROM(
          |  FROM test SELECT TRANSFORM(a, b)
          |  USING 'python $scriptFilePath/scripts/test_transform.py "\t"'
          |  AS (c STRING, d STRING)
          |) t
          |SELECT c
        """.stripMargin),
      (0 until 5).map(i => Row(i + "#")))
  }

  ignore("SPARK-10310: script transformation using LazySimpleSerDe") {
    spark
      .range(5)
      .selectExpr("id AS a", "id AS b")
      .createOrReplaceTempView("test")

    val scriptFilePath = getTestResourcePath("data")
    val df = sql(
      s"""FROM test
        |SELECT TRANSFORM(a, b)
        |ROW FORMAT SERDE 'org.apache.hadoop.hive.serde2.lazy.LazySimpleSerDe'
        |WITH SERDEPROPERTIES('field.delim' = '|')
        |USING 'python $scriptFilePath/scripts/test_transform.py "|"'
        |AS (c STRING, d STRING)
        |ROW FORMAT SERDE 'org.apache.hadoop.hive.serde2.lazy.LazySimpleSerDe'
        |WITH SERDEPROPERTIES('field.delim' = '|')
      """.stripMargin)

    checkAnswer(df, (0 until 5).map(i => Row(i + "#", i + "#")))
  }

  test("SPARK-10741: Sort on Aggregate using parquet") {
    withTable("test10741") {
      withTempView("src") {
        Seq("a" -> 5, "a" -> 9, "b" -> 6).toDF("c1", "c2").createOrReplaceTempView("src")
        sql("CREATE TABLE test10741 STORED AS PARQUET AS SELECT * FROM src")
      }

      checkAnswer(sql(
        """
          |SELECT c1, AVG(c2) AS c_avg
          |FROM test10741
          |GROUP BY c1
          |HAVING (AVG(c2) > 5) ORDER BY c1
        """.stripMargin), Row("a", 7.0) :: Row("b", 6.0) :: Nil)

      checkAnswer(sql(
        """
          |SELECT c1, AVG(c2) AS c_avg
          |FROM test10741
          |GROUP BY c1
          |ORDER BY AVG(c2)
        """.stripMargin), Row("b", 6.0) :: Row("a", 7.0) :: Nil)
    }
  }

  test("run sql directly on files - parquet") {
    val df = spark.range(100).toDF()
    withTempPath(f => {
      df.write.parquet(f.getCanonicalPath)
      // data source type is case insensitive
      checkAnswer(sql(s"select id from Parquet.`${f.getCanonicalPath}`"),
        df)
      checkAnswer(sql(s"select id from `org.apache.spark.sql.parquet`.`${f.getCanonicalPath}`"),
        df)
      checkAnswer(sql(s"select a.id from parquet.`${f.getCanonicalPath}` as a"),
        df)
    })
  }

  test("run sql directly on files - orc") {
    val df = spark.range(100).toDF()
    withTempPath(f => {
      df.write.orc(f.getCanonicalPath)
      // data source type is case insensitive
      checkAnswer(sql(s"select id from ORC.`${f.getCanonicalPath}`"),
        df)
      checkAnswer(sql(s"select id from `org.apache.spark.sql.hive.orc`.`${f.getCanonicalPath}`"),
        df)
      checkAnswer(sql(s"select a.id from orc.`${f.getCanonicalPath}` as a"),
        df)
    })
  }

  test("run sql directly on files - csv") {
    val df = spark.range(100).toDF()
    withTempPath(f => {
      df.write.csv(f.getCanonicalPath)
      // data source type is case insensitive
      checkAnswer(sql(s"select cast(_c0 as int) id from CSV.`${f.getCanonicalPath}`"),
        df)
      checkAnswer(
        sql(s"select cast(_c0 as int) id from `com.databricks.spark.csv`.`${f.getCanonicalPath}`"),
        df)
      checkAnswer(sql(s"select cast(a._c0 as int) id from csv.`${f.getCanonicalPath}` as a"),
        df)
    })
  }

  test("run sql directly on files - json") {
    val df = spark.range(100).toDF()
    withTempPath(f => {
      df.write.json(f.getCanonicalPath)
      // data source type is case insensitive
      checkAnswer(sql(s"select id from jsoN.`${f.getCanonicalPath}`"),
        df)
      checkAnswer(sql(s"select id from `org.apache.spark.sql.json`.`${f.getCanonicalPath}`"),
        df)
      checkAnswer(sql(s"select a.id from json.`${f.getCanonicalPath}` as a"),
        df)
    })
  }

  test("run sql directly on files - hive") {
    withTempPath(f => {
      spark.range(100).toDF.write.parquet(f.getCanonicalPath)

      var e = intercept[AnalysisException] {
        sql(s"select id from hive.`${f.getCanonicalPath}`")
      }
      assert(e.message.contains("Unsupported data source type for direct query on files: hive"))

      // data source type is case insensitive
      e = intercept[AnalysisException] {
        sql(s"select id from HIVE.`${f.getCanonicalPath}`")
      }
      assert(e.message.contains("Unsupported data source type for direct query on files: HIVE"))
    })
  }

  test("SPARK-8976 Wrong Result for Rollup #1") {
    Seq("grouping_id()", "grouping__id").foreach { gid =>
      checkAnswer(sql(
        s"SELECT count(*) AS cnt, key % 5, $gid FROM src GROUP BY key%5 WITH ROLLUP"),
        Seq(
          (113, 3, 0),
          (91, 0, 0),
          (500, null, 1),
          (84, 1, 0),
          (105, 2, 0),
          (107, 4, 0)
        ).map(i => Row(i._1, i._2, i._3)))
    }
  }

  test("SPARK-8976 Wrong Result for Rollup #2") {
    Seq("grouping_id()", "grouping__id").foreach { gid =>
      checkAnswer(sql(
        s"""
          |SELECT count(*) AS cnt, key % 5 AS k1, key-5 AS k2, $gid AS k3
          |FROM src GROUP BY key%5, key-5
          |WITH ROLLUP ORDER BY cnt, k1, k2, k3 LIMIT 10
        """.stripMargin),
        Seq(
          (1, 0, 5, 0),
          (1, 0, 15, 0),
          (1, 0, 25, 0),
          (1, 0, 60, 0),
          (1, 0, 75, 0),
          (1, 0, 80, 0),
          (1, 0, 100, 0),
          (1, 0, 140, 0),
          (1, 0, 145, 0),
          (1, 0, 150, 0)
        ).map(i => Row(i._1, i._2, i._3, i._4)))
    }
  }

  test("SPARK-8976 Wrong Result for Rollup #3") {
    Seq("grouping_id()", "grouping__id").foreach { gid =>
      checkAnswer(sql(
        s"""
          |SELECT count(*) AS cnt, key % 5 AS k1, key-5 AS k2, $gid AS k3
          |FROM (SELECT key, key%2, key - 5 FROM src) t GROUP BY key%5, key-5
          |WITH ROLLUP ORDER BY cnt, k1, k2, k3 LIMIT 10
        """.stripMargin),
        Seq(
          (1, 0, 5, 0),
          (1, 0, 15, 0),
          (1, 0, 25, 0),
          (1, 0, 60, 0),
          (1, 0, 75, 0),
          (1, 0, 80, 0),
          (1, 0, 100, 0),
          (1, 0, 140, 0),
          (1, 0, 145, 0),
          (1, 0, 150, 0)
        ).map(i => Row(i._1, i._2, i._3, i._4)))
    }
  }

  test("SPARK-8976 Wrong Result for CUBE #1") {
    Seq("grouping_id()", "grouping__id").foreach { gid =>
      checkAnswer(sql(
        s"SELECT count(*) AS cnt, key % 5, $gid FROM src GROUP BY key%5 WITH CUBE"),
        Seq(
          (113, 3, 0),
          (91, 0, 0),
          (500, null, 1),
          (84, 1, 0),
          (105, 2, 0),
          (107, 4, 0)
        ).map(i => Row(i._1, i._2, i._3)))
    }
  }

  test("SPARK-8976 Wrong Result for CUBE #2") {
    Seq("grouping_id()", "grouping__id").foreach { gid =>
      checkAnswer(sql(
        s"""
          |SELECT count(*) AS cnt, key % 5 AS k1, key-5 AS k2, $gid AS k3
          |FROM (SELECT key, key%2, key - 5 FROM src) t GROUP BY key%5, key-5
          |WITH CUBE ORDER BY cnt, k1, k2, k3 LIMIT 10
        """.stripMargin),
        Seq(
          (1, null, -3, 2),
          (1, null, -1, 2),
          (1, null, 3, 2),
          (1, null, 4, 2),
          (1, null, 5, 2),
          (1, null, 6, 2),
          (1, null, 12, 2),
          (1, null, 14, 2),
          (1, null, 15, 2),
          (1, null, 22, 2)
        ).map(i => Row(i._1, i._2, i._3, i._4)))
    }
  }

  test("SPARK-8976 Wrong Result for GroupingSet") {
    Seq("grouping_id()", "grouping__id").foreach { gid =>
      checkAnswer(sql(
        s"""
          |SELECT count(*) AS cnt, key % 5 AS k1, key-5 AS k2, $gid AS k3
          |FROM (SELECT key, key%2, key - 5 FROM src) t GROUP BY key%5, key-5
          |GROUPING SETS (key%5, key-5) ORDER BY cnt, k1, k2, k3 LIMIT 10
        """.stripMargin),
        Seq(
          (1, null, -3, 2),
          (1, null, -1, 2),
          (1, null, 3, 2),
          (1, null, 4, 2),
          (1, null, 5, 2),
          (1, null, 6, 2),
          (1, null, 12, 2),
          (1, null, 14, 2),
          (1, null, 15, 2),
          (1, null, 22, 2)
        ).map(i => Row(i._1, i._2, i._3, i._4)))
    }
  }

  ignore("SPARK-10562: partition by column with mixed case name") {
    withTable("tbl10562") {
      val df = Seq(2012 -> "a").toDF("Year", "val")
      df.write.partitionBy("Year").saveAsTable("tbl10562")
      checkAnswer(sql("SELECT year FROM tbl10562"), Row(2012))
      checkAnswer(sql("SELECT Year FROM tbl10562"), Row(2012))
      checkAnswer(sql("SELECT yEAr FROM tbl10562"), Row(2012))
// TODO(ekl) this is causing test flakes [SPARK-18167], but we think the issue is derby specific
//      checkAnswer(sql("SELECT val FROM tbl10562 WHERE Year > 2015"), Nil)
      checkAnswer(sql("SELECT val FROM tbl10562 WHERE Year == 2012"), Row("a"))
    }
  }

  test("SPARK-11453: append data to partitioned table") {
    withTable("tbl11453") {
      Seq("1" -> "10", "2" -> "20").toDF("i", "j")
        .write.partitionBy("i").saveAsTable("tbl11453")

      Seq("3" -> "30").toDF("i", "j")
        .write.mode(SaveMode.Append).partitionBy("i").saveAsTable("tbl11453")
      checkAnswer(
        spark.read.table("tbl11453").select("i", "j").orderBy("i"),
        Row("1", "10") :: Row("2", "20") :: Row("3", "30") :: Nil)

      // make sure case sensitivity is correct.
      Seq("4" -> "40").toDF("i", "j")
        .write.mode(SaveMode.Append).partitionBy("I").saveAsTable("tbl11453")
      checkAnswer(
        spark.read.table("tbl11453").select("i", "j").orderBy("i"),
        Row("1", "10") :: Row("2", "20") :: Row("3", "30") :: Row("4", "40") :: Nil)
    }
  }

  test("SPARK-11590: use native json_tuple in lateral view") {
    checkAnswer(sql(
      """
        |SELECT a, b
        |FROM (SELECT '{"f1": "value1", "f2": 12}' json) test
        |LATERAL VIEW json_tuple(json, 'f1', 'f2') jt AS a, b
      """.stripMargin), Row("value1", "12"))

    // we should use `c0`, `c1`... as the name of fields if no alias is provided, to follow hive.
    checkAnswer(sql(
      """
        |SELECT c0, c1
        |FROM (SELECT '{"f1": "value1", "f2": 12}' json) test
        |LATERAL VIEW json_tuple(json, 'f1', 'f2') jt
      """.stripMargin), Row("value1", "12"))

    // we can also use `json_tuple` in project list.
    checkAnswer(sql(
      """
        |SELECT json_tuple(json, 'f1', 'f2')
        |FROM (SELECT '{"f1": "value1", "f2": 12}' json) test
      """.stripMargin), Row("value1", "12"))

    // we can also mix `json_tuple` with other project expressions.
    checkAnswer(sql(
      """
        |SELECT json_tuple(json, 'f1', 'f2'), 3.14, str
        |FROM (SELECT '{"f1": "value1", "f2": 12}' json, 'hello' as str) test
      """.stripMargin), Row("value1", "12", BigDecimal("3.14"), "hello"))
  }

  test("multi-insert with lateral view") {
    withTempView("source") {
      spark.range(10)
        .select(array($"id", $"id" + 1).as("arr"), $"id")
        .createOrReplaceTempView("source")
      withTable("dest1", "dest2") {
        sql("CREATE TABLE dest1 (i INT)")
        sql("CREATE TABLE dest2 (i INT)")
        sql(
          """
            |FROM source
            |INSERT OVERWRITE TABLE dest1
            |SELECT id
            |WHERE id > 3
            |INSERT OVERWRITE TABLE dest2
            |select col LATERAL VIEW EXPLODE(arr) exp AS col
            |WHERE col > 3
          """.stripMargin)

        checkAnswer(
          spark.table("dest1"),
          sql("SELECT id FROM source WHERE id > 3"))
        checkAnswer(
          spark.table("dest2"),
          sql("SELECT col FROM source LATERAL VIEW EXPLODE(arr) exp AS col WHERE col > 3"))
      }
    }
  }

  test("derived from Hive query file: drop_database_removes_partition_dirs.q") {
    // This test verifies that if a partition exists outside a table's current location when the
    // database is dropped the partition's location is dropped as well.
    sql("DROP database if exists test_database CASCADE")
    sql("CREATE DATABASE test_database")
    val previousCurrentDB = sessionState.catalog.getCurrentDatabase
    sql("USE test_database")
    sql("drop table if exists test_table")

    val tempDir = System.getProperty("test.tmp.dir")
    assert(tempDir != null, "TestHive should set test.tmp.dir.")

    sql(
      """
        |CREATE TABLE test_table (key int, value STRING)
        |PARTITIONED BY (part STRING)
        |STORED AS RCFILE
        |LOCATION 'file:${system:test.tmp.dir}/drop_database_removes_partition_dirs_table'
      """.stripMargin)
    sql(
      """
        |ALTER TABLE test_table ADD PARTITION (part = '1')
        |LOCATION 'file:${system:test.tmp.dir}/drop_database_removes_partition_dirs_table2/part=1'
      """.stripMargin)
    sql(
      """
        |INSERT OVERWRITE TABLE test_table PARTITION (part = '1')
        |SELECT * FROM default.src
      """.stripMargin)
     checkAnswer(
       sql("select part, key, value from test_table"),
       sql("select '1' as part, key, value from default.src")
     )
    val path = new Path(
      new Path(s"file:$tempDir"),
      "drop_database_removes_partition_dirs_table2")
    val fs = path.getFileSystem(sparkContext.hadoopConfiguration)
    // The partition dir is not empty.
    assert(fs.listStatus(new Path(path, "part=1")).nonEmpty)

    sql(s"USE $previousCurrentDB")
    sql("DROP DATABASE test_database CASCADE")

    // This table dir should not exist after we drop the entire database with the mode
    // of CASCADE. This probably indicates a Hive bug, which returns the wrong table
    // root location. So, the table's directory still there. We should change the condition
    // to fs.exists(path) after we handle fs operations.
    assert(
      fs.exists(path),
      "Thank you for making the changes of letting Spark SQL handle filesystem operations " +
        "for DDL commands. Originally, Hive metastore does not delete the table root directory " +
        "for this case. Now, please change this condition to !fs.exists(path).")
  }

  test("derived from Hive query file: drop_table_removes_partition_dirs.q") {
    // This test verifies that if a partition exists outside the table's current location when the
    // table is dropped the partition's location is dropped as well.
    sql("drop table if exists test_table")

    val tempDir = System.getProperty("test.tmp.dir")
    assert(tempDir != null, "TestHive should set test.tmp.dir.")

    sql(
      """
        |CREATE TABLE test_table (key int, value STRING)
        |PARTITIONED BY (part STRING)
        |STORED AS RCFILE
        |LOCATION 'file:${system:test.tmp.dir}/drop_table_removes_partition_dirs_table2'
      """.stripMargin)
    sql(
      """
        |ALTER TABLE test_table ADD PARTITION (part = '1')
        |LOCATION 'file:${system:test.tmp.dir}/drop_table_removes_partition_dirs_table2/part=1'
      """.stripMargin)
    sql(
      """
        |INSERT OVERWRITE TABLE test_table PARTITION (part = '1')
        |SELECT * FROM default.src
      """.stripMargin)
    checkAnswer(
      sql("select part, key, value from test_table"),
      sql("select '1' as part, key, value from src")
    )
    val path = new Path(new Path(s"file:$tempDir"), "drop_table_removes_partition_dirs_table2")
    val fs = path.getFileSystem(sparkContext.hadoopConfiguration)
    // The partition dir is not empty.
    assert(fs.listStatus(new Path(path, "part=1")).nonEmpty)

    sql("drop table test_table")
    assert(fs.exists(path), "This is an external table, so the data should not have been dropped")
  }

  test("select partitioned table") {
    val table = "table_with_partition"
    withTable(table) {
      sql(
        s"""
           |CREATE TABLE $table(c1 string)
           |PARTITIONED BY (p1 string,p2 string,p3 string,p4 string,p5 string)
         """.stripMargin)
      sql(
        s"""
           |INSERT OVERWRITE TABLE $table
           |PARTITION (p1='a',p2='b',p3='c',p4='d',p5='e')
           |SELECT 'blarr'
         """.stripMargin)

      // project list is the same order of paritioning columns in table definition
      checkAnswer(
        sql(s"SELECT p1, p2, p3, p4, p5, c1 FROM $table"),
        Row("a", "b", "c", "d", "e", "blarr") :: Nil)

      // project list does not have the same order of paritioning columns in table definition
      checkAnswer(
        sql(s"SELECT p2, p3, p4, p1, p5, c1 FROM $table"),
        Row("b", "c", "d", "a", "e", "blarr") :: Nil)

      // project list contains partial partition columns in table definition
      checkAnswer(
        sql(s"SELECT p2, p1, p5, c1 FROM $table"),
        Row("b", "a", "e", "blarr") :: Nil)
    }
  }

  test("SPARK-14981: DESC not supported for sorting columns") {
    withTable("t") {
      val cause = intercept[ParseException] {
        sql(
          """CREATE TABLE t USING PARQUET
            |OPTIONS (PATH '/path/to/file')
            |CLUSTERED BY (a) SORTED BY (b DESC) INTO 2 BUCKETS
            |AS SELECT 1 AS a, 2 AS b
          """.stripMargin
        )
      }

      assert(cause.getMessage.contains("Column ordering must be ASC, was 'DESC'"))
    }
  }

  test("insert into datasource table") {
    withTable("tbl") {
      sql("CREATE TABLE tbl(i INT, j STRING) USING parquet")
      Seq(1 -> "a").toDF("i", "j").write.mode("overwrite").insertInto("tbl")
      checkAnswer(sql("SELECT * FROM tbl"), Row(1, "a"))
    }
  }

  test("spark-15557 promote string test") {
    withTable("tbl") {
      sql("CREATE TABLE tbl(c1 string, c2 string)")
      sql("insert into tbl values ('3', '2.3')")
      checkAnswer(
        sql("select (cast (99 as decimal(19,6)) + cast('3' as decimal)) * cast('2.3' as decimal)"),
        Row(204.0)
      )
      checkAnswer(
        sql("select (cast(99 as decimal(19,6)) + '3') *'2.3' from tbl"),
        Row(234.6)
      )
      checkAnswer(
        sql("select (cast(99 as decimal(19,6)) + c1) * c2 from tbl"),
        Row(234.6)
      )
    }
  }

  test("SPARK-15752 optimize metadata only query for hive table") {
    withSQLConf(SQLConf.OPTIMIZER_METADATA_ONLY.key -> "true") {
      withTable("data_15752", "srcpart_15752", "srctext_15752") {
        val df = Seq((1, "2"), (3, "4")).toDF("key", "value")
        df.createOrReplaceTempView("data_15752")
        sql(
          """
            |CREATE TABLE srcpart_15752 (col1 INT, col2 STRING)
            |PARTITIONED BY (partcol1 INT, partcol2 STRING) STORED AS parquet
          """.stripMargin)
        for (partcol1 <- Seq(0, 1); partcol2 <- Seq("a", "b")) {
          sql(
            s"""
              |INSERT OVERWRITE TABLE srcpart_15752
              |PARTITION (partcol1='$partcol1', partcol2='$partcol2')
              |select key, value from data_15752
            """.stripMargin)
        }
        checkAnswer(
          sql("select partcol1 from srcpart_15752 group by partcol1"),
          Row(0) :: Row(1) :: Nil)
        checkAnswer(
          sql("select partcol1 from srcpart_15752 where partcol1 = 1 group by partcol1"),
          Row(1))
        checkAnswer(
          sql("select partcol1, count(distinct partcol2) from srcpart_15752 group by partcol1"),
          Row(0, 2) :: Row(1, 2) :: Nil)
        checkAnswer(
          sql("select partcol1, count(distinct partcol2) from srcpart_15752 where partcol1 = 1 " +
            "group by partcol1"),
          Row(1, 2) :: Nil)
        checkAnswer(sql("select distinct partcol1 from srcpart_15752"), Row(0) :: Row(1) :: Nil)
        checkAnswer(sql("select distinct partcol1 from srcpart_15752 where partcol1 = 1"), Row(1))
        checkAnswer(
          sql("select distinct col from (select partcol1 + 1 as col from srcpart_15752 " +
            "where partcol1 = 1) t"),
          Row(2))
        checkAnswer(sql("select distinct partcol1 from srcpart_15752 where partcol1 = 1"), Row(1))
        checkAnswer(sql("select max(partcol1) from srcpart_15752"), Row(1))
        checkAnswer(sql("select max(partcol1) from srcpart_15752 where partcol1 = 1"), Row(1))
        checkAnswer(sql("select max(partcol1) from (select partcol1 from srcpart_15752) t"), Row(1))
        checkAnswer(
          sql("select max(col) from (select partcol1 + 1 as col from srcpart_15752 " +
            "where partcol1 = 1) t"),
          Row(2))

        sql(
          """
            |CREATE TABLE srctext_15752 (col1 INT, col2 STRING)
            |PARTITIONED BY (partcol1 INT, partcol2 STRING) STORED AS textfile
          """.stripMargin)
        for (partcol1 <- Seq(0, 1); partcol2 <- Seq("a", "b")) {
          sql(
            s"""
              |INSERT OVERWRITE TABLE srctext_15752
              |PARTITION (partcol1='$partcol1', partcol2='$partcol2')
              |select key, value from data_15752
            """.stripMargin)
        }
        checkAnswer(
          sql("select partcol1 from srctext_15752 group by partcol1"),
          Row(0) :: Row(1) :: Nil)
        checkAnswer(
          sql("select partcol1 from srctext_15752 where partcol1 = 1 group by partcol1"),
          Row(1))
        checkAnswer(
          sql("select partcol1, count(distinct partcol2) from srctext_15752 group by partcol1"),
          Row(0, 2) :: Row(1, 2) :: Nil)
        checkAnswer(
          sql("select partcol1, count(distinct partcol2) from srctext_15752  where partcol1 = 1 " +
            "group by partcol1"),
          Row(1, 2) :: Nil)
        checkAnswer(sql("select distinct partcol1 from srctext_15752"), Row(0) :: Row(1) :: Nil)
        checkAnswer(sql("select distinct partcol1 from srctext_15752 where partcol1 = 1"), Row(1))
        checkAnswer(
          sql("select distinct col from (select partcol1 + 1 as col from srctext_15752 " +
            "where partcol1 = 1) t"),
          Row(2))
        checkAnswer(sql("select max(partcol1) from srctext_15752"), Row(1))
        checkAnswer(sql("select max(partcol1) from srctext_15752 where partcol1 = 1"), Row(1))
        checkAnswer(sql("select max(partcol1) from (select partcol1 from srctext_15752) t"), Row(1))
        checkAnswer(
          sql("select max(col) from (select partcol1 + 1 as col from srctext_15752 " +
            "where partcol1 = 1) t"),
          Row(2))
      }
    }
  }

  test("SPARK-17354: Partitioning by dates/timestamps works with Parquet vectorized reader") {
    withSQLConf(SQLConf.PARQUET_VECTORIZED_READER_ENABLED.key -> "true") {
      sql(
        """CREATE TABLE order(id INT)
          |PARTITIONED BY (pd DATE, pt TIMESTAMP)
          |STORED AS PARQUET
        """.stripMargin)

      sql("set hive.exec.dynamic.partition.mode=nonstrict")
      sql(
        """INSERT INTO TABLE order PARTITION(pd, pt)
          |SELECT 1 AS id, CAST('1990-02-24' AS DATE) AS pd, CAST('1990-02-24' AS TIMESTAMP) AS pt
        """.stripMargin)
      val actual = sql("SELECT * FROM order")
      val expected = sql(
        "SELECT 1 AS id, CAST('1990-02-24' AS DATE) AS pd, CAST('1990-02-24' AS TIMESTAMP) AS pt")
      checkAnswer(actual, expected)
      sql("DROP TABLE order")
    }
  }


  test("SPARK-17108: Fix BIGINT and INT comparison failure in spark sql") {
    withTable("t1", "t2", "t3") {
      sql("create table t1(a map<bigint, array<string>>)")
      sql("select * from t1 where a[1] is not null")

      sql("create table t2(a map<int, array<string>>)")
      sql("select * from t2 where a[1] is not null")

      sql("create table t3(a map<bigint, array<string>>)")
      sql("select * from t3 where a[1L] is not null")
    }
  }

  test("SPARK-17796 Support wildcard character in filename for LOAD DATA LOCAL INPATH") {
    withTempDir { dir =>
      val path = dir.toURI.toString.stripSuffix("/")
      val dirPath = dir.getAbsoluteFile
      for (i <- 1 to 3) {
        Files.write(s"$i", new File(dirPath, s"part-r-0000$i"), StandardCharsets.UTF_8)
      }
      for (i <- 5 to 7) {
        Files.write(s"$i", new File(dirPath, s"part-s-0000$i"), StandardCharsets.UTF_8)
      }

      withTable("load_t") {
        sql("CREATE TABLE load_t (a STRING)")
        sql(s"LOAD DATA LOCAL INPATH '$path/*part-r*' INTO TABLE load_t")
        checkAnswer(sql("SELECT * FROM load_t"), Seq(Row("1"), Row("2"), Row("3")))

        val m = intercept[AnalysisException] {
          sql("LOAD DATA LOCAL INPATH '/non-exist-folder/*part*' INTO TABLE load_t")
        }.getMessage
        assert(m.contains("LOAD DATA input path does not exist"))
      }
    }
  }

  test("SPARK-23425 Test LOAD DATA LOCAL INPATH with space in file name") {
    withTempDir { dir =>
      val path = dir.toURI.toString.stripSuffix("/")
      val dirPath = dir.getAbsoluteFile
      for (i <- 1 to 3) {
        Files.write(s"$i", new File(dirPath, s"part-r-0000 $i"), StandardCharsets.UTF_8)
      }
      withTable("load_t") {
        sql("CREATE TABLE load_t (a STRING)")
        sql(s"LOAD DATA LOCAL INPATH '$path/part-r-0000 1' INTO TABLE load_t")
        checkAnswer(sql("SELECT * FROM load_t"), Seq(Row("1")))
      }
    }
  }

  test("Support wildcard character in folderlevel for LOAD DATA LOCAL INPATH") {
    withTempDir { dir =>
      val path = dir.toURI.toString.stripSuffix("/")
      val dirPath = dir.getAbsoluteFile
      for (i <- 1 to 3) {
        Files.write(s"$i", new File(dirPath, s"part-r-0000$i"), StandardCharsets.UTF_8)
      }
      withTable("load_t_folder_wildcard") {
        sql("CREATE TABLE load_t (a STRING)")
        sql(s"LOAD DATA LOCAL INPATH '${
          path.substring(0, path.length - 1)
            .concat("*")
        }/' INTO TABLE load_t")
        checkAnswer(sql("SELECT * FROM load_t"), Seq(Row("1"), Row("2"), Row("3")))
        val m = intercept[AnalysisException] {
          sql(s"LOAD DATA LOCAL INPATH '${
            path.substring(0, path.length - 1).concat("_invalid_dir") concat ("*")
          }/' INTO TABLE load_t")
        }.getMessage
        assert(m.contains("LOAD DATA input path does not exist"))
      }
    }
  }

  test("SPARK-17796 Support wildcard '?'char in middle as part of local file path") {
    withTempDir { dir =>
      val path = dir.toURI.toString.stripSuffix("/")
      val dirPath = dir.getAbsoluteFile
      for (i <- 1 to 3) {
        Files.write(s"$i", new File(dirPath, s"part-r-0000$i"), StandardCharsets.UTF_8)
      }
      withTable("load_t1") {
        sql("CREATE TABLE load_t1 (a STRING)")
        sql(s"LOAD DATA LOCAL INPATH '$path/part-r-0000?' INTO TABLE load_t1")
        checkAnswer(sql("SELECT * FROM load_t1"), Seq(Row("1"), Row("2"), Row("3")))
      }
    }
  }

  test("SPARK-17796 Support wildcard '?'char in start as part of local file path") {
    withTempDir { dir =>
      val path = dir.toURI.toString.stripSuffix("/")
      val dirPath = dir.getAbsoluteFile
      for (i <- 1 to 3) {
        Files.write(s"$i", new File(dirPath, s"part-r-0000$i"), StandardCharsets.UTF_8)
      }
      withTable("load_t2") {
        sql("CREATE TABLE load_t2 (a STRING)")
        sql(s"LOAD DATA LOCAL INPATH '$path/?art-r-00001' INTO TABLE load_t2")
        checkAnswer(sql("SELECT * FROM load_t2"), Seq(Row("1")))
      }
    }
  }

  test("SPARK-28084 check for case insensitive property of partition column name in load command") {
    withTempDir { dir =>
      val path = dir.toURI.toString.stripSuffix("/")
      val dirPath = dir.getAbsoluteFile
      Files.append("1", new File(dirPath, "part-r-000011"), StandardCharsets.UTF_8)
      withTable("part_table") {
        withSQLConf(SQLConf.CASE_SENSITIVE.key -> "false") {
          sql(
            """
              |CREATE TABLE part_table (c STRING)
              |PARTITIONED BY (d STRING)
            """.stripMargin)
          sql(s"LOAD DATA LOCAL INPATH '$path/part-r-000011' " +
            "INTO TABLE part_table PARTITION(D ='1')")
          checkAnswer(sql("SELECT * FROM part_table"), Seq(Row("1", "1")))
        }
      }
    }
  }

  test("SPARK-25738: defaultFs can have a port") {
    val defaultURI = new URI("hdfs://fizz.buzz.com:8020")
    val r = LoadDataCommand.makeQualified(defaultURI, new Path("/foo/bar"), new Path("/flim/flam"))
    assert(r === new Path("hdfs://fizz.buzz.com:8020/flim/flam"))
  }

  test("Insert overwrite with partition") {
    withTable("tableWithPartition") {
      sql(
        """
          |CREATE TABLE tableWithPartition (key int, value STRING)
          |PARTITIONED BY (part STRING)
        """.stripMargin)
      sql(
        """
          |INSERT OVERWRITE TABLE tableWithPartition PARTITION (part = '1')
          |SELECT * FROM default.src
        """.stripMargin)
       checkAnswer(
         sql("SELECT part, key, value FROM tableWithPartition"),
         sql("SELECT '1' AS part, key, value FROM default.src")
       )

      sql(
        """
          |INSERT OVERWRITE TABLE tableWithPartition PARTITION (part = '1')
          |SELECT * FROM VALUES (1, "one"), (2, "two"), (3, null) AS data(key, value)
        """.stripMargin)
      checkAnswer(
        sql("SELECT part, key, value FROM tableWithPartition"),
        sql(
          """
            |SELECT '1' AS part, key, value FROM VALUES
            |(1, "one"), (2, "two"), (3, null) AS data(key, value)
          """.stripMargin)
      )
    }
  }

  test("SPARK-19292: filter with partition columns should be case-insensitive on Hive tables") {
    withTable("tbl") {
      withSQLConf(SQLConf.CASE_SENSITIVE.key -> "false") {
        sql("CREATE TABLE tbl(i int, j int) USING hive PARTITIONED BY (j)")
        sql("INSERT INTO tbl PARTITION(j=10) SELECT 1")
        checkAnswer(spark.table("tbl"), Row(1, 10))

        checkAnswer(sql("SELECT i, j FROM tbl WHERE J=10"), Row(1, 10))
        checkAnswer(spark.table("tbl").filter($"J" === 10), Row(1, 10))
      }
    }
  }

  test("column resolution scenarios with hive table") {
    val currentDb = spark.catalog.currentDatabase
    withTempDatabase { db1 =>
      try {
        spark.catalog.setCurrentDatabase(db1)
        spark.sql("CREATE TABLE t1(i1 int) STORED AS parquet")
        spark.sql("INSERT INTO t1 VALUES(1)")
        checkAnswer(spark.sql(s"SELECT $db1.t1.i1 FROM t1"), Row(1))
        checkAnswer(spark.sql(s"SELECT $db1.t1.i1 FROM $db1.t1"), Row(1))
        checkAnswer(spark.sql(s"SELECT $db1.t1.* FROM $db1.t1"), Row(1))
      } finally {
        spark.catalog.setCurrentDatabase(currentDb)
      }
    }
  }

  test("SPARK-17409: Do Not Optimize Query in CTAS (Hive Serde Table) More Than Once") {
    withTable("bar") {
      withTempView("foo") {
        sql("select 0 as id").createOrReplaceTempView("foo")
        // If we optimize the query in CTAS more than once, the following saveAsTable will fail
        // with the error: `GROUP BY position 0 is not in select list (valid range is [1, 1])`
        sql("SELECT * FROM foo group by id").toDF().write.format("hive").saveAsTable("bar")
        checkAnswer(spark.table("bar"), Row(0) :: Nil)
        val tableMetadata = spark.sessionState.catalog.getTableMetadata(TableIdentifier("bar"))
        assert(tableMetadata.provider == Some("hive"), "the expected table is a Hive serde table")
      }
    }
  }

  test("Auto alias construction of get_json_object") {
    val df = Seq(("1", """{"f1": "value1", "f5": 5.23}""")).toDF("key", "jstring")
    val expectedMsg = "Cannot create a table having a column whose name contains commas " +
      "in Hive metastore. Table: `default`.`t`; Column: get_json_object(jstring, $.f1)"

    withTable("t") {
      val e = intercept[AnalysisException] {
        df.select($"key", functions.get_json_object($"jstring", "$.f1"))
          .write.format("hive").saveAsTable("t")
      }.getMessage
      assert(e.contains(expectedMsg))
    }

    withTempView("tempView") {
      withTable("t") {
        df.createTempView("tempView")
        val e = intercept[AnalysisException] {
          sql("CREATE TABLE t AS SELECT key, get_json_object(jstring, '$.f1') FROM tempView")
        }.getMessage
        assert(e.contains(expectedMsg))
      }
    }
  }

  test("SPARK-19912 String literals should be escaped for Hive metastore partition pruning") {
    withTable("spark_19912") {
      Seq(
        (1, "p1", "q1"),
        (2, "'", "q2"),
        (3, "\"", "q3"),
        (4, "p1\" and q=\"q1", "q4")
      ).toDF("a", "p", "q").write.partitionBy("p", "q").saveAsTable("spark_19912")

      val table = spark.table("spark_19912")
      checkAnswer(table.filter($"p" === "'").select($"a"), Row(2))
      checkAnswer(table.filter($"p" === "\"").select($"a"), Row(3))
      checkAnswer(table.filter($"p" === "p1\" and q=\"q1").select($"a"), Row(4))
    }
  }

  test("SPARK-21101 UDTF should override initialize(ObjectInspector[] args)") {
    withUserDefinedFunction("udtf_stack1" -> true, "udtf_stack2" -> true) {
      sql(
        s"""
           |CREATE TEMPORARY FUNCTION udtf_stack1
           |AS 'org.apache.spark.sql.hive.execution.UDTFStack'
           |USING JAR '${hiveContext.getHiveFile("SPARK-21101-1.0.jar").toURI}'
        """.stripMargin)
      val cnt =
        sql("SELECT udtf_stack1(2, 'A', 10, date '2015-01-01', 'B', 20, date '2016-01-01')").count()
      assert(cnt === 2)

      sql(
        s"""
           |CREATE TEMPORARY FUNCTION udtf_stack2
           |AS 'org.apache.spark.sql.hive.execution.UDTFStack2'
           |USING JAR '${hiveContext.getHiveFile("SPARK-21101-1.0.jar").toURI}'
        """.stripMargin)
      val e = intercept[org.apache.spark.sql.AnalysisException] {
        sql("SELECT udtf_stack2(2, 'A', 10, date '2015-01-01', 'B', 20, date '2016-01-01')")
      }
      assert(
        e.getMessage.contains("public StructObjectInspector initialize(ObjectInspector[] args)"))
    }
  }

  test("SPARK-21721: Clear FileSystem deleterOnExit cache if path is successfully removed") {
    val table = "test21721"
    withTable(table) {
      val deleteOnExitField = classOf[FileSystem].getDeclaredField("deleteOnExit")
      deleteOnExitField.setAccessible(true)

      val fs = FileSystem.get(spark.sessionState.newHadoopConf())
      val setOfPath = deleteOnExitField.get(fs).asInstanceOf[Set[Path]]

      val testData = sparkContext.parallelize(1 to 10).map(i => TestData(i, i.toString)).toDF()
      sql(s"CREATE TABLE $table (key INT, value STRING)")
      val pathSizeToDeleteOnExit = setOfPath.size()

      (0 to 10).foreach(_ => testData.write.mode(SaveMode.Append).insertInto(table))

      assert(setOfPath.size() == pathSizeToDeleteOnExit)
    }
  }

  test("SPARK-21912 ORC/Parquet table should not create invalid column names") {
    Seq(" ", ",", ";", "{", "}", "(", ")", "\n", "\t", "=").foreach { name =>
      Seq("ORC", "PARQUET").foreach { source =>
        withTable("t21912") {
          val m = intercept[AnalysisException] {
            sql(s"CREATE TABLE t21912(`col$name` INT) USING $source")
          }.getMessage
          assert(m.contains(s"contains invalid character(s)"))

          val m1 = intercept[AnalysisException] {
            sql(s"CREATE TABLE t21912 STORED AS $source AS SELECT 1 `col$name`")
          }.getMessage
          assert(m1.contains(s"contains invalid character(s)"))

          val m2 = intercept[AnalysisException] {
            sql(s"CREATE TABLE t21912 USING $source AS SELECT 1 `col$name`")
          }.getMessage
          assert(m2.contains(s"contains invalid character(s)"))

          withSQLConf(HiveUtils.CONVERT_METASTORE_PARQUET.key -> "false") {
            val m3 = intercept[AnalysisException] {
              sql(s"CREATE TABLE t21912(`col$name` INT) USING hive OPTIONS (fileFormat '$source')")
            }.getMessage
            assert(m3.contains(s"contains invalid character(s)"))
          }

          sql(s"CREATE TABLE t21912(`col` INT) USING $source")
          val m4 = intercept[AnalysisException] {
            sql(s"ALTER TABLE t21912 ADD COLUMNS(`col$name` INT)")
          }.getMessage
          assert(m4.contains(s"contains invalid character(s)"))
        }
      }
    }
  }

  Seq("orc", "parquet").foreach { format =>
    test(s"SPARK-18355 Read data from a hive table with a new column - $format") {
      val client =
        spark.sharedState.externalCatalog.unwrapped.asInstanceOf[HiveExternalCatalog].client

      Seq("true", "false").foreach { value =>
        withSQLConf(
          HiveUtils.CONVERT_METASTORE_ORC.key -> value,
          HiveUtils.CONVERT_METASTORE_PARQUET.key -> value) {
          withTempDatabase { db =>
            client.runSqlHive(
              s"""
                 |CREATE TABLE $db.t(
                 |  click_id string,
                 |  search_id string,
                 |  uid bigint)
                 |PARTITIONED BY (
                 |  ts string,
                 |  hour string)
                 |STORED AS $format
              """.stripMargin)

            client.runSqlHive(
              s"""
                 |INSERT INTO TABLE $db.t
                 |PARTITION (ts = '98765', hour = '01')
                 |VALUES (12, 2, 12345)
              """.stripMargin
            )

            checkAnswer(
              sql(s"SELECT click_id, search_id, uid, ts, hour FROM $db.t"),
              Row("12", "2", 12345, "98765", "01"))

            client.runSqlHive(s"ALTER TABLE $db.t ADD COLUMNS (dummy string)")

            checkAnswer(
              sql(s"SELECT click_id, search_id FROM $db.t"),
              Row("12", "2"))

            checkAnswer(
              sql(s"SELECT search_id, click_id FROM $db.t"),
              Row("2", "12"))

            checkAnswer(
              sql(s"SELECT search_id FROM $db.t"),
              Row("2"))

            checkAnswer(
              sql(s"SELECT dummy, click_id FROM $db.t"),
              Row(null, "12"))

            checkAnswer(
              sql(s"SELECT click_id, search_id, uid, dummy, ts, hour FROM $db.t"),
              Row("12", "2", 12345, null, "98765", "01"))
          }
        }
      }
    }
  }

  test("SPARK-24085 scalar subquery in partitioning expression") {
    Seq("orc", "parquet").foreach { format =>
      Seq(true, false).foreach { isConverted =>
        withSQLConf(
          HiveUtils.CONVERT_METASTORE_ORC.key -> s"$isConverted",
          HiveUtils.CONVERT_METASTORE_PARQUET.key -> s"$isConverted",
          "hive.exec.dynamic.partition.mode" -> "nonstrict") {
          withTable(format) {
            withTempPath { tempDir =>
              sql(
                s"""
                  |CREATE TABLE ${format} (id_value string)
                  |PARTITIONED BY (id_type string)
                  |LOCATION '${tempDir.toURI}'
                  |STORED AS ${format}
                """.stripMargin)
              sql(s"insert into $format values ('1','a')")
              sql(s"insert into $format values ('2','a')")
              sql(s"insert into $format values ('3','b')")
              sql(s"insert into $format values ('4','b')")
              checkAnswer(
                sql(s"SELECT * FROM $format WHERE id_type = (SELECT 'b')"),
                Row("3", "b") :: Row("4", "b") :: Nil)
            }
          }
        }
      }
    }
  }

  test("SPARK-25271: Hive ctas commands should use data source if it is convertible") {
    withTempView("p") {
      Seq(1, 2, 3).toDF("id").createOrReplaceTempView("p")

      Seq("orc", "parquet").foreach { format =>
        Seq(true, false).foreach { isConverted =>
          withSQLConf(
            HiveUtils.CONVERT_METASTORE_ORC.key -> s"$isConverted",
            HiveUtils.CONVERT_METASTORE_PARQUET.key -> s"$isConverted") {
            Seq(true, false).foreach { isConvertedCtas =>
              withSQLConf(HiveUtils.CONVERT_METASTORE_CTAS.key -> s"$isConvertedCtas") {

                val targetTable = "targetTable"
                withTable(targetTable) {
                  val df = sql(s"CREATE TABLE $targetTable STORED AS $format AS SELECT id FROM p")
                  checkAnswer(sql(s"SELECT id FROM $targetTable"),
                    Row(1) :: Row(2) :: Row(3) :: Nil)

                  val ctasDSCommand = df.queryExecution.analyzed.collect {
                    case _: OptimizedCreateHiveTableAsSelectCommand => true
                  }.headOption
                  val ctasCommand = df.queryExecution.analyzed.collect {
                    case _: CreateHiveTableAsSelectCommand => true
                  }.headOption

                  if (isConverted && isConvertedCtas) {
                    assert(ctasDSCommand.nonEmpty)
                    assert(ctasCommand.isEmpty)
                  } else {
                    assert(ctasDSCommand.isEmpty)
                    assert(ctasCommand.nonEmpty)
                  }
                }
              }
            }
          }
        }
      }
    }
  }

  test("SPARK-26181 hasMinMaxStats method of ColumnStatsMap is not correct") {
    withSQLConf(SQLConf.CBO_ENABLED.key -> "true") {
      withTable("all_null") {
        sql("create table all_null (attr1 int, attr2 int)")
        sql("insert into all_null values (null, null)")
        sql("analyze table all_null compute statistics for columns attr1, attr2")
        // check if the stats can be calculated without Cast exception.
        sql("select * from all_null where attr1 < 1").queryExecution.stringWithStats
        sql("select * from all_null where attr1 < attr2").queryExecution.stringWithStats
      }
    }
  }

  test("SPARK-26709: OptimizeMetadataOnlyQuery does not handle empty records correctly") {
    Seq(true, false).foreach { enableOptimizeMetadataOnlyQuery =>
      // This test case is only for file source V1. As the rule OptimizeMetadataOnlyQuery is
      // disabled by default, we can skip testing file source v2 in current stage.
      withSQLConf(SQLConf.OPTIMIZER_METADATA_ONLY.key -> enableOptimizeMetadataOnlyQuery.toString,
        SQLConf.USE_V1_SOURCE_LIST.key -> "parquet") {
        withTable("t") {
          sql("CREATE TABLE t (col1 INT, p1 INT) USING PARQUET PARTITIONED BY (p1)")
          sql("INSERT INTO TABLE t PARTITION (p1 = 5) SELECT ID FROM range(1, 1)")
          if (enableOptimizeMetadataOnlyQuery) {
            // The result is wrong if we enable the configuration.
            checkAnswer(sql("SELECT MAX(p1) FROM t"), Row(5))
          } else {
            checkAnswer(sql("SELECT MAX(p1) FROM t"), Row(null))
          }
          checkAnswer(sql("SELECT MAX(col1) FROM t"), Row(null))
        }
      }
    }
  }

  test("SPARK-25158: " +
    "Executor accidentally exit because ScriptTransformationWriterThread throw Exception") {
    withTempView("test") {
      val defaultUncaughtExceptionHandler = Thread.getDefaultUncaughtExceptionHandler
      try {
        val uncaughtExceptionHandler = new TestUncaughtExceptionHandler
        Thread.setDefaultUncaughtExceptionHandler(uncaughtExceptionHandler)

        // Use a bad udf to generate failed inputs.
        val badUDF = org.apache.spark.sql.functions.udf((x: Int) => {
          if (x < 1) x
          else throw new RuntimeException("Failed to produce data.")
        })
        spark
          .range(5)
          .select(badUDF('id).as("a"))
          .createOrReplaceTempView("test")
        val scriptFilePath = getTestResourcePath("data")
        val e = intercept[SparkException] {
          sql(
            s"""FROM test SELECT TRANSFORM(a)
               |USING 'python $scriptFilePath/scripts/test_transform.py "\t"'
             """.stripMargin).collect()
        }
        assert(e.getMessage.contains("Failed to produce data."))
        assert(uncaughtExceptionHandler.exception.isEmpty)
      } finally {
        Thread.setDefaultUncaughtExceptionHandler(defaultUncaughtExceptionHandler)
      }
    }
  }

  test("SPARK-29295: insert overwrite external partition should not have old data") {
    Seq("true", "false").foreach { convertParquet =>
      withTable("test") {
        withTempDir { f =>
          sql("CREATE EXTERNAL TABLE test(id int) PARTITIONED BY (name string) STORED AS " +
            s"PARQUET LOCATION '${f.getAbsolutePath}'")

          withSQLConf(HiveUtils.CONVERT_METASTORE_PARQUET.key -> convertParquet) {
            sql("INSERT OVERWRITE TABLE test PARTITION(name='n1') SELECT 1")
            sql("ALTER TABLE test DROP PARTITION(name='n1')")
            sql("INSERT OVERWRITE TABLE test PARTITION(name='n1') SELECT 2")
            checkAnswer(sql("SELECT id FROM test WHERE name = 'n1' ORDER BY id"),
              Array(Row(2)))
          }
        }
      }
    }
  }

  test("SPARK-29295: dynamic insert overwrite external partition should not have old data") {
    Seq("true", "false").foreach { convertParquet =>
      withTable("test") {
        withTempDir { f =>
          sql("CREATE EXTERNAL TABLE test(id int) PARTITIONED BY (p1 string, p2 string) " +
            s"STORED AS PARQUET LOCATION '${f.getAbsolutePath}'")

          withSQLConf(HiveUtils.CONVERT_METASTORE_PARQUET.key -> convertParquet,
            "hive.exec.dynamic.partition.mode" -> "nonstrict") {
            sql(
              """
                |INSERT OVERWRITE TABLE test PARTITION(p1='n1', p2)
                |SELECT * FROM VALUES (1, 'n2'), (2, 'n3') AS t(id, p2)
              """.stripMargin)
            checkAnswer(sql("SELECT id FROM test WHERE p1 = 'n1' and p2 = 'n2' ORDER BY id"),
              Array(Row(1)))
            checkAnswer(sql("SELECT id FROM test WHERE p1 = 'n1' and p2 = 'n3' ORDER BY id"),
              Array(Row(2)))

            sql("INSERT OVERWRITE TABLE test PARTITION(p1='n1', p2) SELECT 4, 'n4'")
            checkAnswer(sql("SELECT id FROM test WHERE p1 = 'n1' and p2 = 'n4' ORDER BY id"),
              Array(Row(4)))

            sql("ALTER TABLE test DROP PARTITION(p1='n1',p2='n2')")
            sql("ALTER TABLE test DROP PARTITION(p1='n1',p2='n3')")

            sql(
              """
                |INSERT OVERWRITE TABLE test PARTITION(p1='n1', p2)
                |SELECT * FROM VALUES (5, 'n2'), (6, 'n3') AS t(id, p2)
              """.stripMargin)
            checkAnswer(sql("SELECT id FROM test WHERE p1 = 'n1' and p2 = 'n2' ORDER BY id"),
              Array(Row(5)))
            checkAnswer(sql("SELECT id FROM test WHERE p1 = 'n1' and p2 = 'n3' ORDER BY id"),
              Array(Row(6)))
            // Partition not overwritten should not be deleted.
            checkAnswer(sql("SELECT id FROM test WHERE p1 = 'n1' and p2 = 'n4' ORDER BY id"),
              Array(Row(4)))
          }
        }
      }

      withTable("test") {
        withTempDir { f =>
          sql("CREATE EXTERNAL TABLE test(id int) PARTITIONED BY (p1 string, p2 string) " +
            s"STORED AS PARQUET LOCATION '${f.getAbsolutePath}'")

          withSQLConf(HiveUtils.CONVERT_METASTORE_PARQUET.key -> convertParquet,
            "hive.exec.dynamic.partition.mode" -> "nonstrict") {
            // We should unescape partition value.
            sql("INSERT OVERWRITE TABLE test PARTITION(p1='n1', p2) SELECT 1, '/'")
            sql("ALTER TABLE test DROP PARTITION(p1='n1',p2='/')")
            sql("INSERT OVERWRITE TABLE test PARTITION(p1='n1', p2) SELECT 2, '/'")
            checkAnswer(sql("SELECT id FROM test WHERE p1 = 'n1' and p2 = '/' ORDER BY id"),
              Array(Row(2)))
          }
        }
      }
    }
  }
}<|MERGE_RESOLUTION|>--- conflicted
+++ resolved
@@ -1182,54 +1182,6 @@
     checkAnswer(sql("SELECT a.`c.b`, `b.$q`[0].`a@!.q`, `q.w`.`w.i&`[0] FROM t"), Row(1, 1, 1))
   }
 
-<<<<<<< HEAD
-  test("Convert hive interval term into Literal of CalendarIntervalType") {
-    checkAnswer(sql("select interval '0 0:0:0.1' day to second"),
-      Row(CalendarInterval.fromString("interval 100 milliseconds")))
-    checkAnswer(sql("select interval '10-9' year to month"),
-      Row(CalendarInterval.fromString("interval 10 years 9 months")))
-    checkAnswer(sql("select interval '20 15:40:32.99899999' day to hour"),
-      Row(CalendarInterval.fromString("interval 2 weeks 6 days 15 hours")))
-    checkAnswer(sql("select interval '20 15:40:32.99899999' day to minute"),
-      Row(CalendarInterval.fromString("interval 2 weeks 6 days 15 hours 40 minutes")))
-    checkAnswer(sql("select interval '20 15:40:32.99899999' day to second"),
-      Row(CalendarInterval.fromString("interval 2 weeks 6 days 15 hours 40 minutes " +
-        "32 seconds 998 milliseconds 999 microseconds")))
-    checkAnswer(sql("select interval '15:40:32.99899999' hour to minute"),
-      Row(CalendarInterval.fromString("interval 15 hours 40 minutes")))
-    checkAnswer(sql("select interval '15:40.99899999' hour to second"),
-      Row(CalendarInterval.fromString("interval 15 minutes 40 seconds 998 milliseconds " +
-        "999 microseconds")))
-    checkAnswer(sql("select interval '15:40' hour to second"),
-      Row(CalendarInterval.fromString("interval 15 hours 40 minutes")))
-    checkAnswer(sql("select interval '15:40:32.99899999' hour to second"),
-      Row(CalendarInterval.fromString("interval 15 hours 40 minutes 32 seconds 998 milliseconds " +
-        "999 microseconds")))
-    checkAnswer(sql("select interval '20 40:32.99899999' minute to second"),
-      Row(CalendarInterval.fromString("interval 2 weeks 6 days 40 minutes 32 seconds " +
-        "998 milliseconds 999 microseconds")))
-    checkAnswer(sql("select interval '40:32.99899999' minute to second"),
-      Row(CalendarInterval.fromString("interval 40 minutes 32 seconds 998 milliseconds " +
-        "999 microseconds")))
-    checkAnswer(sql("select interval '40:32' minute to second"),
-      Row(CalendarInterval.fromString("interval 40 minutes 32 seconds")))
-    checkAnswer(sql("select interval '30' year"),
-      Row(CalendarInterval.fromString("interval 30 years")))
-    checkAnswer(sql("select interval '25' month"),
-      Row(CalendarInterval.fromString("interval 25 months")))
-    checkAnswer(sql("select interval '-100' day"),
-      Row(CalendarInterval.fromString("interval -14 weeks -2 days")))
-    checkAnswer(sql("select interval '40' hour"),
-      Row(CalendarInterval.fromString("interval 40 hours")))
-    checkAnswer(sql("select interval '80' minute"),
-      Row(CalendarInterval.fromString("interval 1 hour 20 minutes")))
-    checkAnswer(sql("select interval '299.889987299' second"),
-      Row(CalendarInterval.fromString(
-        "interval 4 minutes 59 seconds 889 milliseconds 987 microseconds")))
-  }
-
-=======
->>>>>>> 25493919
   test("specifying database name for a temporary view is not allowed") {
     withTempPath { dir =>
       withTempView("db.t") {
