/*
 * Licensed to the Apache Software Foundation (ASF) under one or more
 * contributor license agreements.  See the NOTICE file distributed with
 * this work for additional information regarding copyright ownership.
 * The ASF licenses this file to You under the Apache License, Version 2.0
 * (the "License"); you may not use this file except in compliance with
 * the License.  You may obtain a copy of the License at
 *
 *    http://www.apache.org/licenses/LICENSE-2.0
 *
 * Unless required by applicable law or agreed to in writing, software
 * distributed under the License is distributed on an "AS IS" BASIS,
 * WITHOUT WARRANTIES OR CONDITIONS OF ANY KIND, either express or implied.
 * See the License for the specific language governing permissions and
 * limitations under the License.
 */

package org.apache.spark.sql.hive

import org.apache.spark.annotation.Unstable
import org.apache.spark.sql._
import org.apache.spark.sql.catalyst.analysis.Analyzer
import org.apache.spark.sql.catalyst.catalog.ExternalCatalogWithListener
import org.apache.spark.sql.catalyst.plans.logical.LogicalPlan
import org.apache.spark.sql.catalyst.rules.Rule
import org.apache.spark.sql.execution.SparkPlanner
import org.apache.spark.sql.execution.analysis.DetectAmbiguousSelfJoin
import org.apache.spark.sql.execution.datasources._
import org.apache.spark.sql.execution.datasources.v2.TableCapabilityCheck
import org.apache.spark.sql.hive.client.HiveClient
import org.apache.spark.sql.internal.{BaseSessionStateBuilder, SessionResourceLoader, SessionState}

/**
 * Builder that produces a Hive-aware `SessionState`.
 */
@Unstable
class HiveSessionStateBuilder(session: SparkSession, parentState: Option[SessionState] = None)
  extends BaseSessionStateBuilder(session, parentState) {

  private def externalCatalog: ExternalCatalogWithListener = session.sharedState.externalCatalog

  /**
   * Create a Hive aware resource loader.
   */
  override protected lazy val resourceLoader: HiveSessionResourceLoader = {
    new HiveSessionResourceLoader(
      session, () => externalCatalog.unwrapped.asInstanceOf[HiveExternalCatalog].client)
  }

  /**
   * Create a [[HiveSessionCatalog]].
   */
  override protected lazy val catalog: HiveSessionCatalog = {
    val catalog = new HiveSessionCatalog(
      () => externalCatalog,
      () => session.sharedState.globalTempViewManager,
      new HiveMetastoreCatalog(session),
      functionRegistry,
      conf,
      SessionState.newHadoopConf(session.sparkContext.hadoopConfiguration, conf),
      sqlParser,
      resourceLoader)
    parentState.foreach(_.catalog.copyStateTo(catalog))
    catalog
  }

  /**
   * A logical query plan `Analyzer` with rules specific to Hive.
   */
<<<<<<< HEAD
  override protected def analyzer: Analyzer = new Analyzer(catalog, conf) {
    override val extendedResolutionHints: Seq[Rule[LogicalPlan]] =
      customResolutionHints

=======
  override protected def analyzer: Analyzer = new Analyzer(catalog, v2SessionCatalog, conf) {
>>>>>>> bf43541c
    override val extendedResolutionRules: Seq[Rule[LogicalPlan]] =
      new ResolveHiveSerdeTable(session) +:
        new FindDataSourceTable(session) +:
        new ResolveSQLOnFile(session) +:
        new FallBackFileSourceV2(session) +:
        DataSourceResolution(conf, this.catalogManager) +:
        customResolutionRules

    override val postHocResolutionRules: Seq[Rule[LogicalPlan]] =
      new DetectAmbiguousSelfJoin(conf) +:
        new DetermineTableStats(session) +:
        RelationConversions(conf, catalog) +:
        PreprocessTableCreation(session) +:
        PreprocessTableInsertion(conf) +:
        DataSourceAnalysis(conf) +:
        HiveAnalysis +:
        customPostHocResolutionRules

    override val extendedCheckRules: Seq[LogicalPlan => Unit] =
      PreWriteCheck +:
        PreReadCheck +:
        TableCapabilityCheck +:
        customCheckRules
  }

  /**
   * Planner that takes into account Hive-specific strategies.
   */
  override protected def planner: SparkPlanner = {
    new SparkPlanner(session.sparkContext, conf, experimentalMethods) with HiveStrategies {
      override val sparkSession: SparkSession = session

      override def extraPlanningStrategies: Seq[Strategy] =
        super.extraPlanningStrategies ++ customPlanningStrategies ++ Seq(HiveTableScans, Scripts)
    }
  }

  override protected def newBuilder: NewBuilder = new HiveSessionStateBuilder(_, _)
}

class HiveSessionResourceLoader(
    session: SparkSession,
    clientBuilder: () => HiveClient)
  extends SessionResourceLoader(session) {
  private lazy val client = clientBuilder()
  override def addJar(path: String): Unit = {
    client.addJar(path)
    super.addJar(path)
  }
}<|MERGE_RESOLUTION|>--- conflicted
+++ resolved
@@ -67,14 +67,10 @@
   /**
    * A logical query plan `Analyzer` with rules specific to Hive.
    */
-<<<<<<< HEAD
-  override protected def analyzer: Analyzer = new Analyzer(catalog, conf) {
+  override protected def analyzer: Analyzer = new Analyzer(catalog, v2SessionCatalog, conf) {
     override val extendedResolutionHints: Seq[Rule[LogicalPlan]] =
       customResolutionHints
-
-=======
-  override protected def analyzer: Analyzer = new Analyzer(catalog, v2SessionCatalog, conf) {
->>>>>>> bf43541c
+    
     override val extendedResolutionRules: Seq[Rule[LogicalPlan]] =
       new ResolveHiveSerdeTable(session) +:
         new FindDataSourceTable(session) +:
