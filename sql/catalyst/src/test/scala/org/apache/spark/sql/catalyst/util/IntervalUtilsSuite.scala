/*
 * Licensed to the Apache Software Foundation (ASF) under one or more
 * contributor license agreements.  See the NOTICE file distributed with
 * this work for additional information regarding copyright ownership.
 * The ASF licenses this file to You under the Apache License, Version 2.0
 * (the "License"); you may not use this file except in compliance with
 * the License.  You may obtain a copy of the License at
 *
 *    http://www.apache.org/licenses/LICENSE-2.0
 *
 * Unless required by applicable law or agreed to in writing, software
 * distributed under the License is distributed on an "AS IS" BASIS,
 * WITHOUT WARRANTIES OR CONDITIONS OF ANY KIND, either express or implied.
 * See the License for the specific language governing permissions and
 * limitations under the License.
 */

package org.apache.spark.sql.catalyst.util

import java.util.concurrent.TimeUnit

import org.apache.spark.SparkFunSuite
import org.apache.spark.sql.catalyst.util.DateTimeConstants._
import org.apache.spark.sql.catalyst.util.IntervalUtils._
import org.apache.spark.sql.catalyst.util.IntervalUtils.IntervalUnit._
import org.apache.spark.unsafe.types.{CalendarInterval, UTF8String}

class IntervalUtilsSuite extends SparkFunSuite {

  private def checkFromString(input: String, expected: CalendarInterval): Unit = {
    assert(fromString(input) === expected)
    assert(stringToInterval(UTF8String.fromString(input)) === expected)
  }

  private def checkFromInvalidString(input: String, errorMsg: String): Unit = {
    try {
      fromString(input)
      fail("Expected to throw an exception for the invalid input")
    } catch {
      case e: IllegalArgumentException =>
        val msg = e.getMessage
        assert(msg.contains(errorMsg))
    }
    assert(stringToInterval(UTF8String.fromString(input)) === null)
  }

  private def testSingleUnit(
    unit: String, number: Int, months: Int, days: Int, microseconds: Long): Unit = {
    for (prefix <- Seq("interval ", "")) {
      val input1 = prefix + number + " " + unit
      val input2 = prefix + number + " " + unit + "s"
      val result = new CalendarInterval(months, days, microseconds)
      checkFromString(input1, result)
      checkFromString(input2, result)
    }
  }

  test("string to interval: basic") {
    testSingleUnit("YEAR", 3, 36, 0, 0)
    testSingleUnit("Month", 3, 3, 0, 0)
    testSingleUnit("Week", 3, 0, 21, 0)
    testSingleUnit("DAY", 3, 0, 3, 0)
    testSingleUnit("HouR", 3, 0, 0, 3 * MICROS_PER_HOUR)
    testSingleUnit("MiNuTe", 3, 0, 0, 3 * MICROS_PER_MINUTE)
    testSingleUnit("Second", 3, 0, 0, 3 * MICROS_PER_SECOND)
    testSingleUnit("MilliSecond", 3, 0, 0, 3 * MICROS_PER_MILLIS)
    testSingleUnit("MicroSecond", 3, 0, 0, 3)

    checkFromInvalidString(null, "cannot be null")

    for (input <- Seq("", " ", "interval", "interval1 day", "foo", "foo 1 day")) {
      checkFromInvalidString(input, "Invalid interval string")
    }
  }


  test("string to interval: multiple units") {
    Seq(
      "-1 MONTH 1 day -1 microseconds" -> new CalendarInterval(-1, 1, -1),
      " 123 MONTHS        123 DAYS  123 Microsecond    " -> new CalendarInterval(123, 123, 123),
      "interval -1 day +3 Microseconds" -> new CalendarInterval(0, -1, 3),
      "interval -   1 day +     3 Microseconds" -> new CalendarInterval(0, -1, 3),
      "  interval  8  years -11 months 123  weeks   -1 day " +
        "23 hours -22 minutes 1 second  -123  millisecond    567 microseconds " ->
        new CalendarInterval(85, 860, 81480877567L)).foreach { case (input, expected) =>
      checkFromString(input, expected)
    }
  }

  test("string to interval: special cases") {
    // Support any order of interval units
    checkFromString("1 day 1 year", new CalendarInterval(12, 1, 0))
    // Allow duplicated units and summarize their values
    checkFromString("1 day 10 day", new CalendarInterval(0, 11, 0))
    // Only the seconds units can have the fractional part
    checkFromInvalidString("1.5 days", "Error parsing interval string")
    checkFromInvalidString("1. hour", "Error parsing interval string")
  }

  test("string to interval: seconds with fractional part") {
    checkFromString("0.1 seconds", new CalendarInterval(0, 0, 100000))
    checkFromString("1. seconds", new CalendarInterval(0, 0, 1000000))
    checkFromString("123.001 seconds", new CalendarInterval(0, 0, 123001000))
    checkFromString("1.001001 seconds", new CalendarInterval(0, 0, 1001001))
    checkFromString("1 minute 1.001001 seconds", new CalendarInterval(0, 0, 61001001))
    checkFromString("-1.5 seconds", new CalendarInterval(0, 0, -1500000))
    // truncate nanoseconds to microseconds
    checkFromString("0.999999999 seconds", new CalendarInterval(0, 0, 999999))
    checkFromInvalidString("0.123456789123 seconds", "Error parsing interval string")
  }

  test("from year-month string") {
    assert(fromYearMonthString("99-10") === new CalendarInterval(99 * 12 + 10, 0, 0L))
    assert(fromYearMonthString("+99-10") === new CalendarInterval(99 * 12 + 10, 0, 0L))
    assert(fromYearMonthString("-8-10") === new CalendarInterval(-8 * 12 - 10, 0, 0L))

    try {
      fromYearMonthString("99-15")
      fail("Expected to throw an exception for the invalid input")
    } catch {
      case e: IllegalArgumentException =>
        assert(e.getMessage.contains("month 15 outside range"))
    }

    try {
      fromYearMonthString("9a9-15")
      fail("Expected to throw an exception for the invalid input")
    } catch {
      case e: IllegalArgumentException =>
        assert(e.getMessage.contains("Interval string does not match year-month format"))
    }
  }

  test("from day-time string") {
    assert(fromDayTimeString("5 12:40:30.999999999") ===
      new CalendarInterval(
        0,
        5,
        12 * MICROS_PER_HOUR +
        40 * MICROS_PER_MINUTE +
        30 * MICROS_PER_SECOND + 999999L))
    assert(fromDayTimeString("10 0:12:0.888") ===
      new CalendarInterval(
        0,
        10,
        12 * MICROS_PER_MINUTE + 888 * MICROS_PER_MILLIS))
    assert(fromDayTimeString("-3 0:0:0") === new CalendarInterval(0, -3, 0L))

    try {
      fromDayTimeString("5 30:12:20")
      fail("Expected to throw an exception for the invalid input")
    } catch {
      case e: IllegalArgumentException =>
        assert(e.getMessage.contains("hour 30 outside range"))
    }

    try {
      fromDayTimeString("5 30-12")
      fail("Expected to throw an exception for the invalid input")
    } catch {
      case e: IllegalArgumentException =>
        assert(e.getMessage.contains("must match day-time format"))
    }

    try {
      fromDayTimeString("5 1:12:20", HOUR, MICROSECOND)
      fail("Expected to throw an exception for the invalid convention type")
    } catch {
      case e: IllegalArgumentException =>
        assert(e.getMessage.contains("Cannot support (interval"))
    }
  }

  test("interval duration") {
    def duration(s: String, unit: TimeUnit, daysPerMonth: Int): Long = {
      IntervalUtils.getDuration(fromString(s), unit, daysPerMonth)
    }

    assert(duration("0 seconds", TimeUnit.MILLISECONDS, 31) === 0)
    assert(duration("1 month", TimeUnit.DAYS, 31) === 31)
    assert(duration("1 microsecond", TimeUnit.MICROSECONDS, 30) === 1)
    assert(duration("1 month -30 days", TimeUnit.DAYS, 31) === 1)

    try {
      duration(Integer.MAX_VALUE + " month", TimeUnit.SECONDS, 31)
      fail("Expected to throw an exception for the invalid input")
    } catch {
      case e: ArithmeticException =>
        assert(e.getMessage.contains("overflow"))
    }
  }

  test("negative interval") {
    def isNegative(s: String, daysPerMonth: Int): Boolean = {
      IntervalUtils.isNegative(fromString(s), daysPerMonth)
    }

    assert(isNegative("-1 months", 28))
    assert(isNegative("-1 microsecond", 30))
    assert(isNegative("-1 month 30 days", 31))
    assert(isNegative("2 months -61 days", 30))
    assert(isNegative("-1 year -2 seconds", 30))
    assert(!isNegative("0 months", 28))
    assert(!isNegative("1 year -360 days", 31))
    assert(!isNegative("-1 year 380 days", 31))
  }

  test("negate") {
    assert(negate(new CalendarInterval(1, 2, 3)) === new CalendarInterval(-1, -2, -3))
  }

  test("subtract one interval by another") {
    val input1 = new CalendarInterval(3, 1, 1 * MICROS_PER_HOUR)
    val input2 = new CalendarInterval(2, 4, 100 * MICROS_PER_HOUR)
    assert(new CalendarInterval(1, -3, -99 * MICROS_PER_HOUR) === subtract(input1, input2))
    val input3 = new CalendarInterval(-10, -30, -81 * MICROS_PER_HOUR)
    val input4 = new CalendarInterval(75, 150, 200 * MICROS_PER_HOUR)
    assert(new CalendarInterval(-85, -180, -281 * MICROS_PER_HOUR) === subtract(input3, input4))
  }

  test("add two intervals") {
    val input1 = new CalendarInterval(3, 1, 1 * MICROS_PER_HOUR)
    val input2 = new CalendarInterval(2, 4, 100 * MICROS_PER_HOUR)
    assert(new CalendarInterval(5, 5, 101 * MICROS_PER_HOUR) === add(input1, input2))

    val input3 = new CalendarInterval(-10, -30, -81 * MICROS_PER_HOUR)
    val input4 = new CalendarInterval(75, 150, 200 * MICROS_PER_HOUR)
    assert(new CalendarInterval(65, 120, 119 * MICROS_PER_HOUR) === add(input3, input4))
  }

  test("multiply by num") {
    var interval = new CalendarInterval(0, 0, 0)
    assert(interval === multiply(interval, 0))
    interval = new CalendarInterval(123, 456, 789)
    assert(new CalendarInterval(123 * 42, 456 * 42, 789 * 42) === multiply(interval, 42))
    interval = new CalendarInterval(-123, -456, -789)
    assert(new CalendarInterval(-123 * 42, -456 * 42, -789 * 42) === multiply(interval, 42))
    assert(new CalendarInterval(1, 22, 12 * MICROS_PER_HOUR) ===
      multiply(new CalendarInterval(1, 5, 0), 1.5))
    assert(new CalendarInterval(2, 14, 12 * MICROS_PER_HOUR) ===
      multiply(new CalendarInterval(2, 2, 2 * MICROS_PER_HOUR), 1.2))
    try {
      multiply(new CalendarInterval(2, 0, 0), Integer.MAX_VALUE)
      fail("Expected to throw an exception on months overflow")
    } catch {
      case e: ArithmeticException =>
        assert(e.getMessage.contains("overflow"))
    }
  }

  test("divide by num") {
    var interval = new CalendarInterval(0, 0, 0)
    assert(interval === divide(interval, 10))
    interval = new CalendarInterval(1, 3, 30 * MICROS_PER_SECOND)
    assert(new CalendarInterval(0, 16, 12 * MICROS_PER_HOUR + 15 * MICROS_PER_SECOND) ===
      divide(interval, 2))
    assert(new CalendarInterval(2, 6, MICROS_PER_MINUTE) === divide(interval, 0.5))
    interval = new CalendarInterval(-1, 0, -30 * MICROS_PER_SECOND)
    assert(new CalendarInterval(0, -15, -15 * MICROS_PER_SECOND) === divide(interval, 2))
    assert(new CalendarInterval(-2, 0, -1 * MICROS_PER_MINUTE) === divide(interval, 0.5))
    try {
      divide(new CalendarInterval(123, 456, 789), 0)
      fail("Expected to throw an exception on divide by zero")
    } catch {
      case e: ArithmeticException =>
        assert(e.getMessage.contains("divide by zero"))
    }
  }

<<<<<<< HEAD
  test("to ansi sql standard string") {
    val i1 = new CalendarInterval(0, 0, 0)
    assert(IntervalUtils.toSqlStandardString(i1) === "0")
    val i2 = new CalendarInterval(34, 0, 0)
    assert(IntervalUtils.toSqlStandardString(i2) === "+2-10")
    val i3 = new CalendarInterval(-34, 0, 0)
    assert(IntervalUtils.toSqlStandardString(i3) === "-2-10")
    val i4 = new CalendarInterval(0, 31, 0)
    assert(IntervalUtils.toSqlStandardString(i4) === "+31")
    val i5 = new CalendarInterval(0, -31, 0)
    assert(IntervalUtils.toSqlStandardString(i5) === "-31")
    val i6 = new CalendarInterval(0, 0, 3 * MICROS_PER_HOUR + 13 * MICROS_PER_MINUTE + 123)
    assert(IntervalUtils.toSqlStandardString(i6) === "+3:13:00.000123")
    val i7 = new CalendarInterval(0, 0, -3 * MICROS_PER_HOUR - 13 * MICROS_PER_MINUTE - 123)
    assert(IntervalUtils.toSqlStandardString(i7) === "-3:13:00.000123")
    val i8 = new CalendarInterval(-34, 31, 3 * MICROS_PER_HOUR + 13 * MICROS_PER_MINUTE + 123)
    assert(IntervalUtils.toSqlStandardString(i8) === "-2-10 +31 +3:13:00.000123")
    val i9 = new CalendarInterval(0, 0, -3000 * MICROS_PER_HOUR)
    assert(IntervalUtils.toSqlStandardString(i9) === "-3000:00:00")
  }

  test("to iso 8601 string") {
    val i1 = new CalendarInterval(0, 0, 0)
    assert(IntervalUtils.toIso8601String(i1) === "PT0S")
    val i2 = new CalendarInterval(34, 0, 0)
    assert(IntervalUtils.toIso8601String(i2) === "P2Y10M")
    val i3 = new CalendarInterval(-34, 0, 0)
    assert(IntervalUtils.toIso8601String(i3) === "P-2Y-10M")
    val i4 = new CalendarInterval(0, 31, 0)
    assert(IntervalUtils.toIso8601String(i4) === "P31D")
    val i5 = new CalendarInterval(0, -31, 0)
    assert(IntervalUtils.toIso8601String(i5) === "P-31D")
    val i6 = new CalendarInterval(0, 0, 3 * MICROS_PER_HOUR + 13 * MICROS_PER_MINUTE + 123)
    assert(IntervalUtils.toIso8601String(i6) === "PT3H13M0.000123S")
    val i7 = new CalendarInterval(0, 0, -3 * MICROS_PER_HOUR - 13 * MICROS_PER_MINUTE - 123)
    assert(IntervalUtils.toIso8601String(i7) === "PT-3H-13M-0.000123S")
    val i8 = new CalendarInterval(-34, 31, 3 * MICROS_PER_HOUR + 13 * MICROS_PER_MINUTE + 123)
    assert(IntervalUtils.toIso8601String(i8) === "P-2Y-10M31DT3H13M0.000123S")
    val i9 = new CalendarInterval(0, 0, -3000 * MICROS_PER_HOUR)
    assert(IntervalUtils.toIso8601String(i9) === "PT-3000H")
  }

  test("to multi units string") {
    val i1 = new CalendarInterval(0, 0, 0)
    assert(IntervalUtils.toMultiUnitsString(i1) === "0 seconds")
    val i2 = new CalendarInterval(34, 0, 0)
    assert(IntervalUtils.toMultiUnitsString(i2) === "2 years 10 months")
    val i3 = new CalendarInterval(-34, 0, 0)
    assert(IntervalUtils.toMultiUnitsString(i3) === "-2 years -10 months")
    val i4 = new CalendarInterval(0, 31, 0)
    assert(IntervalUtils.toMultiUnitsString(i4) === "31 days")
    val i5 = new CalendarInterval(0, -31, 0)
    assert(IntervalUtils.toMultiUnitsString(i5) === "-31 days")
    val i6 = new CalendarInterval(0, 0, 3 * MICROS_PER_HOUR + 13 * MICROS_PER_MINUTE + 123)
    assert(IntervalUtils.toMultiUnitsString(i6) === "3 hours 13 minutes 0.000123 seconds")
    val i7 = new CalendarInterval(0, 0, -3 * MICROS_PER_HOUR - 13 * MICROS_PER_MINUTE - 123)
    assert(IntervalUtils.toMultiUnitsString(i7) === "-3 hours -13 minutes -0.000123 seconds")
    val i8 = new CalendarInterval(-34, 31, 3 * MICROS_PER_HOUR + 13 * MICROS_PER_MINUTE + 123)
    assert(IntervalUtils.toMultiUnitsString(i8) ===
      "-2 years -10 months 31 days 3 hours 13 minutes 0.000123 seconds")
    val i9 = new CalendarInterval(0, 0, -3000 * MICROS_PER_HOUR)
    assert(IntervalUtils.toMultiUnitsString(i9) === "-3000 hours")
=======
  test("justify days") {
    assert(justifyDays(fromString("1 month 35 day")) === new CalendarInterval(2, 5, 0))
    assert(justifyDays(fromString("-1 month 35 day")) === new CalendarInterval(0, 5, 0))
    assert(justifyDays(fromString("1 month -35 day")) === new CalendarInterval(0, -5, 0))
    assert(justifyDays(fromString("-1 month -35 day")) === new CalendarInterval(-2, -5, 0))
    assert(justifyDays(fromString("-1 month 2 day")) === new CalendarInterval(0, -28, 0))
  }

  test("justify hours") {
    assert(justifyHours(fromString("29 day 25 hour")) ===
      new CalendarInterval(0, 30, 1 * MICROS_PER_HOUR))
    assert(justifyHours(fromString("29 day -25 hour")) ===
      new CalendarInterval(0, 27, 23 * MICROS_PER_HOUR))
    assert(justifyHours(fromString("-29 day 25 hour")) ===
      new CalendarInterval(0, -27, -23 * MICROS_PER_HOUR))
    assert(justifyHours(fromString("-29 day -25 hour")) ===
      new CalendarInterval(0, -30, -1 * MICROS_PER_HOUR))
  }

  test("justify interval") {
    assert(justifyInterval(fromString("1 month 29 day 25 hour")) ===
      new CalendarInterval(2, 0, 1 * MICROS_PER_HOUR))
    assert(justifyInterval(fromString("-1 month 29 day -25 hour")) ===
      new CalendarInterval(0, -2, -1 * MICROS_PER_HOUR))
    assert(justifyInterval(fromString("1 month -29 day -25 hour")) ===
      new CalendarInterval(0, 0, -1 * MICROS_PER_HOUR))
    assert(justifyInterval(fromString("-1 month -29 day -25 hour")) ===
      new CalendarInterval(-2, 0, -1 * MICROS_PER_HOUR))
    intercept[ArithmeticException](justifyInterval(new CalendarInterval(2, 0, Long.MaxValue)))
>>>>>>> b5a2ed6a
  }
}<|MERGE_RESOLUTION|>--- conflicted
+++ resolved
@@ -267,7 +267,37 @@
     }
   }
 
-<<<<<<< HEAD
+  test("justify days") {
+    assert(justifyDays(fromString("1 month 35 day")) === new CalendarInterval(2, 5, 0))
+    assert(justifyDays(fromString("-1 month 35 day")) === new CalendarInterval(0, 5, 0))
+    assert(justifyDays(fromString("1 month -35 day")) === new CalendarInterval(0, -5, 0))
+    assert(justifyDays(fromString("-1 month -35 day")) === new CalendarInterval(-2, -5, 0))
+    assert(justifyDays(fromString("-1 month 2 day")) === new CalendarInterval(0, -28, 0))
+  }
+
+  test("justify hours") {
+    assert(justifyHours(fromString("29 day 25 hour")) ===
+      new CalendarInterval(0, 30, 1 * MICROS_PER_HOUR))
+    assert(justifyHours(fromString("29 day -25 hour")) ===
+      new CalendarInterval(0, 27, 23 * MICROS_PER_HOUR))
+    assert(justifyHours(fromString("-29 day 25 hour")) ===
+      new CalendarInterval(0, -27, -23 * MICROS_PER_HOUR))
+    assert(justifyHours(fromString("-29 day -25 hour")) ===
+      new CalendarInterval(0, -30, -1 * MICROS_PER_HOUR))
+  }
+
+  test("justify interval") {
+    assert(justifyInterval(fromString("1 month 29 day 25 hour")) ===
+      new CalendarInterval(2, 0, 1 * MICROS_PER_HOUR))
+    assert(justifyInterval(fromString("-1 month 29 day -25 hour")) ===
+      new CalendarInterval(0, -2, -1 * MICROS_PER_HOUR))
+    assert(justifyInterval(fromString("1 month -29 day -25 hour")) ===
+      new CalendarInterval(0, 0, -1 * MICROS_PER_HOUR))
+    assert(justifyInterval(fromString("-1 month -29 day -25 hour")) ===
+      new CalendarInterval(-2, 0, -1 * MICROS_PER_HOUR))
+    intercept[ArithmeticException](justifyInterval(new CalendarInterval(2, 0, Long.MaxValue)))
+  }
+
   test("to ansi sql standard string") {
     val i1 = new CalendarInterval(0, 0, 0)
     assert(IntervalUtils.toSqlStandardString(i1) === "0")
@@ -330,36 +360,5 @@
       "-2 years -10 months 31 days 3 hours 13 minutes 0.000123 seconds")
     val i9 = new CalendarInterval(0, 0, -3000 * MICROS_PER_HOUR)
     assert(IntervalUtils.toMultiUnitsString(i9) === "-3000 hours")
-=======
-  test("justify days") {
-    assert(justifyDays(fromString("1 month 35 day")) === new CalendarInterval(2, 5, 0))
-    assert(justifyDays(fromString("-1 month 35 day")) === new CalendarInterval(0, 5, 0))
-    assert(justifyDays(fromString("1 month -35 day")) === new CalendarInterval(0, -5, 0))
-    assert(justifyDays(fromString("-1 month -35 day")) === new CalendarInterval(-2, -5, 0))
-    assert(justifyDays(fromString("-1 month 2 day")) === new CalendarInterval(0, -28, 0))
-  }
-
-  test("justify hours") {
-    assert(justifyHours(fromString("29 day 25 hour")) ===
-      new CalendarInterval(0, 30, 1 * MICROS_PER_HOUR))
-    assert(justifyHours(fromString("29 day -25 hour")) ===
-      new CalendarInterval(0, 27, 23 * MICROS_PER_HOUR))
-    assert(justifyHours(fromString("-29 day 25 hour")) ===
-      new CalendarInterval(0, -27, -23 * MICROS_PER_HOUR))
-    assert(justifyHours(fromString("-29 day -25 hour")) ===
-      new CalendarInterval(0, -30, -1 * MICROS_PER_HOUR))
-  }
-
-  test("justify interval") {
-    assert(justifyInterval(fromString("1 month 29 day 25 hour")) ===
-      new CalendarInterval(2, 0, 1 * MICROS_PER_HOUR))
-    assert(justifyInterval(fromString("-1 month 29 day -25 hour")) ===
-      new CalendarInterval(0, -2, -1 * MICROS_PER_HOUR))
-    assert(justifyInterval(fromString("1 month -29 day -25 hour")) ===
-      new CalendarInterval(0, 0, -1 * MICROS_PER_HOUR))
-    assert(justifyInterval(fromString("-1 month -29 day -25 hour")) ===
-      new CalendarInterval(-2, 0, -1 * MICROS_PER_HOUR))
-    intercept[ArithmeticException](justifyInterval(new CalendarInterval(2, 0, Long.MaxValue)))
->>>>>>> b5a2ed6a
   }
 }