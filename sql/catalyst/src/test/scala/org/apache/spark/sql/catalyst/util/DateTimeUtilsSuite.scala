/*
 * Licensed to the Apache Software Foundation (ASF) under one or more
 * contributor license agreements.  See the NOTICE file distributed with
 * this work for additional information regarding copyright ownership.
 * The ASF licenses this file to You under the Apache License, Version 2.0
 * (the "License"); you may not use this file except in compliance with
 * the License.  You may obtain a copy of the License at
 *
 *    http://www.apache.org/licenses/LICENSE-2.0
 *
 * Unless required by applicable law or agreed to in writing, software
 * distributed under the License is distributed on an "AS IS" BASIS,
 * WITHOUT WARRANTIES OR CONDITIONS OF ANY KIND, either express or implied.
 * See the License for the specific language governing permissions and
 * limitations under the License.
 */

package org.apache.spark.sql.catalyst.util

import java.sql.{Date, Timestamp}
import java.text.SimpleDateFormat
import java.time.{Instant, LocalDate, LocalDateTime, LocalTime, ZoneId}
import java.util.Locale
import java.util.concurrent.TimeUnit

import org.scalatest.Matchers

import org.apache.spark.SparkFunSuite
import org.apache.spark.sql.catalyst.plans.SQLHelper
import org.apache.spark.sql.catalyst.util.DateTimeConstants._
import org.apache.spark.sql.catalyst.util.DateTimeTestUtils._
import org.apache.spark.sql.catalyst.util.DateTimeUtils._
import org.apache.spark.unsafe.types.UTF8String

class DateTimeUtilsSuite extends SparkFunSuite with Matchers with SQLHelper {

  private def defaultZoneId = ZoneId.systemDefault()

  test("nanoseconds truncation") {
    val tf = TimestampFormatter.getFractionFormatter(ZoneId.systemDefault())
    def checkStringToTimestamp(originalTime: String, expectedParsedTime: String): Unit = {
      val parsedTimestampOp = DateTimeUtils.stringToTimestamp(
        UTF8String.fromString(originalTime), defaultZoneId)
      assert(parsedTimestampOp.isDefined, "timestamp with nanoseconds was not parsed correctly")
      assert(DateTimeUtils.timestampToString(tf, parsedTimestampOp.get) === expectedParsedTime)
    }

    checkStringToTimestamp("2015-01-02 00:00:00.123456789", "2015-01-02 00:00:00.123456")
    checkStringToTimestamp("2015-01-02 00:00:00.100000009", "2015-01-02 00:00:00.1")
    checkStringToTimestamp("2015-01-02 00:00:00.000050000", "2015-01-02 00:00:00.00005")
    checkStringToTimestamp("2015-01-02 00:00:00.12005", "2015-01-02 00:00:00.12005")
    checkStringToTimestamp("2015-01-02 00:00:00.100", "2015-01-02 00:00:00.1")
    checkStringToTimestamp("2015-01-02 00:00:00.000456789", "2015-01-02 00:00:00.000456")
    checkStringToTimestamp("1950-01-02 00:00:00.000456789", "1950-01-02 00:00:00.000456")
  }

  test("timestamp and us") {
    val now = new Timestamp(System.currentTimeMillis())
    now.setNanos(1000)
    val ns = fromJavaTimestamp(now)
    assert(ns % 1000000L === 1)
    assert(toJavaTimestamp(ns) === now)

    List(-111111111111L, -1L, 0, 1L, 111111111111L).foreach { t =>
      val ts = toJavaTimestamp(t)
      assert(fromJavaTimestamp(ts) === t)
      assert(toJavaTimestamp(fromJavaTimestamp(ts)) === ts)
    }
  }

  test("us and julian day") {
    val (d, ns) = toJulianDay(0)
    assert(d === JULIAN_DAY_OF_EPOCH)
    assert(ns === 0)
    assert(fromJulianDay(d, ns) == 0L)

    Seq(Timestamp.valueOf("2015-06-11 10:10:10.100"),
      Timestamp.valueOf("2015-06-11 20:10:10.100"),
      Timestamp.valueOf("1900-06-11 20:10:10.100")).foreach { t =>
      val (d, ns) = toJulianDay(fromJavaTimestamp(t))
      assert(ns > 0)
      val t1 = toJavaTimestamp(fromJulianDay(d, ns))
      assert(t.equals(t1))
    }
  }

  test("SPARK-6785: java date conversion before and after epoch") {
    def checkFromToJavaDate(d1: Date): Unit = {
      val d2 = toJavaDate(fromJavaDate(d1))
      assert(d2.toString === d1.toString)
    }

    val df1 = new SimpleDateFormat("yyyy-MM-dd HH:mm:ss", Locale.US)
    val df2 = new SimpleDateFormat("yyyy-MM-dd HH:mm:ss z", Locale.US)

    checkFromToJavaDate(new Date(100))

    checkFromToJavaDate(Date.valueOf("1970-01-01"))

    checkFromToJavaDate(new Date(df1.parse("1970-01-01 00:00:00").getTime))
    checkFromToJavaDate(new Date(df2.parse("1970-01-01 00:00:00 UTC").getTime))

    checkFromToJavaDate(new Date(df1.parse("1970-01-01 00:00:01").getTime))
    checkFromToJavaDate(new Date(df2.parse("1970-01-01 00:00:01 UTC").getTime))

    checkFromToJavaDate(new Date(df1.parse("1969-12-31 23:59:59").getTime))
    checkFromToJavaDate(new Date(df2.parse("1969-12-31 23:59:59 UTC").getTime))

    checkFromToJavaDate(Date.valueOf("1969-01-01"))

    checkFromToJavaDate(new Date(df1.parse("1969-01-01 00:00:00").getTime))
    checkFromToJavaDate(new Date(df2.parse("1969-01-01 00:00:00 UTC").getTime))

    checkFromToJavaDate(new Date(df1.parse("1969-01-01 00:00:01").getTime))
    checkFromToJavaDate(new Date(df2.parse("1969-01-01 00:00:01 UTC").getTime))

    checkFromToJavaDate(new Date(df1.parse("1989-11-09 11:59:59").getTime))
    checkFromToJavaDate(new Date(df2.parse("1989-11-09 19:59:59 UTC").getTime))

    checkFromToJavaDate(new Date(df1.parse("1776-07-04 10:30:00").getTime))
    checkFromToJavaDate(new Date(df2.parse("1776-07-04 18:30:00 UTC").getTime))
  }

  private def toDate(s: String, zoneId: ZoneId = UTC): Option[Int] = {
    stringToDate(UTF8String.fromString(s), zoneId)
  }

  test("string to date") {
    assert(toDate("2015-01-28").get === days(2015, 1, 28))
    assert(toDate("2015").get === days(2015, 1, 1))
    assert(toDate("0001").get === days(1, 1, 1))
    assert(toDate("2015-03").get === days(2015, 3, 1))
    Seq("2015-03-18", "2015-03-18 ", " 2015-03-18", " 2015-03-18 ", "2015-03-18 123142",
      "2015-03-18T123123", "2015-03-18T").foreach { s =>
      assert(toDate(s).get === days(2015, 3, 18))
    }

    assert(toDate("2015-03-18X").isEmpty)
    assert(toDate("2015/03/18").isEmpty)
    assert(toDate("2015.03.18").isEmpty)
    assert(toDate("20150318").isEmpty)
    assert(toDate("2015-031-8").isEmpty)
    assert(toDate("02015-03-18").isEmpty)
    assert(toDate("015-03-18").isEmpty)
    assert(toDate("015").isEmpty)
    assert(toDate("02015").isEmpty)
    assert(toDate("1999 08 01").isEmpty)
    assert(toDate("1999-08 01").isEmpty)
    assert(toDate("1999 08").isEmpty)
  }

  private def toTimestamp(str: String, zoneId: ZoneId): Option[Long] = {
    stringToTimestamp(UTF8String.fromString(str), zoneId)
  }

  test("string to timestamp") {
    for (zid <- ALL_TIMEZONES) {
      def checkStringToTimestamp(str: String, expected: Option[Long]): Unit = {
        assert(toTimestamp(str, zid) === expected)
      }

      checkStringToTimestamp("1969-12-31 16:00:00", Option(date(1969, 12, 31, 16, zid = zid)))
      checkStringToTimestamp("0001", Option(date(1, 1, 1, 0, zid = zid)))
      checkStringToTimestamp("2015-03", Option(date(2015, 3, 1, zid = zid)))
      Seq("2015-03-18", "2015-03-18 ", " 2015-03-18", " 2015-03-18 ", "2015-03-18T").foreach { s =>
        checkStringToTimestamp(s, Option(date(2015, 3, 18, zid = zid)))
      }

      var expected = Option(date(2015, 3, 18, 12, 3, 17, zid = zid))
      checkStringToTimestamp("2015-03-18 12:03:17", expected)
      checkStringToTimestamp("2015-03-18T12:03:17", expected)

      // If the string value includes timezone string, it represents the timestamp string
      // in the timezone regardless of the tz parameter.
      var zoneId = getZoneId("-13:53")
      expected = Option(date(2015, 3, 18, 12, 3, 17, zid = zoneId))
      checkStringToTimestamp("2015-03-18T12:03:17-13:53", expected)
      checkStringToTimestamp("2015-03-18T12:03:17GMT-13:53", expected)

      expected = Option(date(2015, 3, 18, 12, 3, 17, zid = UTC))
      checkStringToTimestamp("2015-03-18T12:03:17Z", expected)
      checkStringToTimestamp("2015-03-18 12:03:17Z", expected)
      checkStringToTimestamp("2015-03-18 12:03:17UTC", expected)

      zoneId = getZoneId("-01:00")
      expected = Option(date(2015, 3, 18, 12, 3, 17, zid = zoneId))
      checkStringToTimestamp("2015-03-18T12:03:17-1:0", expected)
      checkStringToTimestamp("2015-03-18T12:03:17-01:00", expected)
      checkStringToTimestamp("2015-03-18T12:03:17GMT-01:00", expected)

      zoneId = getZoneId("+07:30")
      expected = Option(date(2015, 3, 18, 12, 3, 17, zid = zoneId))
      checkStringToTimestamp("2015-03-18T12:03:17+07:30", expected)
      checkStringToTimestamp("2015-03-18T12:03:17 GMT+07:30", expected)

      zoneId = getZoneId("+07:03")
      expected = Option(date(2015, 3, 18, 12, 3, 17, zid = zoneId))
      checkStringToTimestamp("2015-03-18T12:03:17+07:03", expected)
      checkStringToTimestamp("2015-03-18T12:03:17GMT+07:03", expected)

      // tests for the string including milliseconds.
      expected = Option(date(2015, 3, 18, 12, 3, 17, 123000, zid = zid))
      checkStringToTimestamp("2015-03-18 12:03:17.123", expected)
      checkStringToTimestamp("2015-03-18T12:03:17.123", expected)

      // If the string value includes timezone string, it represents the timestamp string
      // in the timezone regardless of the tz parameter.
      expected = Option(date(2015, 3, 18, 12, 3, 17, 456000, zid = UTC))
      checkStringToTimestamp("2015-03-18T12:03:17.456Z", expected)
      checkStringToTimestamp("2015-03-18 12:03:17.456Z", expected)
      checkStringToTimestamp("2015-03-18 12:03:17.456 UTC", expected)

      zoneId = getZoneId("-01:00")
      expected = Option(date(2015, 3, 18, 12, 3, 17, 123000, zid = zoneId))
      checkStringToTimestamp("2015-03-18T12:03:17.123-1:0", expected)
      checkStringToTimestamp("2015-03-18T12:03:17.123-01:00", expected)
      checkStringToTimestamp("2015-03-18T12:03:17.123 GMT-01:00", expected)

      zoneId = getZoneId("+07:30")
      expected = Option(date(2015, 3, 18, 12, 3, 17, 123000, zid = zoneId))
      checkStringToTimestamp("2015-03-18T12:03:17.123+07:30", expected)
      checkStringToTimestamp("2015-03-18T12:03:17.123 GMT+07:30", expected)

      zoneId = getZoneId("+07:30")
      expected = Option(date(2015, 3, 18, 12, 3, 17, 123000, zid = zoneId))
      checkStringToTimestamp("2015-03-18T12:03:17.123+07:30", expected)
      checkStringToTimestamp("2015-03-18T12:03:17.123GMT+07:30", expected)

      expected = Option(date(2015, 3, 18, 12, 3, 17, 123121, zid = zoneId))
      checkStringToTimestamp("2015-03-18T12:03:17.123121+7:30", expected)
      checkStringToTimestamp("2015-03-18T12:03:17.123121 GMT+0730", expected)

      zoneId = getZoneId("+07:30")
      expected = Option(date(2015, 3, 18, 12, 3, 17, 123120, zid = zoneId))
      checkStringToTimestamp("2015-03-18T12:03:17.12312+7:30", expected)
      checkStringToTimestamp("2015-03-18T12:03:17.12312 UT+07:30", expected)

      expected = Option(time(18, 12, 15, zid = zid))
      checkStringToTimestamp("18:12:15", expected)

      zoneId = getZoneId("+07:30")
      expected = Option(time(18, 12, 15, 123120, zid = zoneId))
      checkStringToTimestamp("T18:12:15.12312+7:30", expected)
      checkStringToTimestamp("T18:12:15.12312 UTC+07:30", expected)

      zoneId = getZoneId("+07:30")
      expected = Option(time(18, 12, 15, 123120, zid = zoneId))
      checkStringToTimestamp("18:12:15.12312+7:30", expected)
      checkStringToTimestamp("18:12:15.12312 GMT+07:30", expected)

      expected = Option(date(2011, 5, 6, 7, 8, 9, 100000, zid = zid))
      checkStringToTimestamp("2011-05-06 07:08:09.1000", expected)

      checkStringToTimestamp("238", None)
      checkStringToTimestamp("00238", None)
      checkStringToTimestamp("2015-03-18 123142", None)
      checkStringToTimestamp("2015-03-18T123123", None)
      checkStringToTimestamp("2015-03-18X", None)
      checkStringToTimestamp("2015/03/18", None)
      checkStringToTimestamp("2015.03.18", None)
      checkStringToTimestamp("20150318", None)
      checkStringToTimestamp("2015-031-8", None)
      checkStringToTimestamp("02015-01-18", None)
      checkStringToTimestamp("015-01-18", None)
      checkStringToTimestamp("2015-03-18T12:03.17-20:0", None)
      checkStringToTimestamp("2015-03-18T12:03.17-0:70", None)
      checkStringToTimestamp("2015-03-18T12:03.17-1:0:0", None)
      checkStringToTimestamp("1999 08 01", None)
      checkStringToTimestamp("1999-08 01", None)
      checkStringToTimestamp("1999 08", None)

      // Truncating the fractional seconds
      expected = Option(date(2015, 3, 18, 12, 3, 17, 123456, zid = UTC))
      checkStringToTimestamp("2015-03-18T12:03:17.123456789+0:00", expected)
      checkStringToTimestamp("2015-03-18T12:03:17.123456789 UTC+0", expected)
      checkStringToTimestamp("2015-03-18T12:03:17.123456789GMT+00:00", expected)

      zoneId = getZoneId("Europe/Moscow")
      expected = Option(date(2015, 3, 18, 12, 3, 17, 123456, zid = zoneId))
      checkStringToTimestamp("2015-03-18T12:03:17.123456 Europe/Moscow", expected)
    }
  }

  test("SPARK-15379: special invalid date string") {
    // Test stringToDate
    assert(toDate("2015-02-29 00:00:00").isEmpty)
    assert(toDate("2015-04-31 00:00:00").isEmpty)
    assert(toDate("2015-02-29").isEmpty)
    assert(toDate("2015-04-31").isEmpty)


    // Test stringToTimestamp
    assert(stringToTimestamp(
      UTF8String.fromString("2015-02-29 00:00:00"), defaultZoneId).isEmpty)
    assert(stringToTimestamp(
      UTF8String.fromString("2015-04-31 00:00:00"), defaultZoneId).isEmpty)
    assert(toTimestamp("2015-02-29", defaultZoneId).isEmpty)
    assert(toTimestamp("2015-04-31", defaultZoneId).isEmpty)
  }

  test("hours") {
    var input = date(2015, 3, 18, 13, 2, 11, 0, LA)
    assert(getHours(input, LA) === 13)
    assert(getHours(input, UTC) === 20)
    input = date(2015, 12, 8, 2, 7, 9, 0, LA)
    assert(getHours(input, LA) === 2)
    assert(getHours(input, UTC) === 10)
    input = date(10, 1, 1, 0, 0, 0, 0, LA)
    assert(getHours(input, LA) === 0)
  }

  test("minutes") {
    var input = date(2015, 3, 18, 13, 2, 11, 0, LA)
    assert(getMinutes(input, LA) === 2)
    assert(getMinutes(input, UTC) === 2)
    assert(getMinutes(input, getZoneId("Australia/North")) === 32)
    input = date(2015, 3, 8, 2, 7, 9, 0, LA)
    assert(getMinutes(input, LA) === 7)
    assert(getMinutes(input, UTC) === 7)
    assert(getMinutes(input, getZoneId("Australia/North")) === 37)
    input = date(10, 1, 1, 0, 0, 0, 0, LA)
    assert(getMinutes(input, LA) === 0)
  }

  test("seconds") {
    var input = date(2015, 3, 18, 13, 2, 11, 0, LA)
    assert(getSeconds(input, LA) === 11)
    assert(getSeconds(input, UTC) === 11)
    input = date(2015, 3, 8, 2, 7, 9, 0, LA)
    assert(getSeconds(input, LA) === 9)
    assert(getSeconds(input, UTC) === 9)
    input = date(10, 1, 1, 0, 0, 0, 0, LA)
    assert(getSeconds(input, LA) === 0)
  }

  test("hours / minutes / seconds") {
    Seq(Timestamp.valueOf("2015-06-11 10:12:35.789"),
      Timestamp.valueOf("2015-06-11 20:13:40.789"),
      Timestamp.valueOf("1900-06-11 12:14:50.789"),
      Timestamp.valueOf("1700-02-28 12:14:50.123456")).foreach { t =>
      val us = fromJavaTimestamp(t)
      assert(toJavaTimestamp(us) === t)
    }
  }

  test("get day in year") {
    assert(getDayInYear(days(2015, 3, 18)) === 77)
    assert(getDayInYear(days(2012, 3, 18)) === 78)
  }

  test("day of year calculations for old years") {
    assert(getDayInYear(days(1582, 3)) === 60)

    (1000 to 1600 by 10).foreach { year =>
      // January 1 is the 1st day of year.
      assert(getYear(days(year)) === year)
      assert(getMonth(days(year, 1)) === 1)
      assert(getDayInYear(days(year, 1, 1)) === 1)

      // December 31 is the 1st day of year.
      val date = days(year, 12, 31)
      assert(getYear(date) === year)
      assert(getMonth(date) === 12)
      assert(getDayOfMonth(date) === 31)
    }
  }

  test("get year") {
    assert(getYear(days(2015, 2, 18)) === 2015)
    assert(getYear(days(2012, 2, 18)) === 2012)
  }

  test("get quarter") {
    assert(getQuarter(days(2015, 2, 18)) === 1)
    assert(getQuarter(days(2012, 11, 18)) === 4)
  }

  test("get month") {
    assert(getMonth(days(2015, 3, 18)) === 3)
    assert(getMonth(days(2012, 12, 18)) === 12)
  }

  test("get day of month") {
    assert(getDayOfMonth(days(2015, 3, 18)) === 18)
    assert(getDayOfMonth(days(2012, 12, 24)) === 24)
  }

  test("date add months") {
    val input = days(1997, 2, 28, 10, 30)
    assert(dateAddMonths(input, 36) === days(2000, 2, 28))
    assert(dateAddMonths(input, -13) === days(1996, 1, 28))
  }

  test("timestamp add months") {
    val ts1 = date(1997, 2, 28, 10, 30, 0)
    val ts2 = date(2000, 2, 28, 10, 30, 0, 123000)
    assert(timestampAddInterval(ts1, 36, 0, 123000, defaultZoneId) === ts2)

    val ts3 = date(1997, 2, 27, 16, 0, 0, 0, LA)
    val ts4 = date(2000, 2, 27, 16, 0, 0, 123000, LA)
    val ts5 = date(2000, 2, 28, 0, 0, 0, 123000, UTC)
    assert(timestampAddInterval(ts3, 36, 0, 123000, LA) === ts4)
    assert(timestampAddInterval(ts3, 36, 0, 123000, UTC) === ts5)
  }

  test("timestamp add days") {
    // 2019-3-9 is the end of Pacific Standard Time
    val ts1 = date(2019, 3, 9, 12, 0, 0, 123000, LA)
    // 2019-3-10 is the start of Pacific Daylight Time
    val ts2 = date(2019, 3, 10, 12, 0, 0, 123000, LA)
    val ts3 = date(2019, 5, 9, 12, 0, 0, 123000, LA)
    val ts4 = date(2019, 5, 10, 12, 0, 0, 123000, LA)
    // 2019-11-2 is the end of Pacific Daylight Time
    val ts5 = date(2019, 11, 2, 12, 0, 0, 123000, LA)
    // 2019-11-3 is the start of Pacific Standard Time
    val ts6 = date(2019, 11, 3, 12, 0, 0, 123000, LA)

    // transit from Pacific Standard Time to Pacific Daylight Time
    assert(timestampAddInterval(
      ts1, 0, 0, 23 * MICROS_PER_HOUR, LA) === ts2)
    assert(timestampAddInterval(ts1, 0, 1, 0, LA) === ts2)
    // just a normal day
    assert(timestampAddInterval(
      ts3, 0, 0, 24 * MICROS_PER_HOUR, LA) === ts4)
    assert(timestampAddInterval(ts3, 0, 1, 0, LA) === ts4)
    // transit from Pacific Daylight Time to Pacific Standard Time
    assert(timestampAddInterval(
      ts5, 0, 0, 25 * MICROS_PER_HOUR, LA) === ts6)
    assert(timestampAddInterval(ts5, 0, 1, 0, LA) === ts6)
  }

  test("monthsBetween") {
    val date1 = date(1997, 2, 28, 10, 30, 0)
    var date2 = date(1996, 10, 30)
    assert(monthsBetween(date1, date2, true, UTC) === 3.94959677)
    assert(monthsBetween(date1, date2, false, UTC) === 3.9495967741935485)
    Seq(true, false).foreach { roundOff =>
      date2 = date(2000, 2, 28)
      assert(monthsBetween(date1, date2, roundOff, UTC) === -36)
      date2 = date(2000, 2, 29)
      assert(monthsBetween(date1, date2, roundOff, UTC) === -36)
      date2 = date(1996, 3, 31)
      assert(monthsBetween(date1, date2, roundOff, UTC) === 11)
    }

    val date3 = date(2000, 2, 28, 16, zid = LA)
    val date4 = date(1997, 2, 28, 16, zid = LA)
    assert(monthsBetween(date3, date4, true, LA) === 36.0)
    assert(monthsBetween(date3, date4, true, UTC) === 35.90322581)
    assert(monthsBetween(date3, date4, false, UTC) === 35.903225806451616)
  }

  test("from UTC timestamp") {
    def test(utc: String, tz: String, expected: String): Unit = {
      assert(toJavaTimestamp(fromUTCTime(fromJavaTimestamp(Timestamp.valueOf(utc)), tz)).toString
        === expected)
    }
    for (tz <- ALL_TIMEZONES) {
      withDefaultTimeZone(tz) {
        test("2011-12-25 09:00:00.123456", "UTC", "2011-12-25 09:00:00.123456")
        test("2011-12-25 09:00:00.123456", JST.getId, "2011-12-25 18:00:00.123456")
        test("2011-12-25 09:00:00.123456", LA.getId, "2011-12-25 01:00:00.123456")
        test("2011-12-25 09:00:00.123456", "Asia/Shanghai", "2011-12-25 17:00:00.123456")
      }
    }

    withDefaultTimeZone(LA) {
      // Daylight Saving Time
      test("2016-03-13 09:59:59.0", LA.getId, "2016-03-13 01:59:59.0")
      test("2016-03-13 10:00:00.0", LA.getId, "2016-03-13 03:00:00.0")
      test("2016-11-06 08:59:59.0", LA.getId, "2016-11-06 01:59:59.0")
      test("2016-11-06 09:00:00.0", LA.getId, "2016-11-06 01:00:00.0")
      test("2016-11-06 10:00:00.0", LA.getId, "2016-11-06 02:00:00.0")
    }
  }

  test("to UTC timestamp") {
    def test(utc: String, tz: String, expected: String): Unit = {
      assert(toJavaTimestamp(toUTCTime(fromJavaTimestamp(Timestamp.valueOf(utc)), tz)).toString
        === expected)
    }

    for (zid <- ALL_TIMEZONES) {
      withDefaultTimeZone(zid) {
        test("2011-12-25 09:00:00.123456", "UTC", "2011-12-25 09:00:00.123456")
        test("2011-12-25 18:00:00.123456", JST.getId, "2011-12-25 09:00:00.123456")
        test("2011-12-25 01:00:00.123456", LA.getId, "2011-12-25 09:00:00.123456")
        test("2011-12-25 17:00:00.123456", "Asia/Shanghai", "2011-12-25 09:00:00.123456")
      }
    }

    withDefaultTimeZone(LA) {
      val tz = LA.getId
      // Daylight Saving Time
      test("2016-03-13 01:59:59", tz, "2016-03-13 09:59:59.0")
      test("2016-03-13 02:00:00", tz, "2016-03-13 10:00:00.0")
      test("2016-03-13 03:00:00", tz, "2016-03-13 10:00:00.0")
      test("2016-11-06 00:59:59", tz, "2016-11-06 07:59:59.0")
      test("2016-11-06 01:00:00", tz, "2016-11-06 08:00:00.0")
      test("2016-11-06 01:59:59", tz, "2016-11-06 08:59:59.0")
      test("2016-11-06 02:00:00", tz, "2016-11-06 10:00:00.0")
    }
  }

  test("trailing characters while converting string to timestamp") {
    val s = UTF8String.fromString("2019-10-31T10:59:23Z:::")
    val time = DateTimeUtils.stringToTimestamp(s, defaultZoneId)
    assert(time == None)
  }

  test("truncTimestamp") {
    def testTrunc(
        level: Int,
        expected: String,
        inputTS: Long,
        zoneId: ZoneId = defaultZoneId): Unit = {
      val truncated =
        DateTimeUtils.truncTimestamp(inputTS, level, zoneId)
      val expectedTS = toTimestamp(expected, defaultZoneId)
      assert(truncated === expectedTS.get)
    }

    val defaultInputTS = DateTimeUtils.stringToTimestamp(
      UTF8String.fromString("2015-03-05T09:32:05.359123"), defaultZoneId)
    val defaultInputTS1 = DateTimeUtils.stringToTimestamp(
      UTF8String.fromString("2015-03-31T20:32:05.359"), defaultZoneId)
    val defaultInputTS2 = DateTimeUtils.stringToTimestamp(
      UTF8String.fromString("2015-04-01T02:32:05.359"), defaultZoneId)
    val defaultInputTS3 = DateTimeUtils.stringToTimestamp(
      UTF8String.fromString("2015-03-30T02:32:05.359"), defaultZoneId)
    val defaultInputTS4 = DateTimeUtils.stringToTimestamp(
      UTF8String.fromString("2015-03-29T02:32:05.359"), defaultZoneId)

    testTrunc(DateTimeUtils.TRUNC_TO_YEAR, "2015-01-01T00:00:00", defaultInputTS.get)
    testTrunc(DateTimeUtils.TRUNC_TO_MONTH, "2015-03-01T00:00:00", defaultInputTS.get)
    testTrunc(DateTimeUtils.TRUNC_TO_DAY, "2015-03-05T00:00:00", defaultInputTS.get)
    testTrunc(DateTimeUtils.TRUNC_TO_HOUR, "2015-03-05T09:00:00", defaultInputTS.get)
    testTrunc(DateTimeUtils.TRUNC_TO_MINUTE, "2015-03-05T09:32:00", defaultInputTS.get)
    testTrunc(DateTimeUtils.TRUNC_TO_SECOND, "2015-03-05T09:32:05", defaultInputTS.get)
    testTrunc(DateTimeUtils.TRUNC_TO_WEEK, "2015-03-02T00:00:00", defaultInputTS.get)
    testTrunc(DateTimeUtils.TRUNC_TO_WEEK, "2015-03-30T00:00:00", defaultInputTS1.get)
    testTrunc(DateTimeUtils.TRUNC_TO_WEEK, "2015-03-30T00:00:00", defaultInputTS2.get)
    testTrunc(DateTimeUtils.TRUNC_TO_WEEK, "2015-03-30T00:00:00", defaultInputTS3.get)
    testTrunc(DateTimeUtils.TRUNC_TO_WEEK, "2015-03-23T00:00:00", defaultInputTS4.get)
    testTrunc(DateTimeUtils.TRUNC_TO_QUARTER, "2015-01-01T00:00:00", defaultInputTS.get)
    testTrunc(DateTimeUtils.TRUNC_TO_QUARTER, "2015-01-01T00:00:00", defaultInputTS1.get)
    testTrunc(DateTimeUtils.TRUNC_TO_QUARTER, "2015-04-01T00:00:00", defaultInputTS2.get)
    testTrunc(DateTimeUtils.TRUNC_TO_MICROSECOND, "2015-03-05T09:32:05.359123", defaultInputTS.get)
    testTrunc(DateTimeUtils.TRUNC_TO_MILLISECOND, "2015-03-05T09:32:05.359", defaultInputTS.get)
    testTrunc(DateTimeUtils.TRUNC_TO_DECADE, "2010-01-01", defaultInputTS.get)
    testTrunc(DateTimeUtils.TRUNC_TO_CENTURY, "2001-01-01", defaultInputTS.get)
    testTrunc(DateTimeUtils.TRUNC_TO_MILLENNIUM, "2001-01-01", defaultInputTS.get)

    for (zid <- ALL_TIMEZONES) {
      withDefaultTimeZone(zid) {
        val inputTS = DateTimeUtils.stringToTimestamp(
          UTF8String.fromString("2015-03-05T09:32:05.359"), defaultZoneId)
        val inputTS1 = DateTimeUtils.stringToTimestamp(
          UTF8String.fromString("2015-03-31T20:32:05.359"), defaultZoneId)
        val inputTS2 = DateTimeUtils.stringToTimestamp(
          UTF8String.fromString("2015-04-01T02:32:05.359"), defaultZoneId)
        val inputTS3 = DateTimeUtils.stringToTimestamp(
          UTF8String.fromString("2015-03-30T02:32:05.359"), defaultZoneId)
        val inputTS4 = DateTimeUtils.stringToTimestamp(
          UTF8String.fromString("2015-03-29T02:32:05.359"), defaultZoneId)
        val inputTS5 = DateTimeUtils.stringToTimestamp(
          UTF8String.fromString("1999-03-29T01:02:03.456789"), defaultZoneId)

        testTrunc(DateTimeUtils.TRUNC_TO_YEAR, "2015-01-01T00:00:00", inputTS.get, zid)
        testTrunc(DateTimeUtils.TRUNC_TO_MONTH, "2015-03-01T00:00:00", inputTS.get, zid)
        testTrunc(DateTimeUtils.TRUNC_TO_DAY, "2015-03-05T00:00:00", inputTS.get, zid)
        testTrunc(DateTimeUtils.TRUNC_TO_HOUR, "2015-03-05T09:00:00", inputTS.get, zid)
        testTrunc(DateTimeUtils.TRUNC_TO_MINUTE, "2015-03-05T09:32:00", inputTS.get, zid)
        testTrunc(DateTimeUtils.TRUNC_TO_SECOND, "2015-03-05T09:32:05", inputTS.get, zid)
        testTrunc(DateTimeUtils.TRUNC_TO_WEEK, "2015-03-02T00:00:00", inputTS.get, zid)
        testTrunc(DateTimeUtils.TRUNC_TO_WEEK, "2015-03-30T00:00:00", inputTS1.get, zid)
        testTrunc(DateTimeUtils.TRUNC_TO_WEEK, "2015-03-30T00:00:00", inputTS2.get, zid)
        testTrunc(DateTimeUtils.TRUNC_TO_WEEK, "2015-03-30T00:00:00", inputTS3.get, zid)
        testTrunc(DateTimeUtils.TRUNC_TO_WEEK, "2015-03-23T00:00:00", inputTS4.get, zid)
        testTrunc(DateTimeUtils.TRUNC_TO_QUARTER, "2015-01-01T00:00:00", inputTS.get, zid)
        testTrunc(DateTimeUtils.TRUNC_TO_QUARTER, "2015-01-01T00:00:00", inputTS1.get, zid)
        testTrunc(DateTimeUtils.TRUNC_TO_QUARTER, "2015-04-01T00:00:00", inputTS2.get, zid)
        testTrunc(DateTimeUtils.TRUNC_TO_DECADE, "1990-01-01", inputTS5.get, zid)
        testTrunc(DateTimeUtils.TRUNC_TO_CENTURY, "1901-01-01", inputTS5.get, zid)
        testTrunc(DateTimeUtils.TRUNC_TO_MILLENNIUM, "2001-01-01", inputTS.get, zid)
      }
    }
  }

  test("daysToMicros and microsToDays") {
    val input = date(2015, 12, 31, 16, zid = LA)
    assert(microsToDays(input, LA) === 16800)
    assert(microsToDays(input, UTC) === 16801)
    assert(microsToDays(-1 * MILLIS_PER_DAY + 1, UTC) == -1)

    var expected = date(2015, 12, 31, zid = LA)
    assert(daysToMicros(16800, LA) === expected)

    expected = date(2015, 12, 31, zid = UTC)
    assert(daysToMicros(16800, UTC) === expected)

    // There are some days are skipped entirely in some timezone, skip them here.
    val skipped_days = Map[String, Set[Int]](
      "Kwajalein" -> Set(8632, 8633, 8634),
      "Pacific/Apia" -> Set(15338),
      "Pacific/Enderbury" -> Set(9130, 9131),
      "Pacific/Fakaofo" -> Set(15338),
      "Pacific/Kiritimati" -> Set(9130, 9131),
      "Pacific/Kwajalein" -> Set(8632, 8633, 8634),
      MIT.getId -> Set(15338))
    for (zid <- ALL_TIMEZONES) {
      val skipped = skipped_days.getOrElse(zid.getId, Set.empty)
      val testingData = Seq(-20000, 20000) ++
        (1 to 1000).map(_ => (math.random() * 40000 - 20000).toInt)
      testingData.foreach { d =>
        if (!skipped.contains(d)) {
          assert(microsToDays(daysToMicros(d, zid), zid) === d,
            s"Round trip of $d did not work in tz ${zid.getId}")
        }
      }
    }
  }

  test("microsToMillis") {
    assert(DateTimeUtils.microsToMillis(-9223372036844776001L) === -9223372036844777L)
    assert(DateTimeUtils.microsToMillis(-157700927876544L) === -157700927877L)
  }

  test("special timestamp values") {
    testSpecialDatetimeValues { zoneId =>
      val tolerance = TimeUnit.SECONDS.toMicros(30)

      assert(toTimestamp("Epoch", zoneId).get === 0)
      val now = instantToMicros(Instant.now())
      toTimestamp("NOW", zoneId).get should be(now +- tolerance)
      assert(toTimestamp("now UTC", zoneId) === None)
      val localToday = LocalDateTime.now(zoneId)
        .`with`(LocalTime.MIDNIGHT)
        .atZone(zoneId)
      val yesterday = instantToMicros(localToday.minusDays(1).toInstant)
      toTimestamp(" Yesterday", zoneId).get should be(yesterday +- tolerance)
      val today = instantToMicros(localToday.toInstant)
      toTimestamp("Today ", zoneId).get should be(today +- tolerance)
      val tomorrow = instantToMicros(localToday.plusDays(1).toInstant)
      toTimestamp(" tomorrow CET ", zoneId).get should be(tomorrow +- tolerance)
    }
  }

  test("special date values") {
    testSpecialDatetimeValues { zoneId =>
      assert(toDate("epoch", zoneId).get === 0)
      val today = localDateToDays(LocalDate.now(zoneId))
      assert(toDate("YESTERDAY", zoneId).get === today - 1)
      assert(toDate(" Now ", zoneId).get === today)
      assert(toDate("now UTC", zoneId) === None) // "now" does not accept time zones
      assert(toDate("today", zoneId).get === today)
      assert(toDate("tomorrow CET ", zoneId).get === today + 1)
    }
  }
<<<<<<< HEAD

  private def parseToJulianMicros(s: String): Long = {
    val ts = Timestamp.valueOf(s)
    val julianMicros = millisToMicros(ts.getTime) +
      ((ts.getNanos / NANOS_PER_MICROS) % MICROS_PER_MILLIS)
    julianMicros
  }

  private def parseToGregMicros(s: String, zoneId: ZoneId): Long = {
    instantToMicros(LocalDateTime.parse(s).atZone(zoneId).toInstant)
  }

  test("rebase julian to/from gregorian micros") {
    outstandingZoneIds.foreach { zid =>
      withDefaultTimeZone(zid) {
        Seq(
          "0001-01-01 01:02:03.654321",
          "1000-01-01 03:02:01.123456",
          "1582-10-04 00:00:00.000000",
          "1582-10-15 00:00:00.999999", // Gregorian cutover day
          "1883-11-10 00:00:00.000000", // America/Los_Angeles -7:52:58 zone offset
          "1883-11-20 00:00:00.000000", // America/Los_Angeles -08:00 zone offset
          "1969-12-31 11:22:33.000100",
          "1970-01-01 00:00:00.000001", // The epoch day
          "2020-03-14 09:33:01.500000").foreach { ts =>
          withClue(s"time zone = ${zid.getId} ts = $ts") {
            val julianMicros = parseToJulianMicros(ts)
            val gregMicros = parseToGregMicros(ts.replace(' ', 'T'), zid)

            assert(rebaseJulianToGregorianMicros(julianMicros) === gregMicros)
            assert(rebaseGregorianToJulianMicros(gregMicros) === julianMicros)
          }
        }
      }
    }
  }

  // millisToDays() and fromJavaDate() are taken from Spark 2.4
  private def millisToDaysLegacy(millisUtc: Long, timeZone: TimeZone): Int = {
    val millisLocal = millisUtc + timeZone.getOffset(millisUtc)
    Math.floor(millisLocal.toDouble / MILLIS_PER_DAY).toInt
  }
  private def fromJavaDateLegacy(date: Date): Int = {
    millisToDaysLegacy(date.getTime, TimeZone.getDefault)
  }

  test("rebase gregorian to/from julian days") {
    outstandingZoneIds.foreach { zid =>
      withDefaultTimeZone(zid) {
        Seq(
          "0001-01-01",
          "1000-01-01",
          "1582-10-04",
          "1582-10-15", // Gregorian cutover day
          "1883-11-10", // America/Los_Angeles -7:52:58 zone offset
          "1883-11-20", // America/Los_Angeles -08:00 zone offset
          "1969-12-31",
          "1970-01-01", // The epoch day
          "2020-03-14").foreach { date =>
          val julianDays = fromJavaDateLegacy(Date.valueOf(date))
          val gregorianDays = localDateToDays(LocalDate.parse(date))

          assert(rebaseGregorianToJulianDays(gregorianDays) === julianDays)
          assert(rebaseJulianToGregorianDays(julianDays) === gregorianDays)
        }
      }
    }
  }

  test("rebase julian to gregorian date for leap years") {
    outstandingZoneIds.foreach { zid =>
      withDefaultTimeZone(zid) {
        Seq(
          "1000-02-29" -> "1000-03-01",
          "1600-02-29" -> "1600-02-29",
          "1700-02-29" -> "1700-03-01",
          "2000-02-29" -> "2000-02-29").foreach { case (julianDate, gregDate) =>
          withClue(s"tz = ${zid.getId} julian date = $julianDate greg date = $gregDate") {
            val date = Date.valueOf(julianDate)
            val julianDays = fromJavaDateLegacy(date)
            val gregorianDays = localDateToDays(LocalDate.parse(gregDate))

            assert(rebaseJulianToGregorianDays(julianDays) === gregorianDays)
          }
        }
      }
    }
  }

  test("rebase julian to gregorian timestamp for leap years") {
    outstandingZoneIds.foreach { zid =>
      withDefaultTimeZone(zid) {
        Seq(
          "1000-02-29 01:02:03.123456" -> "1000-03-01T01:02:03.123456",
          "1600-02-29 11:12:13.654321" -> "1600-02-29T11:12:13.654321",
          "1700-02-29 21:22:23.000001" -> "1700-03-01T21:22:23.000001",
          "2000-02-29 00:00:00.999999" -> "2000-02-29T00:00:00.999999"
        ).foreach { case (julianTs, gregTs) =>
          withClue(s"tz = ${zid.getId} julian ts = $julianTs greg ts = $gregTs") {
            val julianMicros = parseToJulianMicros(julianTs)
            val gregorianMicros = parseToGregMicros(gregTs, zid)

            assert(rebaseJulianToGregorianMicros(julianMicros) === gregorianMicros)
          }
        }
      }
    }
  }
=======
>>>>>>> 2d3692ed
}<|MERGE_RESOLUTION|>--- conflicted
+++ resolved
@@ -657,115 +657,4 @@
       assert(toDate("tomorrow CET ", zoneId).get === today + 1)
     }
   }
-<<<<<<< HEAD
-
-  private def parseToJulianMicros(s: String): Long = {
-    val ts = Timestamp.valueOf(s)
-    val julianMicros = millisToMicros(ts.getTime) +
-      ((ts.getNanos / NANOS_PER_MICROS) % MICROS_PER_MILLIS)
-    julianMicros
-  }
-
-  private def parseToGregMicros(s: String, zoneId: ZoneId): Long = {
-    instantToMicros(LocalDateTime.parse(s).atZone(zoneId).toInstant)
-  }
-
-  test("rebase julian to/from gregorian micros") {
-    outstandingZoneIds.foreach { zid =>
-      withDefaultTimeZone(zid) {
-        Seq(
-          "0001-01-01 01:02:03.654321",
-          "1000-01-01 03:02:01.123456",
-          "1582-10-04 00:00:00.000000",
-          "1582-10-15 00:00:00.999999", // Gregorian cutover day
-          "1883-11-10 00:00:00.000000", // America/Los_Angeles -7:52:58 zone offset
-          "1883-11-20 00:00:00.000000", // America/Los_Angeles -08:00 zone offset
-          "1969-12-31 11:22:33.000100",
-          "1970-01-01 00:00:00.000001", // The epoch day
-          "2020-03-14 09:33:01.500000").foreach { ts =>
-          withClue(s"time zone = ${zid.getId} ts = $ts") {
-            val julianMicros = parseToJulianMicros(ts)
-            val gregMicros = parseToGregMicros(ts.replace(' ', 'T'), zid)
-
-            assert(rebaseJulianToGregorianMicros(julianMicros) === gregMicros)
-            assert(rebaseGregorianToJulianMicros(gregMicros) === julianMicros)
-          }
-        }
-      }
-    }
-  }
-
-  // millisToDays() and fromJavaDate() are taken from Spark 2.4
-  private def millisToDaysLegacy(millisUtc: Long, timeZone: TimeZone): Int = {
-    val millisLocal = millisUtc + timeZone.getOffset(millisUtc)
-    Math.floor(millisLocal.toDouble / MILLIS_PER_DAY).toInt
-  }
-  private def fromJavaDateLegacy(date: Date): Int = {
-    millisToDaysLegacy(date.getTime, TimeZone.getDefault)
-  }
-
-  test("rebase gregorian to/from julian days") {
-    outstandingZoneIds.foreach { zid =>
-      withDefaultTimeZone(zid) {
-        Seq(
-          "0001-01-01",
-          "1000-01-01",
-          "1582-10-04",
-          "1582-10-15", // Gregorian cutover day
-          "1883-11-10", // America/Los_Angeles -7:52:58 zone offset
-          "1883-11-20", // America/Los_Angeles -08:00 zone offset
-          "1969-12-31",
-          "1970-01-01", // The epoch day
-          "2020-03-14").foreach { date =>
-          val julianDays = fromJavaDateLegacy(Date.valueOf(date))
-          val gregorianDays = localDateToDays(LocalDate.parse(date))
-
-          assert(rebaseGregorianToJulianDays(gregorianDays) === julianDays)
-          assert(rebaseJulianToGregorianDays(julianDays) === gregorianDays)
-        }
-      }
-    }
-  }
-
-  test("rebase julian to gregorian date for leap years") {
-    outstandingZoneIds.foreach { zid =>
-      withDefaultTimeZone(zid) {
-        Seq(
-          "1000-02-29" -> "1000-03-01",
-          "1600-02-29" -> "1600-02-29",
-          "1700-02-29" -> "1700-03-01",
-          "2000-02-29" -> "2000-02-29").foreach { case (julianDate, gregDate) =>
-          withClue(s"tz = ${zid.getId} julian date = $julianDate greg date = $gregDate") {
-            val date = Date.valueOf(julianDate)
-            val julianDays = fromJavaDateLegacy(date)
-            val gregorianDays = localDateToDays(LocalDate.parse(gregDate))
-
-            assert(rebaseJulianToGregorianDays(julianDays) === gregorianDays)
-          }
-        }
-      }
-    }
-  }
-
-  test("rebase julian to gregorian timestamp for leap years") {
-    outstandingZoneIds.foreach { zid =>
-      withDefaultTimeZone(zid) {
-        Seq(
-          "1000-02-29 01:02:03.123456" -> "1000-03-01T01:02:03.123456",
-          "1600-02-29 11:12:13.654321" -> "1600-02-29T11:12:13.654321",
-          "1700-02-29 21:22:23.000001" -> "1700-03-01T21:22:23.000001",
-          "2000-02-29 00:00:00.999999" -> "2000-02-29T00:00:00.999999"
-        ).foreach { case (julianTs, gregTs) =>
-          withClue(s"tz = ${zid.getId} julian ts = $julianTs greg ts = $gregTs") {
-            val julianMicros = parseToJulianMicros(julianTs)
-            val gregorianMicros = parseToGregMicros(gregTs, zid)
-
-            assert(rebaseJulianToGregorianMicros(julianMicros) === gregorianMicros)
-          }
-        }
-      }
-    }
-  }
-=======
->>>>>>> 2d3692ed
 }