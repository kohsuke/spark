--- conflicted
+++ resolved
@@ -167,7 +167,7 @@
       val child = AttributeReference("a", dataType)()
       val percentile = new Percentile(child, percentage)
       assertEqual(percentile.checkInputDataTypes(),
-        TypeCheckFailure("argument 1 requires numeric type, however, " +
+        TypeCheckFailure(s"argument 1 requires numeric type, however, " +
             s"'`a`' is of ${dataType.simpleString} type."))
     }
 
@@ -181,7 +181,7 @@
       val frq = AttributeReference("frq", frequencyType)()
       val percentile = new Percentile(child, percentage, frq)
       assertEqual(percentile.checkInputDataTypes(),
-        TypeCheckFailure("argument 1 requires numeric type, however, " +
+        TypeCheckFailure(s"argument 1 requires numeric type, however, " +
             s"'`a`' is of ${dataType.simpleString} type."))
     }
 
@@ -191,7 +191,7 @@
       val frq = AttributeReference("frq", frequencyType)()
       val percentile = new Percentile(child, percentage, frq)
       assertEqual(percentile.checkInputDataTypes(),
-        TypeCheckFailure("argument 3 requires integral type, however, " +
+        TypeCheckFailure(s"argument 3 requires integral type, however, " +
             s"'`frq`' is of ${frequencyType.simpleString} type."))
     }
   }
@@ -214,13 +214,8 @@
     invalidPercentages.foreach { percentage =>
       val percentile2 = new Percentile(child, percentage)
       assertEqual(percentile2.checkInputDataTypes(),
-<<<<<<< HEAD
-        TypeCheckFailure("Percentage(s) must be between 0.0 and 1.0, " +
-        s"but got ${percentage.simpleString}"))
-=======
         TypeCheckFailure(s"Percentage(s) must be between 0.0 and 1.0, " +
         s"but got ${percentage.simpleString(100)}"))
->>>>>>> 0ea8db9f
     }
 
     val nonFoldablePercentage = Seq(NonFoldableLiteral(0.5),
@@ -229,7 +224,7 @@
     nonFoldablePercentage.foreach { percentage =>
       val percentile3 = new Percentile(child, percentage)
       assertEqual(percentile3.checkInputDataTypes(),
-        TypeCheckFailure("The percentage(s) must be a constant literal, " +
+        TypeCheckFailure(s"The percentage(s) must be a constant literal, " +
           s"but got ${percentage}"))
     }
 
@@ -239,18 +234,12 @@
     invalidDataTypes.foreach { dataType =>
       val percentage = Literal.default(dataType)
       val percentile4 = new Percentile(child, percentage)
-<<<<<<< HEAD
-      assertEqual(percentile4.checkInputDataTypes(),
-        TypeCheckFailure("argument 2 requires double type, however, " +
-          s"'0.5' is of ${dataType.simpleString} type."))
-=======
       val checkResult = percentile4.checkInputDataTypes()
       assert(checkResult.isFailure)
       Seq("argument 2 requires double type, however, ",
           s"is of ${dataType.simpleString} type.").foreach { errMsg =>
         assert(checkResult.asInstanceOf[TypeCheckFailure].message.contains(errMsg))
       }
->>>>>>> 0ea8db9f
     }
   }
 
