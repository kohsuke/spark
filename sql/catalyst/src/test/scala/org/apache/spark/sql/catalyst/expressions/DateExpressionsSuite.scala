/*
 * Licensed to the Apache Software Foundation (ASF) under one or more
 * contributor license agreements.  See the NOTICE file distributed with
 * this work for additional information regarding copyright ownership.
 * The ASF licenses this file to You under the Apache License, Version 2.0
 * (the "License"); you may not use this file except in compliance with
 * the License.  You may obtain a copy of the License at
 *
 *    http://www.apache.org/licenses/LICENSE-2.0
 *
 * Unless required by applicable law or agreed to in writing, software
 * distributed under the License is distributed on an "AS IS" BASIS,
 * WITHOUT WARRANTIES OR CONDITIONS OF ANY KIND, either express or implied.
 * See the License for the specific language governing permissions and
 * limitations under the License.
 */

package org.apache.spark.sql.catalyst.expressions

import java.sql.{Date, Timestamp}
import java.text.SimpleDateFormat
import java.time.{Instant, LocalDate, LocalDateTime, ZoneId}
import java.util.{Calendar, Locale, TimeZone}
import java.util.concurrent.TimeUnit._

import org.apache.spark.{SparkFunSuite, SparkUpgradeException}
import org.apache.spark.sql.catalyst.InternalRow
import org.apache.spark.sql.catalyst.expressions.codegen.GenerateUnsafeProjection
import org.apache.spark.sql.catalyst.util.{DateTimeUtils, IntervalUtils, TimestampFormatter}
import org.apache.spark.sql.catalyst.util.DateTimeConstants.NANOS_PER_SECOND
import org.apache.spark.sql.catalyst.util.DateTimeTestUtils._
import org.apache.spark.sql.internal.SQLConf
import org.apache.spark.sql.types._
import org.apache.spark.unsafe.types.{CalendarInterval, UTF8String}

class DateExpressionsSuite extends SparkFunSuite with ExpressionEvalHelper {

  import IntegralLiteralTestUtils._

  private val PST_OPT = Option(PST.getId)
  private val JST_OPT = Option(JST.getId)

  def toMillis(timestamp: String): Long = {
    val tf = TimestampFormatter("yyyy-MM-dd HH:mm:ss", UTC)
    DateTimeUtils.toMillis(tf.parse(timestamp))
  }
  val date = "2015-04-08 13:10:15"
  val d = new Date(toMillis(date))
  val time = "2013-11-08 13:10:15"
  val ts = new Timestamp(toMillis(time))

  test("datetime function current_date") {
    val d0 = DateTimeUtils.millisToDays(System.currentTimeMillis(), UTC)
    val cd = CurrentDate(UTC_OPT).eval(EmptyRow).asInstanceOf[Int]
    val d1 = DateTimeUtils.millisToDays(System.currentTimeMillis(), UTC)
    assert(d0 <= cd && cd <= d1 && d1 - d0 <= 1)

    val cdjst = CurrentDate(JST_OPT).eval(EmptyRow).asInstanceOf[Int]
    val cdpst = CurrentDate(PST_OPT).eval(EmptyRow).asInstanceOf[Int]
    assert(cdpst <= cd && cd <= cdjst)
  }

  test("datetime function current_timestamp") {
    val ct = DateTimeUtils.toJavaTimestamp(CurrentTimestamp().eval(EmptyRow).asInstanceOf[Long])
    val t1 = System.currentTimeMillis()
    assert(math.abs(t1 - ct.getTime) < 5000)
  }

  test("DayOfYear") {
    val sdfDay = new SimpleDateFormat("D", Locale.US)

    val c = Calendar.getInstance()
    (0 to 3).foreach { m =>
      (0 to 5).foreach { i =>
        c.set(2000, m, 28, 0, 0, 0)
        c.add(Calendar.DATE, i)
        checkEvaluation(DayOfYear(Literal(new Date(c.getTimeInMillis))),
          sdfDay.format(c.getTime).toInt)
      }
    }
    checkEvaluation(DayOfYear(Literal.create(null, DateType)), null)

    checkEvaluation(DayOfYear(Cast(Literal("1582-10-15 13:10:15"), DateType)), 288)
    checkEvaluation(DayOfYear(Cast(Literal("1582-10-04 13:10:15"), DateType)), 277)
    checkConsistencyBetweenInterpretedAndCodegen(DayOfYear, DateType)
  }

  test("Year") {
    checkEvaluation(Year(Literal.create(null, DateType)), null)
    checkEvaluation(Year(Literal(d)), 2015)
    checkEvaluation(Year(Cast(Literal(date), DateType, UTC_OPT)), 2015)
    checkEvaluation(Year(Cast(Literal(ts), DateType, UTC_OPT)), 2013)

    val c = Calendar.getInstance()
    (2000 to 2002).foreach { y =>
      (0 to 11 by 11).foreach { m =>
        c.set(y, m, 28)
        (0 to 5 * 24).foreach { i =>
          c.add(Calendar.HOUR_OF_DAY, 1)
          checkEvaluation(Year(Literal(new Date(c.getTimeInMillis))),
            c.get(Calendar.YEAR))
        }
      }
    }
    checkEvaluation(Year(Cast(Literal("1582-01-01 13:10:15"), DateType)), 1582)
    checkEvaluation(Year(Cast(Literal("1581-12-31 13:10:15"), DateType)), 1581)
    checkConsistencyBetweenInterpretedAndCodegen(Year, DateType)
  }

  test("Quarter") {
    checkEvaluation(Quarter(Literal.create(null, DateType)), null)
    checkEvaluation(Quarter(Literal(d)), 2)
    checkEvaluation(Quarter(Cast(Literal(date), DateType, UTC_OPT)), 2)
    checkEvaluation(Quarter(Cast(Literal(ts), DateType, UTC_OPT)), 4)

    val c = Calendar.getInstance()
    (2003 to 2004).foreach { y =>
      (0 to 11 by 3).foreach { m =>
        c.set(y, m, 28, 0, 0, 0)
        (0 to 5 * 24).foreach { i =>
          c.add(Calendar.HOUR_OF_DAY, 1)
          checkEvaluation(Quarter(Literal(new Date(c.getTimeInMillis))),
            c.get(Calendar.MONTH) / 3 + 1)
        }
      }
    }

    checkEvaluation(Quarter(Cast(Literal("1582-10-01 13:10:15"), DateType)), 4)
    checkEvaluation(Quarter(Cast(Literal("1582-09-30 13:10:15"), DateType)), 3)
    checkConsistencyBetweenInterpretedAndCodegen(Quarter, DateType)
  }

  test("Month") {
    checkEvaluation(Month(Literal.create(null, DateType)), null)
    checkEvaluation(Month(Literal(d)), 4)
    checkEvaluation(Month(Cast(Literal(date), DateType, UTC_OPT)), 4)
    checkEvaluation(Month(Cast(Literal(ts), DateType, UTC_OPT)), 11)

    checkEvaluation(Month(Cast(Literal("1582-04-28 13:10:15"), DateType)), 4)
    checkEvaluation(Month(Cast(Literal("1582-10-04 13:10:15"), DateType)), 10)
    checkEvaluation(Month(Cast(Literal("1582-10-15 13:10:15"), DateType)), 10)

    val c = Calendar.getInstance()
    (2003 to 2004).foreach { y =>
      (0 to 3).foreach { m =>
        (0 to 2 * 24).foreach { i =>
          c.set(y, m, 28, 0, 0, 0)
          c.add(Calendar.HOUR_OF_DAY, i)
          checkEvaluation(Month(Literal(new Date(c.getTimeInMillis))),
            c.get(Calendar.MONTH) + 1)
        }
      }
    }
    checkConsistencyBetweenInterpretedAndCodegen(Month, DateType)
  }

  test("Day / DayOfMonth") {
    checkEvaluation(DayOfMonth(Cast(Literal("2000-02-29"), DateType)), 29)
    checkEvaluation(DayOfMonth(Literal.create(null, DateType)), null)
    checkEvaluation(DayOfMonth(Literal(d)), 8)
    checkEvaluation(DayOfMonth(Cast(Literal(date), DateType, UTC_OPT)), 8)
    checkEvaluation(DayOfMonth(Cast(Literal(ts), DateType, UTC_OPT)), 8)

    checkEvaluation(DayOfMonth(Cast(Literal("1582-04-28 13:10:15"), DateType)), 28)
    checkEvaluation(DayOfMonth(Cast(Literal("1582-10-15 13:10:15"), DateType)), 15)
    checkEvaluation(DayOfMonth(Cast(Literal("1582-10-04 13:10:15"), DateType)), 4)

    val c = Calendar.getInstance()
    (1999 to 2000).foreach { y =>
      c.set(y, 0, 1, 0, 0, 0)
      (0 to 365).foreach { d =>
        c.add(Calendar.DATE, 1)
        checkEvaluation(DayOfMonth(Literal(new Date(c.getTimeInMillis))),
          c.get(Calendar.DAY_OF_MONTH))
      }
    }
    checkConsistencyBetweenInterpretedAndCodegen(DayOfMonth, DateType)
  }

  test("Seconds") {
    assert(Second(Literal.create(null, DateType), UTC_OPT).resolved === false)
    assert(Second(Cast(Literal(d), TimestampType, UTC_OPT), UTC_OPT).resolved )
    checkEvaluation(Second(Cast(Literal(d), TimestampType, UTC_OPT), UTC_OPT), 0)
    checkEvaluation(Second(Cast(Literal(date), TimestampType, UTC_OPT), UTC_OPT), 15)
    checkEvaluation(Second(Literal(ts), UTC_OPT), 15)

    val c = Calendar.getInstance()
    for (zid <- outstandingZoneIds) {
      val timeZoneId = Option(zid.getId)
      c.setTimeZone(TimeZone.getTimeZone(zid))
      (0 to 60 by 5).foreach { s =>
        c.set(2015, 18, 3, 3, 5, s)
        checkEvaluation(
          Second(Literal(new Timestamp(c.getTimeInMillis)), timeZoneId),
          c.get(Calendar.SECOND))
      }
      checkConsistencyBetweenInterpretedAndCodegen(
        (child: Expression) => Second(child, timeZoneId), TimestampType)
    }
  }

  test("DayOfWeek") {
    checkEvaluation(DayOfWeek(Literal.create(null, DateType)), null)
    checkEvaluation(DayOfWeek(Literal(d)), Calendar.WEDNESDAY)
    checkEvaluation(DayOfWeek(Cast(Literal(date), DateType, UTC_OPT)),
      Calendar.WEDNESDAY)
    checkEvaluation(DayOfWeek(Cast(Literal(ts), DateType, UTC_OPT)), Calendar.FRIDAY)
    checkEvaluation(DayOfWeek(Cast(Literal("2011-05-06"), DateType, UTC_OPT)), Calendar.FRIDAY)
    checkEvaluation(DayOfWeek(Literal(new Date(toMillis("2017-05-27 13:10:15")))),
      Calendar.SATURDAY)
    checkEvaluation(DayOfWeek(Literal(new Date(toMillis("1582-10-15 13:10:15")))),
      Calendar.FRIDAY)
    checkConsistencyBetweenInterpretedAndCodegen(DayOfWeek, DateType)
  }

  test("WeekDay") {
    checkEvaluation(WeekDay(Literal.create(null, DateType)), null)
    checkEvaluation(WeekDay(Literal(d)), 2)
    checkEvaluation(WeekDay(Cast(Literal(date), DateType, UTC_OPT)), 2)
    checkEvaluation(WeekDay(Cast(Literal(ts), DateType, UTC_OPT)), 4)
    checkEvaluation(WeekDay(Cast(Literal("2011-05-06"), DateType, UTC_OPT)), 4)
    checkEvaluation(WeekDay(Literal(new Date(toMillis("2017-05-27 13:10:15")))), 5)
    checkEvaluation(WeekDay(Literal(new Date(toMillis("1582-10-15 13:10:15")))), 4)
    checkConsistencyBetweenInterpretedAndCodegen(WeekDay, DateType)
  }

  test("WeekOfYear") {
    checkEvaluation(WeekOfYear(Literal.create(null, DateType)), null)
    checkEvaluation(WeekOfYear(Literal(d)), 15)
    checkEvaluation(WeekOfYear(Cast(Literal(date), DateType, UTC_OPT)), 15)
    checkEvaluation(WeekOfYear(Cast(Literal(ts), DateType, UTC_OPT)), 45)
    checkEvaluation(WeekOfYear(Cast(Literal("2011-05-06"), DateType, UTC_OPT)), 18)
    checkEvaluation(WeekOfYear(Cast(Literal("1582-10-15 13:10:15"), DateType, UTC_OPT)), 41)
    checkEvaluation(WeekOfYear(Cast(Literal("1582-10-04 13:10:15"), DateType, UTC_OPT)), 40)
    checkConsistencyBetweenInterpretedAndCodegen(WeekOfYear, DateType)
  }

  test("DateFormat") {
    Seq("legacy", "corrected").foreach { legacyParserPolicy =>
      withSQLConf(SQLConf.LEGACY_TIME_PARSER_POLICY.key -> legacyParserPolicy) {
        checkEvaluation(
          DateFormatClass(Literal.create(null, TimestampType), Literal("y"), UTC_OPT),
          null)
        checkEvaluation(DateFormatClass(Cast(Literal(d), TimestampType, UTC_OPT),
          Literal.create(null, StringType), UTC_OPT), null)

        checkEvaluation(DateFormatClass(Cast(Literal(d), TimestampType, UTC_OPT),
          Literal("y"), UTC_OPT), "2015")
        checkEvaluation(DateFormatClass(Literal(ts), Literal("y"), UTC_OPT), "2013")
        checkEvaluation(DateFormatClass(Cast(Literal(d), TimestampType, UTC_OPT),
          Literal("H"), UTC_OPT), "0")
        checkEvaluation(DateFormatClass(Literal(ts), Literal("H"), UTC_OPT), "13")

        checkEvaluation(DateFormatClass(Cast(Literal(d), TimestampType, PST_OPT),
          Literal("y"), PST_OPT), "2015")
        checkEvaluation(DateFormatClass(Literal(ts), Literal("y"), PST_OPT), "2013")
        checkEvaluation(DateFormatClass(Cast(Literal(d), TimestampType, PST_OPT),
          Literal("H"), PST_OPT), "0")
        checkEvaluation(DateFormatClass(Literal(ts), Literal("H"), PST_OPT), "5")

        checkEvaluation(DateFormatClass(Cast(Literal(d), TimestampType, JST_OPT),
          Literal("y"), JST_OPT), "2015")
        checkEvaluation(DateFormatClass(Literal(ts), Literal("y"), JST_OPT), "2013")
        checkEvaluation(DateFormatClass(Cast(Literal(d), TimestampType, JST_OPT),
          Literal("H"), JST_OPT), "0")
        checkEvaluation(DateFormatClass(Literal(ts), Literal("H"), JST_OPT), "22")

        // Test escaping of format
        GenerateUnsafeProjection.generate(
          DateFormatClass(Literal(ts), Literal("\"quote"), JST_OPT) :: Nil)

        // SPARK-28072 The codegen path should work
        checkEvaluation(
          expression = DateFormatClass(
            BoundReference(ordinal = 0, dataType = TimestampType, nullable = true),
            BoundReference(ordinal = 1, dataType = StringType, nullable = true),
            JST_OPT),
          expected = "22",
          inputRow = InternalRow(DateTimeUtils.fromJavaTimestamp(ts), UTF8String.fromString("H")))
      }
    }
  }

  test("Hour") {
    assert(Hour(Literal.create(null, DateType), UTC_OPT).resolved === false)
    assert(Hour(Literal(ts), UTC_OPT).resolved)
    checkEvaluation(Hour(Cast(Literal(d), TimestampType, UTC_OPT), UTC_OPT), 0)
    checkEvaluation(Hour(Cast(Literal(date), TimestampType, UTC_OPT), UTC_OPT), 13)
    checkEvaluation(Hour(Literal(ts), UTC_OPT), 13)

    val c = Calendar.getInstance()
    for (zid <- outstandingZoneIds) {
      val timeZoneId = Option(zid.getId)
      c.setTimeZone(TimeZone.getTimeZone(zid))
      (0 to 24 by 6).foreach { h =>
        (0 to 60 by 30).foreach { m =>
          (0 to 60 by 30).foreach { s =>
            c.set(2015, 18, 3, h, m, s)
            checkEvaluation(
              Hour(Literal(new Timestamp(c.getTimeInMillis)), timeZoneId),
              c.get(Calendar.HOUR_OF_DAY))
          }
        }
      }
      checkConsistencyBetweenInterpretedAndCodegen(
        (child: Expression) => Hour(child, timeZoneId), TimestampType)
    }
  }

  test("Minute") {
    assert(Minute(Literal.create(null, DateType), UTC_OPT).resolved === false)
    assert(Minute(Literal(ts), UTC_OPT).resolved)
    checkEvaluation(Minute(Cast(Literal(d), TimestampType, UTC_OPT), UTC_OPT), 0)
    checkEvaluation(
      Minute(Cast(Literal(date), TimestampType, UTC_OPT), UTC_OPT), 10)
    checkEvaluation(Minute(Literal(ts), UTC_OPT), 10)

    val c = Calendar.getInstance()
    for (zid <- outstandingZoneIds) {
      val timeZoneId = Option(zid.getId)
      c.setTimeZone(TimeZone.getTimeZone(zid))
      (0 to 60 by 5).foreach { m =>
        (0 to 60 by 15).foreach { s =>
          c.set(2015, 18, 3, 3, m, s)
          checkEvaluation(
            Minute(Literal(new Timestamp(c.getTimeInMillis)), timeZoneId),
            c.get(Calendar.MINUTE))
        }
      }
      checkConsistencyBetweenInterpretedAndCodegen(
        (child: Expression) => Minute(child, timeZoneId), TimestampType)
    }
  }

  test("date_add") {
    checkEvaluation(
      DateAdd(Literal(Date.valueOf("2016-02-28")), Literal(1.toByte)),
      DateTimeUtils.fromJavaDate(Date.valueOf("2016-02-29")))
    checkEvaluation(
      DateAdd(Literal(Date.valueOf("2016-02-28")), Literal(1.toShort)),
      DateTimeUtils.fromJavaDate(Date.valueOf("2016-02-29")))
    checkEvaluation(
      DateAdd(Literal(Date.valueOf("2016-02-28")), Literal(1)),
      DateTimeUtils.fromJavaDate(Date.valueOf("2016-02-29")))
    checkEvaluation(
      DateAdd(Literal(Date.valueOf("2016-02-28")), Literal(-365)),
      DateTimeUtils.fromJavaDate(Date.valueOf("2015-02-28")))
    checkEvaluation(DateAdd(Literal.create(null, DateType), Literal(1)), null)
    checkEvaluation(DateAdd(Literal(Date.valueOf("2016-02-28")), Literal.create(null, IntegerType)),
      null)
    checkEvaluation(DateAdd(Literal.create(null, DateType), Literal.create(null, IntegerType)),
      null)
    checkEvaluation(
      DateAdd(Literal(Date.valueOf("2016-02-28")), positiveIntLit), 49627)
    checkEvaluation(
      DateAdd(Literal(Date.valueOf("2016-02-28")), negativeIntLit), -15910)
    checkConsistencyBetweenInterpretedAndCodegen(DateAdd, DateType, ByteType)
    checkConsistencyBetweenInterpretedAndCodegen(DateAdd, DateType, ShortType)
    checkConsistencyBetweenInterpretedAndCodegen(DateAdd, DateType, IntegerType)
  }

  test("date_sub") {
    checkEvaluation(
      DateSub(Literal(Date.valueOf("2015-01-01")), Literal(1.toByte)),
      DateTimeUtils.fromJavaDate(Date.valueOf("2014-12-31")))
    checkEvaluation(
      DateSub(Literal(Date.valueOf("2015-01-01")), Literal(1.toShort)),
      DateTimeUtils.fromJavaDate(Date.valueOf("2014-12-31")))
    checkEvaluation(
      DateSub(Literal(Date.valueOf("2015-01-01")), Literal(1)),
      DateTimeUtils.fromJavaDate(Date.valueOf("2014-12-31")))
    checkEvaluation(
      DateSub(Literal(Date.valueOf("2015-01-01")), Literal(-1)),
      DateTimeUtils.fromJavaDate(Date.valueOf("2015-01-02")))
    checkEvaluation(DateSub(Literal.create(null, DateType), Literal(1)), null)
    checkEvaluation(DateSub(Literal(Date.valueOf("2016-02-28")), Literal.create(null, IntegerType)),
      null)
    checkEvaluation(DateSub(Literal.create(null, DateType), Literal.create(null, IntegerType)),
      null)
    checkEvaluation(
      DateSub(Literal(Date.valueOf("2016-02-28")), positiveIntLit), -15909)
    checkEvaluation(
      DateSub(Literal(Date.valueOf("2016-02-28")), negativeIntLit), 49628)
    checkConsistencyBetweenInterpretedAndCodegen(DateSub, DateType, ByteType)
    checkConsistencyBetweenInterpretedAndCodegen(DateSub, DateType, ShortType)
    checkConsistencyBetweenInterpretedAndCodegen(DateSub, DateType, IntegerType)
  }

  test("time_add") {
    val sdf = new SimpleDateFormat("yyyy-MM-dd HH:mm:ss.SSS", Locale.US)
    for (zid <- outstandingZoneIds) {
      val timeZoneId = Option(zid.getId)
      sdf.setTimeZone(TimeZone.getTimeZone(zid))

      checkEvaluation(
        TimeAdd(
          Literal(new Timestamp(sdf.parse("2016-01-29 10:00:00.000").getTime)),
          Literal(new CalendarInterval(1, 2, 123000L)),
          timeZoneId),
        DateTimeUtils.fromJavaTimestamp(
          new Timestamp(sdf.parse("2016-03-02 10:00:00.123").getTime)))

      checkEvaluation(
        TimeAdd(
          Literal.create(null, TimestampType),
          Literal(new CalendarInterval(1, 2, 123000L)),
          timeZoneId),
        null)
      checkEvaluation(
        TimeAdd(
          Literal(new Timestamp(sdf.parse("2016-01-29 10:00:00.000").getTime)),
          Literal.create(null, CalendarIntervalType),
          timeZoneId),
        null)
      checkEvaluation(
        TimeAdd(
          Literal.create(null, TimestampType),
          Literal.create(null, CalendarIntervalType),
          timeZoneId),
        null)
      checkConsistencyBetweenInterpretedAndCodegen(
        (start: Expression, interval: Expression) => TimeAdd(start, interval, timeZoneId),
        TimestampType, CalendarIntervalType)
    }
  }

  test("time_sub") {
    val sdf = new SimpleDateFormat("yyyy-MM-dd HH:mm:ss.SSS", Locale.US)
    for (zid <- outstandingZoneIds) {
      val timeZoneId = Option(zid.getId)
      sdf.setTimeZone(TimeZone.getTimeZone(zid))

      checkEvaluation(
        TimeSub(
          Literal(new Timestamp(sdf.parse("2016-03-31 10:00:00.000").getTime)),
          Literal(new CalendarInterval(1, 0, 0)),
          timeZoneId),
        DateTimeUtils.fromJavaTimestamp(
          new Timestamp(sdf.parse("2016-02-29 10:00:00.000").getTime)))
      checkEvaluation(
        TimeSub(
          Literal(new Timestamp(sdf.parse("2016-03-31 10:00:00.000").getTime)),
          Literal(new CalendarInterval(1, 1, 0)),
          timeZoneId),
        DateTimeUtils.fromJavaTimestamp(
          new Timestamp(sdf.parse("2016-02-28 10:00:00.000").getTime)))
      checkEvaluation(
        TimeSub(
          Literal(new Timestamp(sdf.parse("2016-03-30 00:00:01.000").getTime)),
          Literal(new CalendarInterval(1, 0, 2000000.toLong)),
          timeZoneId),
        DateTimeUtils.fromJavaTimestamp(
          new Timestamp(sdf.parse("2016-02-28 23:59:59.000").getTime)))
      checkEvaluation(
        TimeSub(
          Literal(new Timestamp(sdf.parse("2016-03-30 00:00:01.000").getTime)),
          Literal(new CalendarInterval(1, 1, 2000000.toLong)),
          timeZoneId),
        DateTimeUtils.fromJavaTimestamp(
          new Timestamp(sdf.parse("2016-02-27 23:59:59.000").getTime)))

      checkEvaluation(
        TimeSub(
          Literal.create(null, TimestampType),
          Literal(new CalendarInterval(1, 2, 123000L)),
          timeZoneId),
        null)
      checkEvaluation(
        TimeSub(
          Literal(new Timestamp(sdf.parse("2016-01-29 10:00:00.000").getTime)),
          Literal.create(null, CalendarIntervalType),
          timeZoneId),
        null)
      checkEvaluation(
        TimeSub(
          Literal.create(null, TimestampType),
          Literal.create(null, CalendarIntervalType),
          timeZoneId),
        null)
      checkConsistencyBetweenInterpretedAndCodegen(
        (start: Expression, interval: Expression) => TimeSub(start, interval, timeZoneId),
        TimestampType, CalendarIntervalType)
    }
  }

  test("add_months") {
    checkEvaluation(AddMonths(Literal(Date.valueOf("2015-01-30")), Literal(1)),
      DateTimeUtils.fromJavaDate(Date.valueOf("2015-02-28")))
    checkEvaluation(AddMonths(Literal(Date.valueOf("2016-03-30")), Literal(-1)),
      DateTimeUtils.fromJavaDate(Date.valueOf("2016-02-29")))
    checkEvaluation(
      AddMonths(Literal(Date.valueOf("2015-01-30")), Literal.create(null, IntegerType)),
      null)
    checkEvaluation(AddMonths(Literal.create(null, DateType), Literal(1)), null)
    checkEvaluation(AddMonths(Literal.create(null, DateType), Literal.create(null, IntegerType)),
      null)
    // Valid range of DateType is [0001-01-01, 9999-12-31]
    val maxMonthInterval = 10000 * 12
    checkEvaluation(
      AddMonths(Literal(LocalDate.parse("0001-01-01")), Literal(maxMonthInterval)),
      LocalDate.of(10001, 1, 1).toEpochDay.toInt)
    checkEvaluation(
      AddMonths(Literal(Date.valueOf("9999-12-31")), Literal(-1 * maxMonthInterval)), -719529)
    // Test evaluation results between Interpreted mode and Codegen mode
    forAll (
      LiteralGenerator.randomGen(DateType),
      LiteralGenerator.monthIntervalLiterGen
    ) { (l1: Literal, l2: Literal) =>
      cmpInterpretWithCodegen(EmptyRow, AddMonths(l1, l2))
    }
  }

  test("months_between") {
    val sdf = new SimpleDateFormat("yyyy-MM-dd HH:mm:ss", Locale.US)
    for (zid <- outstandingZoneIds) {
      val timeZoneId = Option(zid.getId)
      sdf.setTimeZone(TimeZone.getTimeZone(zid))

      checkEvaluation(
        MonthsBetween(
          Literal(new Timestamp(sdf.parse("1997-02-28 10:30:00").getTime)),
          Literal(new Timestamp(sdf.parse("1996-10-30 00:00:00").getTime)),
          Literal.TrueLiteral,
          timeZoneId = timeZoneId), 3.94959677)
      checkEvaluation(
        MonthsBetween(
          Literal(new Timestamp(sdf.parse("1997-02-28 10:30:00").getTime)),
          Literal(new Timestamp(sdf.parse("1996-10-30 00:00:00").getTime)),
          Literal.FalseLiteral,
          timeZoneId = timeZoneId), 3.9495967741935485)

      Seq(Literal.FalseLiteral, Literal.TrueLiteral). foreach { roundOff =>
        checkEvaluation(
          MonthsBetween(
            Literal(new Timestamp(sdf.parse("2015-01-30 11:52:00").getTime)),
            Literal(new Timestamp(sdf.parse("2015-01-30 11:50:00").getTime)),
            roundOff,
            timeZoneId = timeZoneId), 0.0)
        checkEvaluation(
          MonthsBetween(
            Literal(new Timestamp(sdf.parse("2015-01-31 00:00:00").getTime)),
            Literal(new Timestamp(sdf.parse("2015-03-31 22:00:00").getTime)),
            roundOff,
            timeZoneId = timeZoneId), -2.0)
        checkEvaluation(
          MonthsBetween(
            Literal(new Timestamp(sdf.parse("2015-03-31 22:00:00").getTime)),
            Literal(new Timestamp(sdf.parse("2015-02-28 00:00:00").getTime)),
            roundOff,
            timeZoneId = timeZoneId), 1.0)
      }
      val t = Literal(Timestamp.valueOf("2015-03-31 22:00:00"))
      val tnull = Literal.create(null, TimestampType)
      checkEvaluation(MonthsBetween(t, tnull, Literal.TrueLiteral, timeZoneId = timeZoneId), null)
      checkEvaluation(MonthsBetween(tnull, t, Literal.TrueLiteral, timeZoneId = timeZoneId), null)
      checkEvaluation(
        MonthsBetween(tnull, tnull, Literal.TrueLiteral, timeZoneId = timeZoneId), null)
      checkEvaluation(
        MonthsBetween(t, t, Literal.create(null, BooleanType), timeZoneId = timeZoneId), null)
      checkConsistencyBetweenInterpretedAndCodegen(
        (time1: Expression, time2: Expression, roundOff: Expression) =>
          MonthsBetween(time1, time2, roundOff, timeZoneId = timeZoneId),
        TimestampType, TimestampType, BooleanType)
    }
  }

  test("last_day") {
    checkEvaluation(LastDay(Literal(Date.valueOf("2015-02-28"))), Date.valueOf("2015-02-28"))
    checkEvaluation(LastDay(Literal(Date.valueOf("2015-03-27"))), Date.valueOf("2015-03-31"))
    checkEvaluation(LastDay(Literal(Date.valueOf("2015-04-26"))), Date.valueOf("2015-04-30"))
    checkEvaluation(LastDay(Literal(Date.valueOf("2015-05-25"))), Date.valueOf("2015-05-31"))
    checkEvaluation(LastDay(Literal(Date.valueOf("2015-06-24"))), Date.valueOf("2015-06-30"))
    checkEvaluation(LastDay(Literal(Date.valueOf("2015-07-23"))), Date.valueOf("2015-07-31"))
    checkEvaluation(LastDay(Literal(Date.valueOf("2015-08-01"))), Date.valueOf("2015-08-31"))
    checkEvaluation(LastDay(Literal(Date.valueOf("2015-09-02"))), Date.valueOf("2015-09-30"))
    checkEvaluation(LastDay(Literal(Date.valueOf("2015-10-03"))), Date.valueOf("2015-10-31"))
    checkEvaluation(LastDay(Literal(Date.valueOf("2015-11-04"))), Date.valueOf("2015-11-30"))
    checkEvaluation(LastDay(Literal(Date.valueOf("2015-12-05"))), Date.valueOf("2015-12-31"))
    checkEvaluation(LastDay(Literal(Date.valueOf("2016-01-06"))), Date.valueOf("2016-01-31"))
    checkEvaluation(LastDay(Literal(Date.valueOf("2016-02-07"))), Date.valueOf("2016-02-29"))
    checkEvaluation(LastDay(Literal.create(null, DateType)), null)
    checkConsistencyBetweenInterpretedAndCodegen(LastDay, DateType)
  }

  test("next_day") {
    def testNextDay(input: String, dayOfWeek: String, output: String): Unit = {
      checkEvaluation(
        NextDay(Literal(Date.valueOf(input)), NonFoldableLiteral(dayOfWeek)),
        DateTimeUtils.fromJavaDate(Date.valueOf(output)))
      checkEvaluation(
        NextDay(Literal(Date.valueOf(input)), Literal(dayOfWeek)),
        DateTimeUtils.fromJavaDate(Date.valueOf(output)))
    }
    testNextDay("2015-07-23", "Mon", "2015-07-27")
    testNextDay("2015-07-23", "mo", "2015-07-27")
    testNextDay("2015-07-23", "Tue", "2015-07-28")
    testNextDay("2015-07-23", "tu", "2015-07-28")
    testNextDay("2015-07-23", "we", "2015-07-29")
    testNextDay("2015-07-23", "wed", "2015-07-29")
    testNextDay("2015-07-23", "Thu", "2015-07-30")
    testNextDay("2015-07-23", "TH", "2015-07-30")
    testNextDay("2015-07-23", "Fri", "2015-07-24")
    testNextDay("2015-07-23", "fr", "2015-07-24")

    checkEvaluation(NextDay(Literal(Date.valueOf("2015-07-23")), Literal("xx")), null)
    checkEvaluation(NextDay(Literal.create(null, DateType), Literal("xx")), null)
    checkEvaluation(
      NextDay(Literal(Date.valueOf("2015-07-23")), Literal.create(null, StringType)), null)
    // Test escaping of dayOfWeek
    GenerateUnsafeProjection.generate(
      NextDay(Literal(Date.valueOf("2015-07-23")), Literal("\"quote")) :: Nil)
  }

  private def testTruncDate(input: Date, fmt: String, expected: Date): Unit = {
    checkEvaluation(TruncDate(Literal.create(input, DateType), Literal.create(fmt, StringType)),
      expected)
    checkEvaluation(
      TruncDate(Literal.create(input, DateType), NonFoldableLiteral.create(fmt, StringType)),
      expected)
  }

  test("TruncDate") {
    val date = Date.valueOf("2015-07-22")
    Seq("yyyy", "YYYY", "year", "YEAR", "yy", "YY").foreach { fmt =>
      testTruncDate(date, fmt, Date.valueOf("2015-01-01"))
    }
    Seq("month", "MONTH", "mon", "MON", "mm", "MM").foreach { fmt =>
      testTruncDate(date, fmt, Date.valueOf("2015-07-01"))
    }
<<<<<<< HEAD
    testTruncDate(date, "DD", null)
    testTruncDate(date, "SECOND", null)
    testTruncDate(date, "HOUR", null)
    testTruncDate(null, "MON", null)
=======
    testTrunc(date, "DD", null)
    testTrunc(date, "SECOND", null)
    testTrunc(date, "HOUR", null)
    testTrunc(date, null, null)
    testTrunc(null, "MON", null)
    testTrunc(null, null, null)
    // Test escaping of format
    GenerateUnsafeProjection.generate(TruncDate(Literal(0, DateType), Literal("\"quote")) :: Nil)

    testTrunc(Date.valueOf("2000-03-08"), "decade", Date.valueOf("2000-01-01"))
    testTrunc(Date.valueOf("2000-03-08"), "century", Date.valueOf("1901-01-01"))
>>>>>>> d955f7fd
  }

  private def testTruncTimestamp(input: Timestamp, fmt: String, expected: Timestamp): Unit = {
    checkEvaluation(
      TruncTimestamp(Literal.create(fmt, StringType), Literal.create(input, TimestampType)),
      expected)
    checkEvaluation(
      TruncTimestamp(
        NonFoldableLiteral.create(fmt, StringType), Literal.create(input, TimestampType)),
      expected)
  }

<<<<<<< HEAD
  test("TruncTimestamp") {
    withDefaultTimeZone(TimeZoneGMT) {
=======
    withDefaultTimeZone(UTC) {
>>>>>>> d955f7fd
      val inputDate = Timestamp.valueOf("2015-07-22 05:30:06")

      Seq("yyyy", "YYYY", "year", "YEAR", "yy", "YY").foreach { fmt =>
        testTruncTimestamp(
          inputDate, fmt,
          Timestamp.valueOf("2015-01-01 00:00:00"))
      }

      Seq("month", "MONTH", "mon", "MON", "mm", "MM").foreach { fmt =>
        testTruncTimestamp(
          inputDate, fmt,
          Timestamp.valueOf("2015-07-01 00:00:00"))
      }

      Seq("DAY", "day", "DD", "dd").foreach { fmt =>
        testTruncTimestamp(
          inputDate, fmt,
          Timestamp.valueOf("2015-07-22 00:00:00"))
      }

      Seq("HOUR", "hour").foreach { fmt =>
        testTruncTimestamp(
          inputDate, fmt,
          Timestamp.valueOf("2015-07-22 05:00:00"))
      }

      Seq("MINUTE", "minute").foreach { fmt =>
        testTruncTimestamp(
          inputDate, fmt,
          Timestamp.valueOf("2015-07-22 05:30:00"))
      }

      Seq("SECOND", "second").foreach { fmt =>
        testTruncTimestamp(
          inputDate, fmt,
          Timestamp.valueOf("2015-07-22 05:30:06"))
      }

      Seq("WEEK", "week").foreach { fmt =>
        testTruncTimestamp(
          inputDate, fmt,
          Timestamp.valueOf("2015-07-20 00:00:00"))
      }

      Seq("QUARTER", "quarter").foreach { fmt =>
        testTruncTimestamp(
          inputDate, fmt,
          Timestamp.valueOf("2015-07-01 00:00:00"))
      }

      testTruncTimestamp(null, "MON", null)
    }
  }

  test("unsupported fmt fields for trunc/date_trunc results null") {
    Seq("INVALID", "decade", "century", "millennium", "whatever", null).foreach { field =>
      testTruncDate(Date.valueOf("2000-03-08"), field, null)
      testTruncDate(null, field, null)
      testTruncTimestamp(Timestamp.valueOf("2000-03-08 11:12:13"), field, null)
      testTruncTimestamp(null, field, null)
    }
  }

  test("from_unixtime") {
    Seq("legacy", "corrected").foreach { legacyParserPolicy =>
      withSQLConf(SQLConf.LEGACY_TIME_PARSER_POLICY.key -> legacyParserPolicy) {
        val fmt1 = "yyyy-MM-dd HH:mm:ss"
        val sdf1 = new SimpleDateFormat(fmt1, Locale.US)
        val fmt2 = "yyyy-MM-dd HH:mm:ss.SSS"
        val sdf2 = new SimpleDateFormat(fmt2, Locale.US)
        for (zid <- outstandingZoneIds) {
          val timeZoneId = Option(zid.getId)
          val tz = TimeZone.getTimeZone(zid)
          sdf1.setTimeZone(tz)
          sdf2.setTimeZone(tz)

          checkEvaluation(
            FromUnixTime(Literal(0L), Literal(fmt1), timeZoneId),
            sdf1.format(new Timestamp(0)))
          checkEvaluation(FromUnixTime(
            Literal(1000L), Literal(fmt1), timeZoneId),
            sdf1.format(new Timestamp(1000000)))
          checkEvaluation(
            FromUnixTime(Literal(-1000L), Literal(fmt2), timeZoneId),
            sdf2.format(new Timestamp(-1000000)))
          checkEvaluation(
            FromUnixTime(
              Literal.create(null, LongType),
              Literal.create(null, StringType), timeZoneId),
            null)
          checkEvaluation(
            FromUnixTime(Literal.create(null, LongType), Literal(fmt1), timeZoneId),
            null)
          checkEvaluation(
            FromUnixTime(Literal(1000L), Literal.create(null, StringType), timeZoneId),
            null)
          checkEvaluation(
            FromUnixTime(Literal(0L), Literal("not a valid format"), timeZoneId), null)

          // SPARK-28072 The codegen path for non-literal input should also work
          checkEvaluation(
            expression = FromUnixTime(
              BoundReference(ordinal = 0, dataType = LongType, nullable = true),
              BoundReference(ordinal = 1, dataType = StringType, nullable = true),
              timeZoneId),
            expected = UTF8String.fromString(sdf1.format(new Timestamp(0))),
            inputRow = InternalRow(0L, UTF8String.fromString(fmt1)))
        }
      }
    }
    // Test escaping of format
    GenerateUnsafeProjection.generate(FromUnixTime(Literal(0L), Literal("\"quote")) :: Nil)
  }

  test("unix_timestamp") {
    Seq("legacy", "corrected").foreach { legacyParserPolicy =>
      withSQLConf(SQLConf.LEGACY_TIME_PARSER_POLICY.key -> legacyParserPolicy) {
        val sdf1 = new SimpleDateFormat("yyyy-MM-dd HH:mm:ss", Locale.US)
        val fmt2 = "yyyy-MM-dd HH:mm:ss.SSS"
        val sdf2 = new SimpleDateFormat(fmt2, Locale.US)
        val fmt3 = "yy-MM-dd"
        val sdf3 = new SimpleDateFormat(fmt3, Locale.US)
        sdf3.setTimeZone(TimeZone.getTimeZone(UTC))

        withDefaultTimeZone(UTC) {
          for (zid <- outstandingZoneIds) {
            val timeZoneId = Option(zid.getId)
            val tz = TimeZone.getTimeZone(zid)
            sdf1.setTimeZone(tz)
            sdf2.setTimeZone(tz)

            val date1 = Date.valueOf("2015-07-24")
            checkEvaluation(UnixTimestamp(
              Literal(sdf1.format(new Timestamp(0))),
              Literal("yyyy-MM-dd HH:mm:ss"), timeZoneId), 0L)
            checkEvaluation(UnixTimestamp(
              Literal(sdf1.format(new Timestamp(1000000))),
              Literal("yyyy-MM-dd HH:mm:ss"), timeZoneId),
              1000L)
            checkEvaluation(
              UnixTimestamp(
                Literal(new Timestamp(1000000)), Literal("yyyy-MM-dd HH:mm:ss"), timeZoneId),
              1000L)
            checkEvaluation(
              UnixTimestamp(Literal(date1), Literal("yyyy-MM-dd HH:mm:ss"), timeZoneId),
              MILLISECONDS.toSeconds(
                DateTimeUtils.daysToMillis(DateTimeUtils.fromJavaDate(date1), tz.toZoneId)))
            checkEvaluation(
              UnixTimestamp(Literal(sdf2.format(new Timestamp(-1000000))),
                Literal(fmt2), timeZoneId),
              -1000L)
            checkEvaluation(UnixTimestamp(
              Literal(sdf3.format(Date.valueOf("2015-07-24"))), Literal(fmt3), timeZoneId),
              MILLISECONDS.toSeconds(DateTimeUtils.daysToMillis(
                DateTimeUtils.fromJavaDate(Date.valueOf("2015-07-24")), tz.toZoneId)))
            val t1 = UnixTimestamp(
              CurrentTimestamp(), Literal("yyyy-MM-dd HH:mm:ss")).eval().asInstanceOf[Long]
            val t2 = UnixTimestamp(
              CurrentTimestamp(), Literal("yyyy-MM-dd HH:mm:ss")).eval().asInstanceOf[Long]
            assert(t2 - t1 <= 1)
            checkEvaluation(
              UnixTimestamp(
                Literal.create(null, DateType), Literal.create(null, StringType), timeZoneId),
              null)
            checkEvaluation(
              UnixTimestamp(
                Literal.create(null, DateType),
                Literal("yyyy-MM-dd HH:mm:ss"), timeZoneId),
              null)
            checkEvaluation(
              UnixTimestamp(Literal(date1), Literal.create(null, StringType), timeZoneId),
              MILLISECONDS.toSeconds(
                DateTimeUtils.daysToMillis(DateTimeUtils.fromJavaDate(date1), tz.toZoneId)))
            checkEvaluation(
              UnixTimestamp(Literal("2015-07-24"), Literal("not a valid format"), timeZoneId), null)
          }
        }
      }
    }
    // Test escaping of format
    GenerateUnsafeProjection.generate(
      UnixTimestamp(Literal("2015-07-24"), Literal("\"quote")) :: Nil)
  }

  test("to_unix_timestamp") {
    Seq("legacy", "corrected").foreach { legacyParserPolicy =>
      withSQLConf(SQLConf.LEGACY_TIME_PARSER_POLICY.key -> legacyParserPolicy) {
        val fmt1 = "yyyy-MM-dd HH:mm:ss"
        val sdf1 = new SimpleDateFormat(fmt1, Locale.US)
        val fmt2 = "yyyy-MM-dd HH:mm:ss.SSS"
        val sdf2 = new SimpleDateFormat(fmt2, Locale.US)
        val fmt3 = "yy-MM-dd"
        val sdf3 = new SimpleDateFormat(fmt3, Locale.US)
        sdf3.setTimeZone(TimeZone.getTimeZone(UTC))

        withDefaultTimeZone(UTC) {
          for (zid <- outstandingZoneIds) {
            val timeZoneId = Option(zid.getId)
            val tz = TimeZone.getTimeZone(zid)
            sdf1.setTimeZone(tz)
            sdf2.setTimeZone(tz)

            val date1 = Date.valueOf("2015-07-24")
            checkEvaluation(ToUnixTimestamp(
              Literal(sdf1.format(new Timestamp(0))), Literal(fmt1), timeZoneId), 0L)
            checkEvaluation(ToUnixTimestamp(
              Literal(sdf1.format(new Timestamp(1000000))), Literal(fmt1), timeZoneId),
              1000L)
            checkEvaluation(ToUnixTimestamp(
              Literal(new Timestamp(1000000)), Literal(fmt1)),
              1000L)
            checkEvaluation(
              ToUnixTimestamp(Literal(date1), Literal(fmt1), timeZoneId),
              MILLISECONDS.toSeconds(
                DateTimeUtils.daysToMillis(DateTimeUtils.fromJavaDate(date1), zid)))
            checkEvaluation(
              ToUnixTimestamp(
                Literal(sdf2.format(new Timestamp(-1000000))),
                Literal(fmt2), timeZoneId),
              -1000L)
            checkEvaluation(ToUnixTimestamp(
              Literal(sdf3.format(Date.valueOf("2015-07-24"))), Literal(fmt3), timeZoneId),
              MILLISECONDS.toSeconds(DateTimeUtils.daysToMillis(
                DateTimeUtils.fromJavaDate(Date.valueOf("2015-07-24")), zid)))
            val t1 = ToUnixTimestamp(
              CurrentTimestamp(), Literal(fmt1)).eval().asInstanceOf[Long]
            val t2 = ToUnixTimestamp(
              CurrentTimestamp(), Literal(fmt1)).eval().asInstanceOf[Long]
            assert(t2 - t1 <= 1)
            checkEvaluation(ToUnixTimestamp(
              Literal.create(null, DateType), Literal.create(null, StringType), timeZoneId), null)
            checkEvaluation(
              ToUnixTimestamp(
                Literal.create(null, DateType), Literal(fmt1), timeZoneId),
              null)
            checkEvaluation(ToUnixTimestamp(
              Literal(date1), Literal.create(null, StringType), timeZoneId),
              MILLISECONDS.toSeconds(
                DateTimeUtils.daysToMillis(DateTimeUtils.fromJavaDate(date1), zid)))
            checkEvaluation(
              ToUnixTimestamp(
                Literal("2015-07-24"),
                Literal("not a valid format"), timeZoneId), null)

            // SPARK-28072 The codegen path for non-literal input should also work
            checkEvaluation(
              expression = ToUnixTimestamp(
                BoundReference(ordinal = 0, dataType = StringType, nullable = true),
                BoundReference(ordinal = 1, dataType = StringType, nullable = true),
                timeZoneId),
              expected = 0L,
              inputRow = InternalRow(
                UTF8String.fromString(sdf1.format(new Timestamp(0))), UTF8String.fromString(fmt1)))
          }
        }
      }
    }
    // Test escaping of format
    GenerateUnsafeProjection.generate(
      ToUnixTimestamp(Literal("2015-07-24"), Literal("\"quote")) :: Nil)
  }

  test("datediff") {
    checkEvaluation(
      DateDiff(Literal(Date.valueOf("2015-07-24")), Literal(Date.valueOf("2015-07-21"))), 3)
    checkEvaluation(
      DateDiff(Literal(Date.valueOf("2015-07-21")), Literal(Date.valueOf("2015-07-24"))), -3)
    checkEvaluation(DateDiff(Literal.create(null, DateType), Literal(Date.valueOf("2015-07-24"))),
      null)
    checkEvaluation(DateDiff(Literal(Date.valueOf("2015-07-24")), Literal.create(null, DateType)),
      null)
    checkEvaluation(
      DateDiff(Literal.create(null, DateType), Literal.create(null, DateType)),
      null)
  }

  test("to_utc_timestamp") {
    def test(t: String, tz: String, expected: String): Unit = {
      checkEvaluation(
        ToUTCTimestamp(
          Literal.create(if (t != null) Timestamp.valueOf(t) else null, TimestampType),
          Literal.create(tz, StringType)),
        if (expected != null) Timestamp.valueOf(expected) else null)
      checkEvaluation(
        ToUTCTimestamp(
          Literal.create(if (t != null) Timestamp.valueOf(t) else null, TimestampType),
          NonFoldableLiteral.create(tz, StringType)),
        if (expected != null) Timestamp.valueOf(expected) else null)
    }
    test("2015-07-24 00:00:00", LA.getId, "2015-07-24 07:00:00")
    test("2015-01-24 00:00:00", LA.getId, "2015-01-24 08:00:00")
    test(null, "UTC", null)
    test("2015-07-24 00:00:00", null, null)
    test(null, null, null)
  }

  test("to_utc_timestamp - invalid time zone id") {
    Seq("Invalid time zone", "\"quote", "UTC*42").foreach { invalidTz =>
      val msg = intercept[java.time.DateTimeException] {
        GenerateUnsafeProjection.generate(
          ToUTCTimestamp(
            Literal(Timestamp.valueOf("2015-07-24 00:00:00")), Literal(invalidTz)) :: Nil)
      }.getMessage
      assert(msg.contains(invalidTz))
    }
  }

  test("from_utc_timestamp") {
    def test(t: String, tz: String, expected: String): Unit = {
      checkEvaluation(
        FromUTCTimestamp(
          Literal.create(if (t != null) Timestamp.valueOf(t) else null, TimestampType),
          Literal.create(tz, StringType)),
        if (expected != null) Timestamp.valueOf(expected) else null)
      checkEvaluation(
        FromUTCTimestamp(
          Literal.create(if (t != null) Timestamp.valueOf(t) else null, TimestampType),
          NonFoldableLiteral.create(tz, StringType)),
        if (expected != null) Timestamp.valueOf(expected) else null)
    }
    test("2015-07-24 00:00:00", LA.getId, "2015-07-23 17:00:00")
    test("2015-01-24 00:00:00", LA.getId, "2015-01-23 16:00:00")
    test(null, "UTC", null)
    test("2015-07-24 00:00:00", null, null)
    test(null, null, null)
  }

  test("from_utc_timestamp - invalid time zone id") {
    Seq("Invalid time zone", "\"quote", "UTC*42").foreach { invalidTz =>
      val msg = intercept[java.time.DateTimeException] {
        GenerateUnsafeProjection.generate(FromUTCTimestamp(Literal(0), Literal(invalidTz)) :: Nil)
      }.getMessage
      assert(msg.contains(invalidTz))
    }
  }

  test("creating values of DateType via make_date") {
    checkEvaluation(MakeDate(Literal(2013), Literal(7), Literal(15)), Date.valueOf("2013-7-15"))
    checkEvaluation(MakeDate(Literal.create(null, IntegerType), Literal(7), Literal(15)), null)
    checkEvaluation(MakeDate(Literal(2019), Literal.create(null, IntegerType), Literal(19)), null)
    checkEvaluation(MakeDate(Literal(2019), Literal(7), Literal.create(null, IntegerType)), null)
    checkEvaluation(MakeDate(Literal(Int.MaxValue), Literal(13), Literal(19)), null)
    checkEvaluation(MakeDate(Literal(2019), Literal(13), Literal(19)), null)
    checkEvaluation(MakeDate(Literal(2019), Literal(7), Literal(32)), null)
  }

  test("creating values of TimestampType via make_timestamp") {
    var makeTimestampExpr = MakeTimestamp(
      Literal(2013), Literal(7), Literal(15), Literal(8), Literal(15),
      Literal(Decimal(BigDecimal(23.5), 8, 6)), Some(Literal(ZoneId.systemDefault().getId)))
    val expected = Timestamp.valueOf("2013-7-15 8:15:23.5")
    checkEvaluation(makeTimestampExpr, expected)
    checkEvaluation(makeTimestampExpr.copy(timezone = None), expected)

    checkEvaluation(makeTimestampExpr.copy(year = Literal.create(null, IntegerType)), null)
    checkEvaluation(makeTimestampExpr.copy(year = Literal(Int.MaxValue)), null)

    checkEvaluation(makeTimestampExpr.copy(month = Literal.create(null, IntegerType)), null)
    checkEvaluation(makeTimestampExpr.copy(month = Literal(13)), null)

    checkEvaluation(makeTimestampExpr.copy(day = Literal.create(null, IntegerType)), null)
    checkEvaluation(makeTimestampExpr.copy(day = Literal(32)), null)

    checkEvaluation(makeTimestampExpr.copy(hour = Literal.create(null, IntegerType)), null)
    checkEvaluation(makeTimestampExpr.copy(hour = Literal(25)), null)

    checkEvaluation(makeTimestampExpr.copy(min = Literal.create(null, IntegerType)), null)
    checkEvaluation(makeTimestampExpr.copy(min = Literal(65)), null)

    checkEvaluation(makeTimestampExpr.copy(sec = Literal.create(null, DecimalType(8, 6))), null)
    checkEvaluation(makeTimestampExpr.copy(sec = Literal(Decimal(BigDecimal(70.0), 8, 6))), null)

    makeTimestampExpr = MakeTimestamp(Literal(2019), Literal(6), Literal(30),
      Literal(23), Literal(59), Literal(Decimal(BigDecimal(60.0), 8, 6)))
    checkEvaluation(makeTimestampExpr, Timestamp.valueOf("2019-07-01 00:00:00"))
    checkEvaluation(makeTimestampExpr.copy(sec = Literal(Decimal(BigDecimal(60.5), 8, 6))), null)

    makeTimestampExpr = MakeTimestamp(Literal(2019), Literal(8), Literal(12),
      Literal(0), Literal(0), Literal(Decimal(BigDecimal(58.000001), 8, 6)))
    checkEvaluation(makeTimestampExpr, Timestamp.valueOf("2019-08-12 00:00:58.000001"))
  }

  test("ISO 8601 week-numbering year") {
    checkEvaluation(YearOfWeek(MakeDate(Literal(2006), Literal(1), Literal(1))), 2005)
    checkEvaluation(YearOfWeek(MakeDate(Literal(2006), Literal(1), Literal(2))), 2006)
  }

  test("extract the seconds part with fraction from timestamps") {
    outstandingTimezonesIds.foreach { timezone =>
      val timestamp = MakeTimestamp(Literal(2019), Literal(8), Literal(10),
        Literal(0), Literal(0), Literal(Decimal(10.123456, 8, 6)),
        Some(Literal(timezone)), Some(timezone))
      def secFrac(ts: MakeTimestamp): SecondWithFraction = SecondWithFraction(ts, Some(timezone))

      checkEvaluation(secFrac(timestamp), Decimal(10.123456, 8, 6))
      checkEvaluation(
        secFrac(timestamp.copy(sec = Literal(Decimal(59000001, 8, 6)))),
        Decimal(59000001, 8, 6))
      checkEvaluation(
        secFrac(timestamp.copy(sec = Literal(Decimal(1, 8, 6)))),
        Decimal(0.000001, 8, 6))
      checkEvaluation(
        secFrac(timestamp.copy(year = Literal(10))),
        Decimal(10.123456, 8, 6))
    }
  }

  test("timestamps difference") {
    val end = Instant.parse("2019-10-04T11:04:01.123456Z")
    checkEvaluation(SubtractTimestamps(Literal(end), Literal(end)),
      new CalendarInterval(0, 0, 0))
    checkEvaluation(SubtractTimestamps(Literal(end), Literal(Instant.EPOCH)),
      IntervalUtils.stringToInterval(UTF8String.fromString("interval " +
        "436163 hours 4 minutes 1 seconds 123 milliseconds 456 microseconds")))
    checkEvaluation(SubtractTimestamps(Literal(Instant.EPOCH), Literal(end)),
      IntervalUtils.stringToInterval(UTF8String.fromString("interval " +
        "-436163 hours -4 minutes -1 seconds -123 milliseconds -456 microseconds")))
    checkEvaluation(
      SubtractTimestamps(
        Literal(Instant.parse("9999-12-31T23:59:59.999999Z")),
        Literal(Instant.parse("0001-01-01T00:00:00Z"))),
      IntervalUtils.stringToInterval(UTF8String.fromString("interval " +
        "87649415 hours 59 minutes 59 seconds 999 milliseconds 999 microseconds")))
  }

  test("subtract dates") {
    val end = LocalDate.of(2019, 10, 5)
    checkEvaluation(SubtractDates(Literal(end), Literal(end)),
      new CalendarInterval(0, 0, 0))
    checkEvaluation(SubtractDates(Literal(end.plusDays(1)), Literal(end)),
      IntervalUtils.stringToInterval(UTF8String.fromString("interval 1 days")))
    checkEvaluation(SubtractDates(Literal(end.minusDays(1)), Literal(end)),
      IntervalUtils.stringToInterval(UTF8String.fromString("interval -1 days")))
    val epochDate = Literal(LocalDate.ofEpochDay(0))
    checkEvaluation(SubtractDates(Literal(end), epochDate),
      IntervalUtils.stringToInterval(UTF8String.fromString("interval 49 years 9 months 4 days")))
    checkEvaluation(SubtractDates(epochDate, Literal(end)),
      IntervalUtils.stringToInterval(UTF8String.fromString("interval -49 years -9 months -4 days")))
    checkEvaluation(
      SubtractDates(
        Literal(LocalDate.of(10000, 1, 1)),
        Literal(LocalDate.of(1, 1, 1))),
      IntervalUtils.stringToInterval(UTF8String.fromString("interval 9999 years")))
  }

  test("to_timestamp exception mode") {
    withSQLConf(SQLConf.LEGACY_TIME_PARSER_POLICY.key -> "legacy") {
      checkEvaluation(
        GetTimestamp(
          Literal("2020-01-27T20:06:11.847-0800"),
          Literal("yyyy-MM-dd'T'HH:mm:ss.SSSz")), 1580184371847000L)
    }
    withSQLConf(SQLConf.LEGACY_TIME_PARSER_POLICY.key -> "corrected") {
      checkEvaluation(
        GetTimestamp(
          Literal("2020-01-27T20:06:11.847-0800"),
          Literal("yyyy-MM-dd'T'HH:mm:ss.SSSz")), null)
    }
    withSQLConf(SQLConf.LEGACY_TIME_PARSER_POLICY.key -> "exception") {
      checkExceptionInExpression[SparkUpgradeException](
        GetTimestamp(
          Literal("2020-01-27T20:06:11.847-0800"),
          Literal("yyyy-MM-dd'T'HH:mm:ss.SSSz")), "Fail to parse")
    }
  }
}<|MERGE_RESOLUTION|>--- conflicted
+++ resolved
@@ -627,24 +627,13 @@
     Seq("month", "MONTH", "mon", "MON", "mm", "MM").foreach { fmt =>
       testTruncDate(date, fmt, Date.valueOf("2015-07-01"))
     }
-<<<<<<< HEAD
     testTruncDate(date, "DD", null)
     testTruncDate(date, "SECOND", null)
     testTruncDate(date, "HOUR", null)
     testTruncDate(null, "MON", null)
-=======
-    testTrunc(date, "DD", null)
-    testTrunc(date, "SECOND", null)
-    testTrunc(date, "HOUR", null)
-    testTrunc(date, null, null)
-    testTrunc(null, "MON", null)
-    testTrunc(null, null, null)
     // Test escaping of format
     GenerateUnsafeProjection.generate(TruncDate(Literal(0, DateType), Literal("\"quote")) :: Nil)
 
-    testTrunc(Date.valueOf("2000-03-08"), "decade", Date.valueOf("2000-01-01"))
-    testTrunc(Date.valueOf("2000-03-08"), "century", Date.valueOf("1901-01-01"))
->>>>>>> d955f7fd
   }
 
   private def testTruncTimestamp(input: Timestamp, fmt: String, expected: Timestamp): Unit = {
@@ -657,12 +646,8 @@
       expected)
   }
 
-<<<<<<< HEAD
   test("TruncTimestamp") {
-    withDefaultTimeZone(TimeZoneGMT) {
-=======
     withDefaultTimeZone(UTC) {
->>>>>>> d955f7fd
       val inputDate = Timestamp.valueOf("2015-07-22 05:30:06")
 
       Seq("yyyy", "YYYY", "year", "YEAR", "yy", "YY").foreach { fmt =>
