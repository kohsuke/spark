--- conflicted
+++ resolved
@@ -150,18 +150,6 @@
     // instead of from AggregateExpression, which is the wrapper of an AggregateFunction.
 
     // We will cast String to Double for sum and average
-<<<<<<< HEAD
-    assertSuccess(Sum('stringField))
-    assertSuccess(Average('stringField))
-    assertSuccess(Min('arrayField))
-    assertSuccess(new BoolAnd('booleanField))
-    assertSuccess(new BoolOr('booleanField))
-
-    assertError(Min('mapField), "min does not support ordering on type")
-    assertError(Max('mapField), "max does not support ordering on type")
-    assertError(Sum('booleanField), "requires (numeric or interval) type")
-    assertError(Average('booleanField), "requires (numeric or interval) type")
-=======
     assertSuccess(Sum(Symbol("stringField")))
     assertSuccess(Average(Symbol("stringField")))
     assertSuccess(Min(Symbol("arrayField")))
@@ -172,7 +160,6 @@
     assertError(Max(Symbol("mapField")), "max does not support ordering on type")
     assertError(Sum(Symbol("booleanField")), "requires (numeric or interval) type")
     assertError(Average(Symbol("booleanField")), "requires (numeric or interval) type")
->>>>>>> 09456338
   }
 
   test("check types for others") {
