/*
 * Licensed to the Apache Software Foundation (ASF) under one or more
 * contributor license agreements.  See the NOTICE file distributed with
 * this work for additional information regarding copyright ownership.
 * The ASF licenses this file to You under the Apache License, Version 2.0
 * (the "License"); you may not use this file except in compliance with
 * the License.  You may obtain a copy of the License at
 *
 *    http://www.apache.org/licenses/LICENSE-2.0
 *
 * Unless required by applicable law or agreed to in writing, software
 * distributed under the License is distributed on an "AS IS" BASIS,
 * WITHOUT WARRANTIES OR CONDITIONS OF ANY KIND, either express or implied.
 * See the License for the specific language governing permissions and
 * limitations under the License.
 */

package org.apache.spark.sql

import java.math.MathContext
import java.sql.{Date, Timestamp}

import scala.collection.mutable
import scala.util.{Random, Try}

import org.apache.spark.sql.catalyst.CatalystTypeConverters
import org.apache.spark.sql.catalyst.util.DateTimeConstants.MILLIS_PER_DAY
import org.apache.spark.sql.catalyst.util.DateTimeUtils
import org.apache.spark.sql.types._
import org.apache.spark.unsafe.types.CalendarInterval
/**
 * Random data generators for Spark SQL DataTypes. These generators do not generate uniformly random
 * values; instead, they're biased to return "interesting" values (such as maximum / minimum values)
 * with higher probability.
 */
object RandomDataGenerator {

  /**
   * The conditional probability of a non-null value being drawn from a set of "interesting" values
   * instead of being chosen uniformly at random.
   */
  private val PROBABILITY_OF_INTERESTING_VALUE: Float = 0.5f

  /**
   * The probability of the generated value being null
   */
  private val PROBABILITY_OF_NULL: Float = 0.1f

  final val MAX_STR_LEN: Int = 1024
  final val MAX_ARR_SIZE: Int = 128
  final val MAX_MAP_SIZE: Int = 128

  /**
   * Helper function for constructing a biased random number generator which returns "interesting"
   * values with a higher probability.
   */
  private def randomNumeric[T](
      rand: Random,
      uniformRand: Random => T,
      interestingValues: Seq[T]): Some[() => T] = {
    val f = () => {
      if (rand.nextFloat() <= PROBABILITY_OF_INTERESTING_VALUE) {
        interestingValues(rand.nextInt(interestingValues.length))
      } else {
        uniformRand(rand)
      }
    }
    Some(f)
  }

  /**
   * A wrapper of Float.intBitsToFloat to use a unique NaN value for all NaN values.
   * This prevents `checkEvaluationWithUnsafeProjection` from failing due to
   * the difference between `UnsafeRow` binary presentation for NaN.
   * This is visible for testing.
   */
  def intBitsToFloat(bits: Int): Float = {
    val value = java.lang.Float.intBitsToFloat(bits)
    if (value.isNaN) Float.NaN else value
  }

  /**
   * A wrapper of Double.longBitsToDouble to use a unique NaN value for all NaN values.
   * This prevents `checkEvaluationWithUnsafeProjection` from failing due to
   * the difference between `UnsafeRow` binary presentation for NaN.
   * This is visible for testing.
   */
  def longBitsToDouble(bits: Long): Double = {
    val value = java.lang.Double.longBitsToDouble(bits)
    if (value.isNaN) Double.NaN else value
  }

  /**
   * Returns a randomly generated schema, based on the given accepted types.
   *
   * @param numFields the number of fields in this schema
   * @param acceptedTypes types to draw from.
   */
  def randomSchema(rand: Random, numFields: Int, acceptedTypes: Seq[DataType]): StructType = {
    StructType(Seq.tabulate(numFields) { i =>
      val dt = acceptedTypes(rand.nextInt(acceptedTypes.size))
      StructField("col_" + i, dt, nullable = rand.nextBoolean())
    })
  }

  /**
   * Returns a random nested schema. This will randomly generate structs and arrays drawn from
   * acceptedTypes.
   */
  def randomNestedSchema(rand: Random, totalFields: Int, acceptedTypes: Seq[DataType]):
      StructType = {
    val fields = mutable.ArrayBuffer.empty[StructField]
    var i = 0
    var numFields = totalFields
    while (numFields > 0) {
      val v = rand.nextInt(3)
      if (v == 0) {
        // Simple type:
        val dt = acceptedTypes(rand.nextInt(acceptedTypes.size))
        fields += new StructField("col_" + i, dt, rand.nextBoolean())
        numFields -= 1
      } else if (v == 1) {
        // Array
        val dt = acceptedTypes(rand.nextInt(acceptedTypes.size))
        fields += new StructField("col_" + i, ArrayType(dt), rand.nextBoolean())
        numFields -= 1
      } else {
        // Struct
        // TODO: do empty structs make sense?
        val n = Math.max(rand.nextInt(numFields), 1)
        val nested = randomNestedSchema(rand, n, acceptedTypes)
        fields += new StructField("col_" + i, nested, rand.nextBoolean())
        numFields -= n
      }
      i += 1
    }
    StructType(fields)
  }

  /**
   * Returns a function which generates random values for the given `DataType`, or `None` if no
   * random data generator is defined for that data type. The generated values will use an external
   * representation of the data type; for example, the random generator for `DateType` will return
   * instances of [[java.sql.Date]] and the generator for `StructType` will return a [[Row]].
   * For a `UserDefinedType` for a class X, an instance of class X is returned.
   *
   * @param dataType the type to generate values for
   * @param nullable whether null values should be generated
   * @param rand an optional random number generator
   * @return a function which can be called to generate random values.
   */
  def forType(
      dataType: DataType,
      nullable: Boolean = true,
      rand: Random = new Random): Option[() => Any] = {
    val valueGenerator: Option[() => Any] = dataType match {
      case StringType => Some(() => rand.nextString(rand.nextInt(MAX_STR_LEN)))
      case BinaryType => Some(() => {
        val arr = new Array[Byte](rand.nextInt(MAX_STR_LEN))
        rand.nextBytes(arr)
        arr
      })
      case BooleanType => Some(() => rand.nextBoolean())
      case DateType =>
<<<<<<< HEAD
        def uniformDateRand(rand: Random): java.sql.Date = {
          var milliseconds = rand.nextLong() % 253402329599999L
          // -62135740800000L is the number of milliseconds before January 1, 1970, 00:00:00 GMT
          // for "0001-01-01 00:00:00.000000". We need to find a
          // number that is greater or equals to this number as a valid timestamp value.
          while (milliseconds < -62135740800000L) {
            // 253402329599999L is the number of milliseconds since
            // January 1, 1970, 00:00:00 GMT for "9999-12-31 23:59:59.999999".
            milliseconds = rand.nextLong() % 253402329599999L
=======
        val generator =
          () => {
            var milliseconds = rand.nextLong() % 253402329599999L
            // -62135740800000L is the number of milliseconds before January 1, 1970, 00:00:00 GMT
            // for "0001-01-01 00:00:00.000000". We need to find a
            // number that is greater or equals to this number as a valid timestamp value.
            while (milliseconds < -62135740800000L) {
              // 253402329599999L is the number of milliseconds since
              // January 1, 1970, 00:00:00 GMT for "9999-12-31 23:59:59.999999".
              milliseconds = rand.nextLong() % 253402329599999L
            }
            val date = DateTimeUtils.toJavaDate((milliseconds / MILLIS_PER_DAY).toInt)
            // The generated `date` is based on the hybrid calendar Julian + Gregorian since
            // 1582-10-15 but it should be valid in Proleptic Gregorian calendar too which is used
            // by Spark SQL since version 3.0 (see SPARK-26651). We try to convert `date` to
            // a local date in Proleptic Gregorian calendar to satisfy this requirement.
            // Some years are leap years in Julian calendar but not in Proleptic Gregorian calendar.
            // As the consequence of that, 29 February of such years might not exist in Proleptic
            // Gregorian calendar. When this happens, we shift the date by one day.
            Try { date.toLocalDate; date }.getOrElse(new Date(date.getTime + MILLIS_PER_DAY))
>>>>>>> 9f768fa9
          }
          DateTimeUtils.toJavaDate((milliseconds / MILLIS_PER_DAY).toInt)
        }
        randomNumeric[java.sql.Date](
          rand,
          uniformDateRand,
          Seq(
            "0001-01-01", // the fist day of Common Era
            "1582-10-15", // the cutover date from Julian to Gregorian calendar
            "1970-01-01", // the epoch date
            "9999-12-31"  // the last supported date according to SQL standard
          ).map(java.sql.Date.valueOf))
      case TimestampType =>
<<<<<<< HEAD
        def uniformTimestampRand(rand: Random): java.sql.Timestamp = {
          var milliseconds = rand.nextLong() % 253402329599999L
          // -62135740800000L is the number of milliseconds before January 1, 1970, 00:00:00 GMT
          // for "0001-01-01 00:00:00.000000". We need to find a
          // number that is greater or equals to this number as a valid timestamp value.
          while (milliseconds < -62135740800000L) {
            // 253402329599999L is the number of milliseconds since
            // January 1, 1970, 00:00:00 GMT for "9999-12-31 23:59:59.999999".
            milliseconds = rand.nextLong() % 253402329599999L
=======
        val generator =
          () => {
            var milliseconds = rand.nextLong() % 253402329599999L
            // -62135740800000L is the number of milliseconds before January 1, 1970, 00:00:00 GMT
            // for "0001-01-01 00:00:00.000000". We need to find a
            // number that is greater or equals to this number as a valid timestamp value.
            while (milliseconds < -62135740800000L) {
              // 253402329599999L is the number of milliseconds since
              // January 1, 1970, 00:00:00 GMT for "9999-12-31 23:59:59.999999".
              milliseconds = rand.nextLong() % 253402329599999L
            }
            // DateTimeUtils.toJavaTimestamp takes microsecond.
            val ts = DateTimeUtils.toJavaTimestamp(milliseconds * 1000)
            // The generated `ts` is based on the hybrid calendar Julian + Gregorian since
            // 1582-10-15 but it should be valid in Proleptic Gregorian calendar too which is used
            // by Spark SQL since version 3.0 (see SPARK-26651). We try to convert `ts` to
            // a local timestamp in Proleptic Gregorian calendar to satisfy this requirement.
            // Some years are leap years in Julian calendar but not in Proleptic Gregorian calendar.
            // As the consequence of that, 29 February of such years might not exist in Proleptic
            // Gregorian calendar. When this happens, we shift the timestamp `ts` by one day.
            Try { ts.toLocalDateTime; ts }.getOrElse(new Timestamp(ts.getTime + MILLIS_PER_DAY))
>>>>>>> 9f768fa9
          }
          // DateTimeUtils.toJavaTimestamp takes microsecond.
          DateTimeUtils.toJavaTimestamp(milliseconds * 1000)
        }
        randomNumeric[java.sql.Timestamp](
          rand,
          uniformTimestampRand,
          Seq(
            "0001-01-01 00:00:00", // the fist timestamp of Common Era
            "1582-10-15 23:59:59", // the cutover date from Julian to Gregorian calendar
            "1970-01-01 00:00:00", // the epoch timestamp
            "9999-12-31 23:59:59.999" // the last supported timestamp according to SQL standard
          ).map(java.sql.Timestamp.valueOf))
      case CalendarIntervalType => Some(() => {
        val months = rand.nextInt(1000)
        val days = rand.nextInt(10000)
        val ns = rand.nextLong()
        new CalendarInterval(months, days, ns)
      })
      case DecimalType.Fixed(precision, scale) => Some(
        () => BigDecimal.apply(
          rand.nextLong() % math.pow(10, precision).toLong,
          scale,
          new MathContext(precision)).bigDecimal)
      case DoubleType => randomNumeric[Double](
        rand, r => longBitsToDouble(r.nextLong()), Seq(Double.MinValue, Double.MinPositiveValue,
          Double.MaxValue, Double.PositiveInfinity, Double.NegativeInfinity, Double.NaN, 0.0))
      case FloatType => randomNumeric[Float](
        rand, r => intBitsToFloat(r.nextInt()), Seq(Float.MinValue, Float.MinPositiveValue,
          Float.MaxValue, Float.PositiveInfinity, Float.NegativeInfinity, Float.NaN, 0.0f))
      case ByteType => randomNumeric[Byte](
        rand, _.nextInt().toByte, Seq(Byte.MinValue, Byte.MaxValue, 0.toByte))
      case IntegerType => randomNumeric[Int](
        rand, _.nextInt(), Seq(Int.MinValue, Int.MaxValue, 0))
      case LongType => randomNumeric[Long](
        rand, _.nextLong(), Seq(Long.MinValue, Long.MaxValue, 0L))
      case ShortType => randomNumeric[Short](
        rand, _.nextInt().toShort, Seq(Short.MinValue, Short.MaxValue, 0.toShort))
      case NullType => Some(() => null)
      case ArrayType(elementType, containsNull) =>
        forType(elementType, nullable = containsNull, rand).map {
          elementGenerator => () => Seq.fill(rand.nextInt(MAX_ARR_SIZE))(elementGenerator())
        }
      case MapType(keyType, valueType, valueContainsNull) =>
        for (
          keyGenerator <- forType(keyType, nullable = false, rand);
          valueGenerator <-
            forType(valueType, nullable = valueContainsNull, rand)
        ) yield {
          () => {
            val length = rand.nextInt(MAX_MAP_SIZE)
            val keys = scala.collection.mutable.HashSet(Seq.fill(length)(keyGenerator()): _*)
            // In case the number of different keys is not enough, set a max iteration to avoid
            // infinite loop.
            var count = 0
            while (keys.size < length && count < MAX_MAP_SIZE) {
              keys += keyGenerator()
              count += 1
            }
            val values = Seq.fill(keys.size)(valueGenerator())
            keys.zip(values).toMap
          }
        }
      case StructType(fields) =>
        val maybeFieldGenerators: Seq[Option[() => Any]] = fields.map { field =>
          forType(field.dataType, nullable = field.nullable, rand)
        }
        if (maybeFieldGenerators.forall(_.isDefined)) {
          val fieldGenerators: Seq[() => Any] = maybeFieldGenerators.map(_.get)
          Some(() => Row.fromSeq(fieldGenerators.map(_.apply())))
        } else {
          None
        }
      case udt: UserDefinedType[_] =>
        val maybeSqlTypeGenerator = forType(udt.sqlType, nullable, rand)
        // Because random data generator at here returns scala value, we need to
        // convert it to catalyst value to call udt's deserialize.
        val toCatalystType = CatalystTypeConverters.createToCatalystConverter(udt.sqlType)

        maybeSqlTypeGenerator.map { sqlTypeGenerator =>
          () => {
            val generatedScalaValue = sqlTypeGenerator.apply()
            if (generatedScalaValue == null) {
              null
            } else {
              udt.deserialize(toCatalystType(generatedScalaValue))
            }
          }
        }
      case unsupportedType => None
    }
    // Handle nullability by wrapping the non-null value generator:
    valueGenerator.map { valueGenerator =>
      if (nullable) {
        () => {
          if (rand.nextFloat() <= PROBABILITY_OF_NULL) {
            null
          } else {
            valueGenerator()
          }
        }
      } else {
        valueGenerator
      }
    }
  }

  // Generates a random row for `schema`.
  def randomRow(rand: Random, schema: StructType): Row = {
    val fields = mutable.ArrayBuffer.empty[Any]
    schema.fields.foreach { f =>
      f.dataType match {
        case ArrayType(childType, nullable) =>
          val data = if (f.nullable && rand.nextFloat() <= PROBABILITY_OF_NULL) {
            null
          } else {
            val arr = mutable.ArrayBuffer.empty[Any]
            val n = 1// rand.nextInt(10)
            var i = 0
            val generator = RandomDataGenerator.forType(childType, nullable, rand)
            assert(generator.isDefined, "Unsupported type")
            val gen = generator.get
            while (i < n) {
              arr += gen()
              i += 1
            }
            arr
          }
          fields += data
        case StructType(children) =>
          fields += randomRow(rand, StructType(children))
        case _ =>
          val generator = RandomDataGenerator.forType(f.dataType, f.nullable, rand)
          assert(generator.isDefined, "Unsupported type")
          val gen = generator.get
          fields += gen()
      }
    }
    Row.fromSeq(fields)
  }
}<|MERGE_RESOLUTION|>--- conflicted
+++ resolved
@@ -162,7 +162,6 @@
       })
       case BooleanType => Some(() => rand.nextBoolean())
       case DateType =>
-<<<<<<< HEAD
         def uniformDateRand(rand: Random): java.sql.Date = {
           var milliseconds = rand.nextLong() % 253402329599999L
           // -62135740800000L is the number of milliseconds before January 1, 1970, 00:00:00 GMT
@@ -172,30 +171,16 @@
             // 253402329599999L is the number of milliseconds since
             // January 1, 1970, 00:00:00 GMT for "9999-12-31 23:59:59.999999".
             milliseconds = rand.nextLong() % 253402329599999L
-=======
-        val generator =
-          () => {
-            var milliseconds = rand.nextLong() % 253402329599999L
-            // -62135740800000L is the number of milliseconds before January 1, 1970, 00:00:00 GMT
-            // for "0001-01-01 00:00:00.000000". We need to find a
-            // number that is greater or equals to this number as a valid timestamp value.
-            while (milliseconds < -62135740800000L) {
-              // 253402329599999L is the number of milliseconds since
-              // January 1, 1970, 00:00:00 GMT for "9999-12-31 23:59:59.999999".
-              milliseconds = rand.nextLong() % 253402329599999L
-            }
-            val date = DateTimeUtils.toJavaDate((milliseconds / MILLIS_PER_DAY).toInt)
-            // The generated `date` is based on the hybrid calendar Julian + Gregorian since
-            // 1582-10-15 but it should be valid in Proleptic Gregorian calendar too which is used
-            // by Spark SQL since version 3.0 (see SPARK-26651). We try to convert `date` to
-            // a local date in Proleptic Gregorian calendar to satisfy this requirement.
-            // Some years are leap years in Julian calendar but not in Proleptic Gregorian calendar.
-            // As the consequence of that, 29 February of such years might not exist in Proleptic
-            // Gregorian calendar. When this happens, we shift the date by one day.
-            Try { date.toLocalDate; date }.getOrElse(new Date(date.getTime + MILLIS_PER_DAY))
->>>>>>> 9f768fa9
-          }
-          DateTimeUtils.toJavaDate((milliseconds / MILLIS_PER_DAY).toInt)
+          }
+          val date = DateTimeUtils.toJavaDate((milliseconds / MILLIS_PER_DAY).toInt)
+          // The generated `date` is based on the hybrid calendar Julian + Gregorian since
+          // 1582-10-15 but it should be valid in Proleptic Gregorian calendar too which is used
+          // by Spark SQL since version 3.0 (see SPARK-26651). We try to convert `date` to
+          // a local date in Proleptic Gregorian calendar to satisfy this requirement.
+          // Some years are leap years in Julian calendar but not in Proleptic Gregorian calendar.
+          // As the consequence of that, 29 February of such years might not exist in Proleptic
+          // Gregorian calendar. When this happens, we shift the date by one day.
+          Try { date.toLocalDate; date }.getOrElse(new Date(date.getTime + MILLIS_PER_DAY))
         }
         randomNumeric[java.sql.Date](
           rand,
@@ -207,7 +192,6 @@
             "9999-12-31"  // the last supported date according to SQL standard
           ).map(java.sql.Date.valueOf))
       case TimestampType =>
-<<<<<<< HEAD
         def uniformTimestampRand(rand: Random): java.sql.Timestamp = {
           var milliseconds = rand.nextLong() % 253402329599999L
           // -62135740800000L is the number of milliseconds before January 1, 1970, 00:00:00 GMT
@@ -217,32 +201,17 @@
             // 253402329599999L is the number of milliseconds since
             // January 1, 1970, 00:00:00 GMT for "9999-12-31 23:59:59.999999".
             milliseconds = rand.nextLong() % 253402329599999L
-=======
-        val generator =
-          () => {
-            var milliseconds = rand.nextLong() % 253402329599999L
-            // -62135740800000L is the number of milliseconds before January 1, 1970, 00:00:00 GMT
-            // for "0001-01-01 00:00:00.000000". We need to find a
-            // number that is greater or equals to this number as a valid timestamp value.
-            while (milliseconds < -62135740800000L) {
-              // 253402329599999L is the number of milliseconds since
-              // January 1, 1970, 00:00:00 GMT for "9999-12-31 23:59:59.999999".
-              milliseconds = rand.nextLong() % 253402329599999L
-            }
-            // DateTimeUtils.toJavaTimestamp takes microsecond.
-            val ts = DateTimeUtils.toJavaTimestamp(milliseconds * 1000)
-            // The generated `ts` is based on the hybrid calendar Julian + Gregorian since
-            // 1582-10-15 but it should be valid in Proleptic Gregorian calendar too which is used
-            // by Spark SQL since version 3.0 (see SPARK-26651). We try to convert `ts` to
-            // a local timestamp in Proleptic Gregorian calendar to satisfy this requirement.
-            // Some years are leap years in Julian calendar but not in Proleptic Gregorian calendar.
-            // As the consequence of that, 29 February of such years might not exist in Proleptic
-            // Gregorian calendar. When this happens, we shift the timestamp `ts` by one day.
-            Try { ts.toLocalDateTime; ts }.getOrElse(new Timestamp(ts.getTime + MILLIS_PER_DAY))
->>>>>>> 9f768fa9
           }
           // DateTimeUtils.toJavaTimestamp takes microsecond.
-          DateTimeUtils.toJavaTimestamp(milliseconds * 1000)
+          val ts = DateTimeUtils.toJavaTimestamp(milliseconds * 1000)
+          // The generated `ts` is based on the hybrid calendar Julian + Gregorian since
+          // 1582-10-15 but it should be valid in Proleptic Gregorian calendar too which is used
+          // by Spark SQL since version 3.0 (see SPARK-26651). We try to convert `ts` to
+          // a local timestamp in Proleptic Gregorian calendar to satisfy this requirement.
+          // Some years are leap years in Julian calendar but not in Proleptic Gregorian calendar.
+          // As the consequence of that, 29 February of such years might not exist in Proleptic
+          // Gregorian calendar. When this happens, we shift the timestamp `ts` by one day.
+          Try { ts.toLocalDateTime; ts }.getOrElse(new Timestamp(ts.getTime + MILLIS_PER_DAY))
         }
         randomNumeric[java.sql.Timestamp](
           rand,
