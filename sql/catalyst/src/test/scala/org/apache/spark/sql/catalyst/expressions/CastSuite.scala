--- conflicted
+++ resolved
@@ -1299,22 +1299,7 @@
       }
     }
   }
-<<<<<<< HEAD
-=======
-
-  test("cast a timestamp before the epoch 1970-01-01 00:00:00Z") {
-    withDefaultTimeZone(UTC) {
-      val negativeTs = Timestamp.valueOf("1900-05-05 18:34:56.1")
-      assert(negativeTs.getTime < 0)
-      val expectedSecs = Math.floorDiv(negativeTs.getTime, MILLIS_PER_SECOND)
-      checkEvaluation(cast(negativeTs, ByteType), expectedSecs.toByte)
-      checkEvaluation(cast(negativeTs, ShortType), expectedSecs.toShort)
-      checkEvaluation(cast(negativeTs, IntegerType), expectedSecs.toInt)
-      checkEvaluation(cast(negativeTs, LongType), expectedSecs)
-    }
-  }
-  
->>>>>>> 6c1ffef7
+
   test("SPARK-31710:Add legacy when casting long to timestamp") {
     withSQLConf(
       SQLConf.NUMERIC_CONVERT_TO_TIMESTAMP_ENABLE.key -> "true",
@@ -1399,7 +1384,6 @@
           assert(!cast(d, TimestampType).resolved)
         }
 
-<<<<<<< HEAD
         checkByteToTimestamp(1.toByte, 0L)
         checkShortToTimestamp(1.toShort, 0L)
         checkIntToTimestamp(1, 0L)
@@ -1407,18 +1391,9 @@
         checkDecimalToTimestamp(Decimal(1.5), 0L)
         checkFloatToTimestamp(1.5f, 0L)
         checkDoubleToTimestamp(2.1D, 0L)
-=======
-      checkLongToTimestamp(1.toByte, 0L)
-      checkLongToTimestamp(1.toShort, 0L)
-      checkLongToTimestamp(1, 0L)
-      checkLongToTimestamp(1L, 0L)
-      checkDecimalToTimestamp(Decimal(1.5), 0L)
-      checkFloatToTimestamp(1.5f, 0L)
-      checkDoubleToTimestamp(2.1D, 0L)
-      }
->>>>>>> 6c1ffef7
-    }
-  }
+    }
+  }
+}
 
 /**
  * Test suite for data type casting expression [[AnsiCast]].
