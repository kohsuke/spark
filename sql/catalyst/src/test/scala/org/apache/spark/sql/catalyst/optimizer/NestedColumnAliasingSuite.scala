/*
 * Licensed to the Apache Software Foundation (ASF) under one or more
 * contributor license agreements.  See the NOTICE file distributed with
 * this work for additional information regarding copyright ownership.
 * The ASF licenses this file to You under the Apache License, Version 2.0
 * (the "License"); you may not use this file except in compliance with
 * the License.  You may obtain a copy of the License at
 *
 *    http://www.apache.org/licenses/LICENSE-2.0
 *
 * Unless required by applicable law or agreed to in writing, software
 * distributed under the License is distributed on an "AS IS" BASIS,
 * WITHOUT WARRANTIES OR CONDITIONS OF ANY KIND, either express or implied.
 * See the License for the specific language governing permissions and
 * limitations under the License.
 */

package org.apache.spark.sql.catalyst.optimizer

import scala.collection.mutable.ArrayBuffer

import org.apache.spark.sql.catalyst.SchemaPruningTest
import org.apache.spark.sql.catalyst.dsl.expressions._
import org.apache.spark.sql.catalyst.dsl.plans._
import org.apache.spark.sql.catalyst.expressions._
import org.apache.spark.sql.catalyst.plans.logical._
import org.apache.spark.sql.catalyst.rules.RuleExecutor
import org.apache.spark.sql.types.{StringType, StructField, StructType}

class NestedColumnAliasingSuite extends SchemaPruningTest {

  import NestedColumnAliasingSuite._

  object Optimize extends RuleExecutor[LogicalPlan] {
    val batches = Batch("Nested column pruning", FixedPoint(100),
      ColumnPruning,
      CollapseProject,
      RemoveNoopOperators) :: Nil
  }

  private val name = StructType.fromDDL("first string, middle string, last string")
  private val employer = StructType.fromDDL("id int, company struct<name:string, address:string>")
  private val contact = LocalRelation(
    'id.int,
    'name.struct(name),
    'address.string,
    'friends.array(name),
    'relatives.map(StringType, name),
    'employer.struct(employer))

  test("Pushing a single nested field projection") {
    def testSingleFieldPushDown(op: LogicalPlan => LogicalPlan): Unit = {
      val middle = GetStructField('name, 1, Some("middle"))
      val query = op(contact).select(middle).analyze
      val optimized = Optimize.execute(query)
      val expected = op(contact.select(middle)).analyze
      comparePlans(optimized, expected)
    }

    testSingleFieldPushDown((input: LogicalPlan) => input.limit(5))
    testSingleFieldPushDown((input: LogicalPlan) => input.repartition(1))
    testSingleFieldPushDown((input: LogicalPlan) => Sample(0.0, 0.6, false, 11L, input))
  }

  test("Pushing multiple nested field projection") {
    val first = GetStructField('name, 0, Some("first"))
    val last = GetStructField('name, 2, Some("last"))

    val query = contact
      .limit(5)
      .select('id, first, last)
      .analyze

    val optimized = Optimize.execute(query)

    val expected = contact
      .select('id, first, last)
      .limit(5)
      .analyze

    comparePlans(optimized, expected)
  }

  test("function with nested field inputs") {
    val first = GetStructField('name, 0, Some("first"))
    val last = GetStructField('name, 2, Some("last"))

    val query = contact
      .limit(5)
      .select('id, ConcatWs(Seq(first, last)))
      .analyze

    val optimized = Optimize.execute(query)

    val aliases = collectGeneratedAliases(optimized)

    val expected = contact
      .select('id, first.as(aliases(0)), last.as(aliases(1)))
      .limit(5)
      .select(
        'id,
        ConcatWs(Seq($"${aliases(0)}", $"${aliases(1)}")).as("concat_ws(name.first, name.last)"))
      .analyze
    comparePlans(optimized, expected)
  }

  test("multi-level nested field") {
    val field1 = GetStructField(GetStructField('employer, 1, Some("company")), 0, Some("name"))
    val field2 = GetStructField('employer, 0, Some("id"))

    val query = contact
      .limit(5)
      .select(field1, field2)
      .analyze

    val optimized = Optimize.execute(query)

    val expected = contact
      .select(field1, field2)
      .limit(5)
      .analyze
    comparePlans(optimized, expected)
  }

  test("Push original case-sensitive names") {
    val first1 = GetStructField('name, 0, Some("first"))
    val first2 = GetStructField('name, 1, Some("FIRST"))

    val query = contact
      .limit(5)
      .select('id, first1, first2)
      .analyze

    val optimized = Optimize.execute(query)

    val expected = contact
      .select('id, first1, first2)
      .limit(5)
      .analyze

    comparePlans(optimized, expected)
  }

  test("Pushing a single nested field projection - negative") {
    val ops = Seq(
      (input: LogicalPlan) => input.distribute('name)(1),
      (input: LogicalPlan) => input.orderBy('name.asc),
      (input: LogicalPlan) => input.orderBy($"name.middle".asc),
      (input: LogicalPlan) => input.sortBy('name.asc),
      (input: LogicalPlan) => input.sortBy($"name.middle".asc),
      (input: LogicalPlan) => input.union(input)
    )

    val queries = ops.map { op =>
      op(contact.select('name))
        .select(GetStructField('name, 1, Some("middle")))
        .analyze
    }

    val optimizedQueries :+ optimizedUnion = queries.map(Optimize.execute)
    val expectedQueries = queries.init
    optimizedQueries.zip(expectedQueries).foreach { case (optimized, expected) =>
      comparePlans(optimized, expected)
    }
    val expectedUnion =
      contact.select('name).union(contact.select('name.as('name)))
        .select(GetStructField('name, 1, Some("middle"))).analyze
    comparePlans(optimizedUnion, expectedUnion)
  }

  test("Pushing a single nested field projection through filters - negative") {
    val ops = Array(
      (input: LogicalPlan) => input.where('name.isNotNull),
      (input: LogicalPlan) => input.where($"name.middle".isNotNull)
    )

    val queries = ops.map { op =>
      op(contact)
        .select(GetStructField('name, 1, Some("middle")))
        .analyze
    }

    val optimizedQueries = queries.map(Optimize.execute)
    val expectedQueries = queries

    optimizedQueries.zip(expectedQueries).foreach { case (optimized, expected) =>
      comparePlans(optimized, expected)
    }
  }

  test("Do not optimize when parent field is used") {
    val query = contact
      .limit(5)
      .select('id, GetStructField('name, 0, Some("first")), 'name)
      .analyze

    val optimized = Optimize.execute(query)

    val expected = contact
      .select('id, 'name)
      .limit(5)
      .select('id, GetStructField('name, 0, Some("first")), 'name)
      .analyze
    comparePlans(optimized, expected)
  }

  test("Some nested column means the whole structure") {
    val nestedRelation = LocalRelation('a.struct('b.struct('c.int, 'd.int, 'e.int)))

    val query = nestedRelation
      .limit(5)
      .select(GetStructField('a, 0, Some("b")))
      .analyze

    val optimized = Optimize.execute(query)

    comparePlans(optimized, query)
  }

  test("nested field pruning for getting struct field in array of struct") {
    val field1 = GetArrayStructFields(child = 'friends,
      field = StructField("first", StringType),
      ordinal = 0,
      numFields = 3,
      containsNull = true)
    val field2 = GetStructField('employer, 0, Some("id"))

    val query = contact
      .limit(5)
      .select(field1, field2)
      .analyze

    val optimized = Optimize.execute(query)

    val expected = contact
      .select(field1, field2)
      .limit(5)
      .analyze
    comparePlans(optimized, expected)
  }

  test("nested field pruning for getting struct field in map") {
    val field1 = GetStructField(GetMapValue('relatives, Literal("key")), 0, Some("first"))
    val field2 = GetArrayStructFields(child = MapValues('relatives),
      field = StructField("middle", StringType),
      ordinal = 1,
      numFields = 3,
      containsNull = true)

    val query = contact
      .limit(5)
      .select(field1, field2)
      .analyze

    val optimized = Optimize.execute(query)

    val expected = contact
      .select(field1, field2)
      .limit(5)
      .analyze
    comparePlans(optimized, expected)
  }

  test("Nested field pruning for Project and Generate") {
    val query = contact
      .generate(Explode('friends.getField("first")), outputNames = Seq("explode"))
      .select('explode, 'friends.getField("middle"))
      .analyze
    val optimized = Optimize.execute(query)

    val aliases = collectGeneratedAliases(optimized)

    val expected = contact
      .select(
        'friends.getField("middle").as(aliases(0)),
        'friends.getField("first").as(aliases(1)))
      .generate(Explode($"${aliases(1)}"),
        unrequiredChildIndex = Seq(1),
        outputNames = Seq("explode"))
      .select('explode, $"${aliases(0)}".as("friends.middle"))
      .analyze
    comparePlans(optimized, expected)
  }

  test("Nested field pruning for Generate") {
    val query = contact
      .generate(Explode('friends.getField("first")), outputNames = Seq("explode"))
      .select('explode)
      .analyze
    val optimized = Optimize.execute(query)

    val aliases = collectGeneratedAliases(optimized)

    val expected = contact
      .select('friends.getField("first").as(aliases(0)))
      .generate(Explode($"${aliases(0)}"),
        unrequiredChildIndex = Seq(0),
        outputNames = Seq("explode"))
      .analyze
    comparePlans(optimized, expected)
  }

  test("Nested field pruning for Project and Generate: not prune on generator output") {
    val companies = LocalRelation(
      'id.int,
      'employers.array(employer))

    val query = companies
      .generate(Explode('employers.getField("company")), outputNames = Seq("company"))
      .select('company.getField("name"))
      .analyze
    val optimized = Optimize.execute(query)

    val aliases = collectGeneratedAliases(optimized)

    val expected = companies
      .select('employers.getField("company").as(aliases(0)))
      .generate(Explode($"${aliases(0)}"),
        unrequiredChildIndex = Seq(0),
        outputNames = Seq("company"))
      .select('company.getField("name").as("company.name"))
      .analyze
    comparePlans(optimized, expected)
  }

  test("Nested field pruning for Generate: not prune on required child output") {
    val query = contact
      .generate(
        Explode('friends.getField("first")),
        outputNames = Seq("explode"))
      .select('explode, 'friends)
      .analyze
    val optimized = Optimize.execute(query)

    val expected = contact
      .select('friends)
      .generate(Explode('friends.getField("first")),
        outputNames = Seq("explode"))
      .select('explode, 'friends)
      .analyze
    comparePlans(optimized, expected)
  }

<<<<<<< HEAD
  test("Nested field pruning through RepartitionByExpression") {
    val query1 = contact
      .distribute($"id")(1)
      .select($"name.middle")
      .analyze
    val optimized1 = Optimize.execute(query1)

    val aliases1 = collectGeneratedAliases(optimized1)

    val expected1 = contact
      .select('id, 'name.getField("middle").as(aliases1(0)))
      .distribute($"id")(1)
      .select($"${aliases1(0)}".as("middle"))
      .analyze
    comparePlans(optimized1, expected1)

    val query2 = contact
      .distribute($"name.middle")(1)
      .select($"name.middle")
      .analyze
    val optimized2 = Optimize.execute(query2)

    val aliases2 = collectGeneratedAliases(optimized2)

    val expected2 = contact
      .select('name.getField("middle").as(aliases2(0)))
      .distribute($"${aliases2(0)}")(1)
      .select($"${aliases2(0)}".as("middle"))
      .analyze
    comparePlans(optimized2, expected2)

    val query3 = contact
      .select($"name")
      .distribute($"name")(1)
      .select($"name.middle")
      .analyze
    val optimized3 = Optimize.execute(query3)

    comparePlans(optimized3, query3)
  }

  test("Nested field pruning through Join") {
    val department = LocalRelation(
      'depID.int,
      'personID.string)

    val query1 = contact.join(department, condition = Some($"id" === $"depID"))
      .select($"name.middle")
      .analyze
    val optimized1 = Optimize.execute(query1)

    val aliases1 = collectGeneratedAliases(optimized1)

    val expected1 = contact.select('id, 'name.getField("middle").as(aliases1(0)))
      .join(department.select('depID), condition = Some($"id" === $"depID"))
      .select($"${aliases1(0)}".as("middle"))
      .analyze
    comparePlans(optimized1, expected1)

    val query2 = contact.join(department, condition = Some($"name.middle" === $"personID"))
      .select($"name.first")
      .analyze
    val optimized2 = Optimize.execute(query2)

    val aliases2 = collectGeneratedAliases(optimized2)

    val expected2 = contact.select(
        'name.getField("first").as(aliases2(0)),
        'name.getField("middle").as(aliases2(1)))
      .join(department.select('personID), condition = Some($"${aliases2(1)}" === $"personID"))
      .select($"${aliases2(0)}".as("first"))
      .analyze
    comparePlans(optimized2, expected2)

    val contact2 = LocalRelation('name2.struct(name))
    val query3 = contact.select('name)
      .join(contact2, condition = Some($"name" === $"name2"))
      .select($"name.first")
      .analyze
    val optimized3 = Optimize.execute(query3)
    comparePlans(optimized3, query3)
=======
  test("Nested field pruning for Aggregate") {
    def runTest(basePlan: LogicalPlan => LogicalPlan): Unit = {
      val query1 = basePlan(contact).groupBy($"id")(first($"name.first").as("first")).analyze
      val optimized1 = Optimize.execute(query1)
      val aliases1 = collectGeneratedAliases(optimized1)

      val expected1 = basePlan(
        contact
        .select($"id", 'name.getField("first").as(aliases1(0)))
      ).groupBy($"id")(first($"${aliases1(0)}").as("first")).analyze
      comparePlans(optimized1, expected1)

      val query2 = basePlan(contact).groupBy($"name.last")(first($"name.first").as("first")).analyze
      val optimized2 = Optimize.execute(query2)
      val aliases2 = collectGeneratedAliases(optimized2)

      val expected2 = basePlan(
        contact
        .select('name.getField("last").as(aliases2(0)), 'name.getField("first").as(aliases2(1)))
      ).groupBy($"${aliases2(0)}")(first($"${aliases2(1)}").as("first")).analyze
      comparePlans(optimized2, expected2)
    }

    Seq(
      (plan: LogicalPlan) => plan,
      (plan: LogicalPlan) => plan.limit(100),
      (plan: LogicalPlan) => plan.repartition(100),
      (plan: LogicalPlan) => Sample(0.0, 0.6, false, 11L, plan)).foreach {  base =>
      runTest(base)
    }

    val query3 = contact.groupBy($"id")(first($"name"), first($"name.first").as("first")).analyze
    val optimized3 = Optimize.execute(query3)
    val expected3 = contact.select($"id", $"name")
      .groupBy($"id")(first($"name"), first($"name.first").as("first")).analyze
    comparePlans(optimized3, expected3)
  }

  test("Nested field pruning for Expand") {
    def runTest(basePlan: LogicalPlan => LogicalPlan): Unit = {
      val query1 = Expand(
        Seq(
          Seq($"name.first", $"name.middle"),
          Seq(ConcatWs(Seq($"name.first", $"name.middle")),
            ConcatWs(Seq($"name.middle", $"name.first")))
        ),
        Seq('a.string, 'b.string),
        basePlan(contact)
      ).analyze
      val optimized1 = Optimize.execute(query1)
      val aliases1 = collectGeneratedAliases(optimized1)

      val expected1 = Expand(
        Seq(
          Seq($"${aliases1(0)}", $"${aliases1(1)}"),
          Seq(ConcatWs(Seq($"${aliases1(0)}", $"${aliases1(1)}")),
            ConcatWs(Seq($"${aliases1(1)}", $"${aliases1(0)}")))
        ),
        Seq('a.string, 'b.string),
        basePlan(contact.select(
          'name.getField("first").as(aliases1(0)),
          'name.getField("middle").as(aliases1(1))))
      ).analyze
      comparePlans(optimized1, expected1)
    }

    Seq(
      (plan: LogicalPlan) => plan,
      (plan: LogicalPlan) => plan.limit(100),
      (plan: LogicalPlan) => plan.repartition(100),
      (plan: LogicalPlan) => Sample(0.0, 0.6, false, 11L, plan)).foreach {  base =>
      runTest(base)
    }

    val query2 = Expand(
      Seq(
        Seq($"name", $"name.middle"),
        Seq($"name", ConcatWs(Seq($"name.middle", $"name.first")))
      ),
      Seq('a.string, 'b.string),
      contact
    ).analyze
    val optimized2 = Optimize.execute(query2)
    val expected2 = Expand(
      Seq(
        Seq($"name", $"name.middle"),
        Seq($"name", ConcatWs(Seq($"name.middle", $"name.first")))
      ),
      Seq('a.string, 'b.string),
      contact.select($"name")
    ).analyze
    comparePlans(optimized2, expected2)
>>>>>>> c4005193
  }
}

object NestedColumnAliasingSuite {
  def collectGeneratedAliases(query: LogicalPlan): ArrayBuffer[String] = {
    val aliases = ArrayBuffer[String]()
    query.transformAllExpressions {
      case a @ Alias(_, name) if name.startsWith("_gen_alias_") =>
        aliases += name
        a
    }
    aliases
  }
}<|MERGE_RESOLUTION|>--- conflicted
+++ resolved
@@ -341,7 +341,6 @@
     comparePlans(optimized, expected)
   }
 
-<<<<<<< HEAD
   test("Nested field pruning through RepartitionByExpression") {
     val query1 = contact
       .distribute($"id")(1)
@@ -409,8 +408,8 @@
     val aliases2 = collectGeneratedAliases(optimized2)
 
     val expected2 = contact.select(
-        'name.getField("first").as(aliases2(0)),
-        'name.getField("middle").as(aliases2(1)))
+      'name.getField("first").as(aliases2(0)),
+      'name.getField("middle").as(aliases2(1)))
       .join(department.select('personID), condition = Some($"${aliases2(1)}" === $"personID"))
       .select($"${aliases2(0)}".as("first"))
       .analyze
@@ -423,7 +422,8 @@
       .analyze
     val optimized3 = Optimize.execute(query3)
     comparePlans(optimized3, query3)
-=======
+  }
+
   test("Nested field pruning for Aggregate") {
     def runTest(basePlan: LogicalPlan => LogicalPlan): Unit = {
       val query1 = basePlan(contact).groupBy($"id")(first($"name.first").as("first")).analyze
@@ -516,7 +516,6 @@
       contact.select($"name")
     ).analyze
     comparePlans(optimized2, expected2)
->>>>>>> c4005193
   }
 }
 
