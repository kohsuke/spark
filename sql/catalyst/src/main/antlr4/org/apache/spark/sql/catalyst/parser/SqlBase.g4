/*
 * Licensed under the Apache License, Version 2.0 (the "License");
 * you may not use this file except in compliance with the License.
 * You may obtain a copy of the License at
 *
 *     http://www.apache.org/licenses/LICENSE-2.0
 *
 * Unless required by applicable law or agreed to in writing, software
 * distributed under the License is distributed on an "AS IS" BASIS,
 * WITHOUT WARRANTIES OR CONDITIONS OF ANY KIND, either express or implied.
 * See the License for the specific language governing permissions and
 * limitations under the License.
 *
 * This file is an adaptation of Presto's presto-parser/src/main/antlr4/com/facebook/presto/sql/parser/SqlBase.g4 grammar.
 */

grammar SqlBase;

@members {
  /**
   * When false, INTERSECT is given the greater precedence over the other set
   * operations (UNION, EXCEPT and MINUS) as per the SQL standard.
   */
  public boolean legacy_setops_precedence_enbled = false;

  /**
   * Verify whether current token is a valid decimal token (which contains dot).
   * Returns true if the character that follows the token is not a digit or letter or underscore.
   *
   * For example:
   * For char stream "2.3", "2." is not a valid decimal token, because it is followed by digit '3'.
   * For char stream "2.3_", "2.3" is not a valid decimal token, because it is followed by '_'.
   * For char stream "2.3W", "2.3" is not a valid decimal token, because it is followed by 'W'.
   * For char stream "12.0D 34.E2+0.12 "  12.0D is a valid decimal token because it is followed
   * by a space. 34.E2 is a valid decimal token because it is followed by symbol '+'
   * which is not a digit or letter or underscore.
   */
  public boolean isValidDecimal() {
    int nextChar = _input.LA(1);
    if (nextChar >= 'A' && nextChar <= 'Z' || nextChar >= '0' && nextChar <= '9' ||
      nextChar == '_') {
      return false;
    } else {
      return true;
    }
  }

  /**
   * When true, ANSI SQL parsing mode is enabled.
   */
  public boolean ansi = false;
}

singleStatement
    : statement EOF
    ;

singleExpression
    : namedExpression EOF
    ;

singleTableIdentifier
    : tableIdentifier EOF
    ;

singleMultipartIdentifier
    : multipartIdentifier EOF
    ;

singleFunctionIdentifier
    : functionIdentifier EOF
    ;

singleDataType
    : dataType EOF
    ;

singleTableSchema
    : colTypeList EOF
    ;

statement
    : query                                                            #statementDefault
    | ctes? dmlStatementNoWith                                         #dmlStatement
    | USE db=errorCapturingIdentifier                                  #use
    | USE CATALOG catalog=STRING                                       #useCatalog
    | USE NAMESPACE namespace=multipartIdentifier                      #useNamespace
    | CREATE database (IF NOT EXISTS)? db=errorCapturingIdentifier
        ((COMMENT comment=STRING) |
         locationSpec |
         (WITH DBPROPERTIES tablePropertyList))*                       #createDatabase
    | ALTER database db=errorCapturingIdentifier
        SET DBPROPERTIES tablePropertyList                             #setDatabaseProperties
    | DROP database (IF EXISTS)? db=errorCapturingIdentifier
        (RESTRICT | CASCADE)?                                          #dropDatabase
    | SHOW DATABASES (LIKE? pattern=STRING)?                           #showDatabases
    | SHOW NAMESPACES ((FROM | IN) multipartIdentifier)?
        (LIKE? pattern=STRING)?                                        #showNamespaces
    | createTableHeader ('(' colTypeList ')')? tableProvider
        ((OPTIONS options=tablePropertyList) |
        (PARTITIONED BY partitioning=transformList) |
        bucketSpec |
        locationSpec |
        (COMMENT comment=STRING) |
        (TBLPROPERTIES tableProps=tablePropertyList))*
        (AS? query)?                                                   #createTable
    | createTableHeader ('(' columns=colTypeList ')')?
        ((COMMENT comment=STRING) |
        (PARTITIONED BY '(' partitionColumns=colTypeList ')' |
        PARTITIONED BY partitionColumnNames=identifierList) |
        bucketSpec |
        skewSpec |
        rowFormat |
        createFileFormat |
        locationSpec |
        (TBLPROPERTIES tableProps=tablePropertyList))*
        (AS? query)?                                                   #createHiveTable
    | CREATE TABLE (IF NOT EXISTS)? target=tableIdentifier
        LIKE source=tableIdentifier locationSpec?                      #createTableLike
    | replaceTableHeader ('(' colTypeList ')')? tableProvider
        ((OPTIONS options=tablePropertyList) |
        (PARTITIONED BY partitioning=transformList) |
        bucketSpec |
        locationSpec |
        (COMMENT comment=STRING) |
        (TBLPROPERTIES tableProps=tablePropertyList))*
        (AS? query)?                                                   #replaceTable
    | ANALYZE TABLE tableIdentifier partitionSpec? COMPUTE STATISTICS
        (identifier | FOR COLUMNS identifierSeq | FOR ALL COLUMNS)?    #analyze
    | ALTER TABLE multipartIdentifier
        ADD (COLUMN | COLUMNS)
        columns=qualifiedColTypeWithPositionList                       #addTableColumns
    | ALTER TABLE multipartIdentifier
        ADD (COLUMN | COLUMNS)
        '(' columns=qualifiedColTypeWithPositionList ')'               #addTableColumns
    | ALTER TABLE multipartIdentifier
        RENAME COLUMN from=qualifiedName TO to=identifier              #renameTableColumn
    | ALTER TABLE multipartIdentifier
        DROP (COLUMN | COLUMNS) '(' columns=qualifiedNameList ')'      #dropTableColumns
    | ALTER TABLE multipartIdentifier
        DROP (COLUMN | COLUMNS) columns=qualifiedNameList              #dropTableColumns
    | ALTER (TABLE | VIEW) from=tableIdentifier
        RENAME TO to=tableIdentifier                                   #renameTable
    | ALTER (TABLE | VIEW) multipartIdentifier
        SET TBLPROPERTIES tablePropertyList                            #setTableProperties
    | ALTER (TABLE | VIEW) multipartIdentifier
        UNSET TBLPROPERTIES (IF EXISTS)? tablePropertyList             #unsetTableProperties
    | ALTER TABLE multipartIdentifier
        (ALTER | CHANGE) COLUMN? qualifiedName
        (TYPE dataType)? (COMMENT comment=STRING)? colPosition?        #alterTableColumn
    | ALTER TABLE tableIdentifier partitionSpec?
        CHANGE COLUMN?
        colName=errorCapturingIdentifier colType colPosition?          #changeColumn
    | ALTER TABLE tableIdentifier (partitionSpec)?
        SET SERDE STRING (WITH SERDEPROPERTIES tablePropertyList)?     #setTableSerDe
    | ALTER TABLE tableIdentifier (partitionSpec)?
        SET SERDEPROPERTIES tablePropertyList                          #setTableSerDe
    | ALTER TABLE tableIdentifier ADD (IF NOT EXISTS)?
        partitionSpecLocation+                                         #addTablePartition
    | ALTER VIEW tableIdentifier ADD (IF NOT EXISTS)?
        partitionSpec+                                                 #addTablePartition
    | ALTER TABLE tableIdentifier
        from=partitionSpec RENAME TO to=partitionSpec                  #renameTablePartition
    | ALTER TABLE tableIdentifier
        DROP (IF EXISTS)? partitionSpec (',' partitionSpec)* PURGE?    #dropTablePartitions
    | ALTER VIEW tableIdentifier
        DROP (IF EXISTS)? partitionSpec (',' partitionSpec)*           #dropTablePartitions
    | ALTER TABLE multipartIdentifier SET locationSpec                 #setTableLocation
    | ALTER TABLE tableIdentifier partitionSpec SET locationSpec       #setPartitionLocation
    | ALTER TABLE tableIdentifier RECOVER PARTITIONS                   #recoverPartitions
    | DROP TABLE (IF EXISTS)? multipartIdentifier PURGE?               #dropTable
    | DROP VIEW (IF EXISTS)? multipartIdentifier                       #dropView
    | CREATE (OR REPLACE)? (GLOBAL? TEMPORARY)?
        VIEW (IF NOT EXISTS)? tableIdentifier
        identifierCommentList?
        ((COMMENT STRING) |
         (PARTITIONED ON identifierList) |
         (TBLPROPERTIES tablePropertyList))*
        AS query                                                       #createView
    | CREATE (OR REPLACE)? GLOBAL? TEMPORARY VIEW
        tableIdentifier ('(' colTypeList ')')? tableProvider
        (OPTIONS tablePropertyList)?                                   #createTempViewUsing
    | ALTER VIEW tableIdentifier AS? query                             #alterViewQuery
    | CREATE (OR REPLACE)? TEMPORARY? FUNCTION (IF NOT EXISTS)?
        qualifiedName AS className=STRING
        (USING resource (',' resource)*)?                              #createFunction
    | DROP TEMPORARY? FUNCTION (IF EXISTS)? qualifiedName              #dropFunction
    | EXPLAIN (LOGICAL | FORMATTED | EXTENDED | CODEGEN | COST)?
        statement                                                      #explain
    | SHOW TABLES ((FROM | IN) multipartIdentifier)?
        (LIKE? pattern=STRING)?                                        #showTables
    | SHOW TABLE EXTENDED ((FROM | IN) db=errorCapturingIdentifier)?
        LIKE pattern=STRING partitionSpec?                             #showTable
    | SHOW TBLPROPERTIES table=tableIdentifier
        ('(' key=tablePropertyKey ')')?                                #showTblProperties
    | SHOW COLUMNS (FROM | IN) tableIdentifier
        ((FROM | IN) db=errorCapturingIdentifier)?                     #showColumns
    | SHOW PARTITIONS tableIdentifier partitionSpec?                   #showPartitions
    | SHOW identifier? FUNCTIONS
        (LIKE? (qualifiedName | pattern=STRING))?                      #showFunctions
    | SHOW CREATE TABLE tableIdentifier                                #showCreateTable
    | (DESC | DESCRIBE) FUNCTION EXTENDED? describeFuncName            #describeFunction
    | (DESC | DESCRIBE) database EXTENDED? db=errorCapturingIdentifier #describeDatabase
    | (DESC | DESCRIBE) TABLE? option=(EXTENDED | FORMATTED)?
        multipartIdentifier partitionSpec? describeColName?                #describeTable
    | (DESC | DESCRIBE) QUERY? query                                   #describeQuery
    | REFRESH TABLE tableIdentifier                                    #refreshTable
    | REFRESH (STRING | .*?)                                           #refreshResource
    | CACHE LAZY? TABLE tableIdentifier
        (OPTIONS options=tablePropertyList)? (AS? query)?              #cacheTable
    | UNCACHE TABLE (IF EXISTS)? tableIdentifier                       #uncacheTable
    | CLEAR CACHE                                                      #clearCache
    | LOAD DATA LOCAL? INPATH path=STRING OVERWRITE? INTO TABLE
        tableIdentifier partitionSpec?                                 #loadData
    | TRUNCATE TABLE tableIdentifier partitionSpec?                    #truncateTable
    | MSCK REPAIR TABLE tableIdentifier                                #repairTable
    | op=(ADD | LIST) identifier .*?                                   #manageResource
    | SET ROLE .*?                                                     #failNativeCommand
    | SET .*?                                                          #setConfiguration
    | RESET                                                            #resetConfiguration
    | DELETE FROM multipartIdentifier tableAlias whereClause           #deleteFromTable
    | unsupportedHiveNativeCommands .*?                                #failNativeCommand
    ;

unsupportedHiveNativeCommands
    : kw1=CREATE kw2=ROLE
    | kw1=DROP kw2=ROLE
    | kw1=GRANT kw2=ROLE?
    | kw1=REVOKE kw2=ROLE?
    | kw1=SHOW kw2=GRANT
    | kw1=SHOW kw2=ROLE kw3=GRANT?
    | kw1=SHOW kw2=PRINCIPALS
    | kw1=SHOW kw2=ROLES
    | kw1=SHOW kw2=CURRENT kw3=ROLES
    | kw1=EXPORT kw2=TABLE
    | kw1=IMPORT kw2=TABLE
    | kw1=SHOW kw2=COMPACTIONS
    | kw1=SHOW kw2=CREATE kw3=TABLE
    | kw1=SHOW kw2=TRANSACTIONS
    | kw1=SHOW kw2=INDEXES
    | kw1=SHOW kw2=LOCKS
    | kw1=CREATE kw2=INDEX
    | kw1=DROP kw2=INDEX
    | kw1=ALTER kw2=INDEX
    | kw1=LOCK kw2=TABLE
    | kw1=LOCK kw2=DATABASE
    | kw1=UNLOCK kw2=TABLE
    | kw1=UNLOCK kw2=DATABASE
    | kw1=CREATE kw2=TEMPORARY kw3=MACRO
    | kw1=DROP kw2=TEMPORARY kw3=MACRO
    | kw1=ALTER kw2=TABLE tableIdentifier kw3=NOT kw4=CLUSTERED
    | kw1=ALTER kw2=TABLE tableIdentifier kw3=CLUSTERED kw4=BY
    | kw1=ALTER kw2=TABLE tableIdentifier kw3=NOT kw4=SORTED
    | kw1=ALTER kw2=TABLE tableIdentifier kw3=SKEWED kw4=BY
    | kw1=ALTER kw2=TABLE tableIdentifier kw3=NOT kw4=SKEWED
    | kw1=ALTER kw2=TABLE tableIdentifier kw3=NOT kw4=STORED kw5=AS kw6=DIRECTORIES
    | kw1=ALTER kw2=TABLE tableIdentifier kw3=SET kw4=SKEWED kw5=LOCATION
    | kw1=ALTER kw2=TABLE tableIdentifier kw3=EXCHANGE kw4=PARTITION
    | kw1=ALTER kw2=TABLE tableIdentifier kw3=ARCHIVE kw4=PARTITION
    | kw1=ALTER kw2=TABLE tableIdentifier kw3=UNARCHIVE kw4=PARTITION
    | kw1=ALTER kw2=TABLE tableIdentifier kw3=TOUCH
    | kw1=ALTER kw2=TABLE tableIdentifier partitionSpec? kw3=COMPACT
    | kw1=ALTER kw2=TABLE tableIdentifier partitionSpec? kw3=CONCATENATE
    | kw1=ALTER kw2=TABLE tableIdentifier partitionSpec? kw3=SET kw4=FILEFORMAT
    | kw1=ALTER kw2=TABLE tableIdentifier partitionSpec? kw3=REPLACE kw4=COLUMNS
    | kw1=START kw2=TRANSACTION
    | kw1=COMMIT
    | kw1=ROLLBACK
    | kw1=DFS
    | kw1=DELETE kw2=FROM
    ;

createTableHeader
    : CREATE TEMPORARY? EXTERNAL? TABLE (IF NOT EXISTS)? multipartIdentifier
    ;

replaceTableHeader
    : (CREATE OR)? REPLACE TABLE multipartIdentifier
    ;

bucketSpec
    : CLUSTERED BY identifierList
      (SORTED BY orderedIdentifierList)?
      INTO INTEGER_VALUE BUCKETS
    ;

skewSpec
    : SKEWED BY identifierList
      ON (constantList | nestedConstantList)
      (STORED AS DIRECTORIES)?
    ;

locationSpec
    : LOCATION STRING
    ;

query
    : ctes? queryTerm queryOrganization
    ;

insertInto
    : INSERT OVERWRITE TABLE? multipartIdentifier (partitionSpec (IF NOT EXISTS)?)?                         #insertOverwriteTable
    | INSERT INTO TABLE? multipartIdentifier partitionSpec? (IF NOT EXISTS)?                                #insertIntoTable
    | INSERT OVERWRITE LOCAL? DIRECTORY path=STRING rowFormat? createFileFormat?                            #insertOverwriteHiveDir
    | INSERT OVERWRITE LOCAL? DIRECTORY (path=STRING)? tableProvider (OPTIONS options=tablePropertyList)?   #insertOverwriteDir
    ;

partitionSpecLocation
    : partitionSpec locationSpec?
    ;

partitionSpec
    : PARTITION '(' partitionVal (',' partitionVal)* ')'
    ;

partitionVal
    : identifier (EQ constant)?
    ;

database
    : DATABASE
    | SCHEMA
    ;

describeFuncName
    : qualifiedName
    | STRING
    | comparisonOperator
    | arithmeticOperator
    | predicateOperator
    ;

describeColName
    : nameParts+=identifier ('.' nameParts+=identifier)*
    ;

ctes
    : WITH namedQuery (',' namedQuery)*
    ;

namedQuery
    : name=errorCapturingIdentifier (columnAliases=identifierList)? AS? '(' query ')'
    ;

tableProvider
    : USING qualifiedName
    ;

tablePropertyList
    : '(' tableProperty (',' tableProperty)* ')'
    ;

tableProperty
    : key=tablePropertyKey (EQ? value=tablePropertyValue)?
    ;

tablePropertyKey
    : identifier ('.' identifier)*
    | STRING
    ;

tablePropertyValue
    : INTEGER_VALUE
    | DECIMAL_VALUE
    | booleanValue
    | STRING
    ;

constantList
    : '(' constant (',' constant)* ')'
    ;

nestedConstantList
    : '(' constantList (',' constantList)* ')'
    ;

createFileFormat
    : STORED AS fileFormat
    | STORED BY storageHandler
    ;

fileFormat
    : INPUTFORMAT inFmt=STRING OUTPUTFORMAT outFmt=STRING    #tableFileFormat
    | identifier                                             #genericFileFormat
    ;

storageHandler
    : STRING (WITH SERDEPROPERTIES tablePropertyList)?
    ;

resource
    : identifier STRING
    ;

dmlStatementNoWith
    : insertInto queryTerm queryOrganization                                       #singleInsertQuery
    | fromClause multiInsertQueryBody+                                             #multiInsertQuery
    ;

queryOrganization
    : (ORDER BY order+=sortItem (',' order+=sortItem)*)?
      (CLUSTER BY clusterBy+=expression (',' clusterBy+=expression)*)?
      (DISTRIBUTE BY distributeBy+=expression (',' distributeBy+=expression)*)?
      (SORT BY sort+=sortItem (',' sort+=sortItem)*)?
      windowClause?
      (LIMIT (ALL | limit=expression))?
    ;

multiInsertQueryBody
    : insertInto fromStatementBody
    ;

queryTerm
    : queryPrimary                                                                       #queryTermDefault
    | left=queryTerm {legacy_setops_precedence_enbled}?
        operator=(INTERSECT | UNION | EXCEPT | SETMINUS) setQuantifier? right=queryTerm  #setOperation
    | left=queryTerm {!legacy_setops_precedence_enbled}?
        operator=INTERSECT setQuantifier? right=queryTerm                                #setOperation
    | left=queryTerm {!legacy_setops_precedence_enbled}?
        operator=(UNION | EXCEPT | SETMINUS) setQuantifier? right=queryTerm              #setOperation
    ;

queryPrimary
    : querySpecification                                                    #queryPrimaryDefault
    | fromStatement                                                         #fromStmt
    | TABLE multipartIdentifier                                             #table
    | inlineTable                                                           #inlineTableDefault1
    | '(' query ')'                                                         #subquery
    ;

sortItem
    : expression ordering=(ASC | DESC)? (NULLS nullOrder=(LAST | FIRST))?
    ;

fromStatement
    : fromClause fromStatementBody+
    ;

fromStatementBody
    : transformClause
      whereClause?
      queryOrganization
    | selectClause
      lateralView*
      whereClause?
      aggregationClause?
      havingClause?
      windowClause?
      queryOrganization
    ;

querySpecification
    : transformClause
      fromClause?
      whereClause?                                                          #transformQuerySpecification
    | selectClause
      fromClause?
      lateralView*
      whereClause?
      aggregationClause?
      havingClause?
      windowClause?                                                         #regularQuerySpecification
    ;

transformClause
    : (SELECT kind=TRANSFORM '(' namedExpressionSeq ')'
            | kind=MAP namedExpressionSeq
            | kind=REDUCE namedExpressionSeq)
      inRowFormat=rowFormat?
      (RECORDWRITER recordWriter=STRING)?
      USING script=STRING
      (AS (identifierSeq | colTypeList | ('(' (identifierSeq | colTypeList) ')')))?
      outRowFormat=rowFormat?
      (RECORDREADER recordReader=STRING)?
    ;

selectClause
    : SELECT (hints+=hint)* setQuantifier? namedExpressionSeq
    ;

whereClause
    : WHERE booleanExpression
    ;

havingClause
    : HAVING booleanExpression
    ;

hint
    : '/*+' hintStatements+=hintStatement (','? hintStatements+=hintStatement)* '*/'
    ;

hintStatement
    : hintName=identifier
    | hintName=identifier '(' parameters+=primaryExpression (',' parameters+=primaryExpression)* ')'
    ;

fromClause
    : FROM relation (',' relation)* lateralView* pivotClause?
    ;

aggregationClause
    : GROUP BY groupingExpressions+=expression (',' groupingExpressions+=expression)* (
      WITH kind=ROLLUP
    | WITH kind=CUBE
    | kind=GROUPING SETS '(' groupingSet (',' groupingSet)* ')')?
    | GROUP BY kind=GROUPING SETS '(' groupingSet (',' groupingSet)* ')'
    ;

groupingSet
    : '(' (expression (',' expression)*)? ')'
    | expression
    ;

pivotClause
    : PIVOT '(' aggregates=namedExpressionSeq FOR pivotColumn IN '(' pivotValues+=pivotValue (',' pivotValues+=pivotValue)* ')' ')'
    ;

pivotColumn
    : identifiers+=identifier
    | '(' identifiers+=identifier (',' identifiers+=identifier)* ')'
    ;

pivotValue
    : expression (AS? identifier)?
    ;

lateralView
    : LATERAL VIEW (OUTER)? qualifiedName '(' (expression (',' expression)*)? ')' tblName=identifier (AS? colName+=identifier (',' colName+=identifier)*)?
    ;

setQuantifier
    : DISTINCT
    | ALL
    ;

relation
    : relationPrimary joinRelation*
    ;

joinRelation
    : (joinType) JOIN right=relationPrimary joinCriteria?
    | NATURAL joinType JOIN right=relationPrimary
    ;

joinType
    : INNER?
    | CROSS
    | LEFT OUTER?
    | LEFT? SEMI
    | RIGHT OUTER?
    | FULL OUTER?
    | LEFT? ANTI
    ;

joinCriteria
    : ON booleanExpression
    | USING identifierList
    ;

sample
    : TABLESAMPLE '(' sampleMethod? ')'
    ;

sampleMethod
    : negativeSign=MINUS? percentage=(INTEGER_VALUE | DECIMAL_VALUE) PERCENTLIT   #sampleByPercentile
    | expression ROWS                                                             #sampleByRows
    | sampleType=BUCKET numerator=INTEGER_VALUE OUT OF denominator=INTEGER_VALUE
        (ON (identifier | qualifiedName '(' ')'))?                                #sampleByBucket
    | bytes=expression                                                            #sampleByBytes
    ;

identifierList
    : '(' identifierSeq ')'
    ;

identifierSeq
    : ident+=errorCapturingIdentifier (',' ident+=errorCapturingIdentifier)*
    ;

orderedIdentifierList
    : '(' orderedIdentifier (',' orderedIdentifier)* ')'
    ;

orderedIdentifier
    : ident=errorCapturingIdentifier ordering=(ASC | DESC)?
    ;

identifierCommentList
    : '(' identifierComment (',' identifierComment)* ')'
    ;

identifierComment
    : identifier (COMMENT STRING)?
    ;

relationPrimary
    : multipartIdentifier sample? tableAlias  #tableName
    | '(' query ')' sample? tableAlias        #aliasedQuery
    | '(' relation ')' sample? tableAlias     #aliasedRelation
    | inlineTable                             #inlineTableDefault2
    | functionTable                           #tableValuedFunction
    ;

inlineTable
    : VALUES expression (',' expression)* tableAlias
    ;

functionTable
    : funcName=errorCapturingIdentifier '(' (expression (',' expression)*)? ')' tableAlias
    ;

tableAlias
    : (AS? strictIdentifier identifierList?)?
    ;

rowFormat
    : ROW FORMAT SERDE name=STRING (WITH SERDEPROPERTIES props=tablePropertyList)?  #rowFormatSerde
    | ROW FORMAT DELIMITED
      (FIELDS TERMINATED BY fieldsTerminatedBy=STRING (ESCAPED BY escapedBy=STRING)?)?
      (COLLECTION ITEMS TERMINATED BY collectionItemsTerminatedBy=STRING)?
      (MAP KEYS TERMINATED BY keysTerminatedBy=STRING)?
      (LINES TERMINATED BY linesSeparatedBy=STRING)?
      (NULL DEFINED AS nullDefinedAs=STRING)?                                       #rowFormatDelimited
    ;

multipartIdentifier
    : parts+=errorCapturingIdentifier ('.' parts+=errorCapturingIdentifier)*
    ;

tableIdentifier
    : (db=errorCapturingIdentifier '.')? table=errorCapturingIdentifier
    ;

functionIdentifier
    : (db=errorCapturingIdentifier '.')? function=errorCapturingIdentifier
    ;

namedExpression
    : expression (AS? (name=errorCapturingIdentifier | identifierList))?
    ;

namedExpressionSeq
    : namedExpression (',' namedExpression)*
    ;

transformList
    : '(' transforms+=transform (',' transforms+=transform)* ')'
    ;

transform
    : qualifiedName                                                           #identityTransform
    | transformName=identifier
      '(' argument+=transformArgument (',' argument+=transformArgument)* ')'  #applyTransform
    ;

transformArgument
    : qualifiedName
    | constant
    ;

expression
    : booleanExpression
    ;

booleanExpression
    : NOT booleanExpression                                        #logicalNot
    | EXISTS '(' query ')'                                         #exists
    | valueExpression predicate?                                   #predicated
    | left=booleanExpression operator=AND right=booleanExpression  #logicalBinary
    | left=booleanExpression operator=OR right=booleanExpression   #logicalBinary
    ;

predicate
    : NOT? kind=BETWEEN lower=valueExpression AND upper=valueExpression
    | NOT? kind=IN '(' expression (',' expression)* ')'
    | NOT? kind=IN '(' query ')'
    | NOT? kind=(RLIKE | LIKE) pattern=valueExpression
    | IS NOT? kind=NULL
    | IS NOT? kind=(TRUE | FALSE | UNKNOWN)
    | IS NOT? kind=DISTINCT FROM right=valueExpression
    ;

valueExpression
    : primaryExpression                                                                      #valueExpressionDefault
    | operator=(MINUS | PLUS | TILDE) valueExpression                                        #arithmeticUnary
    | left=valueExpression operator=(ASTERISK | SLASH | PERCENT | DIV) right=valueExpression #arithmeticBinary
    | left=valueExpression operator=(PLUS | MINUS | CONCAT_PIPE) right=valueExpression       #arithmeticBinary
    | left=valueExpression operator=AMPERSAND right=valueExpression                          #arithmeticBinary
    | left=valueExpression operator=HAT right=valueExpression                                #arithmeticBinary
    | left=valueExpression operator=PIPE right=valueExpression                               #arithmeticBinary
    | left=valueExpression comparisonOperator right=valueExpression                          #comparison
    ;

primaryExpression
    : name=(CURRENT_DATE | CURRENT_TIMESTAMP)                                                  #currentDatetime
    | CASE whenClause+ (ELSE elseExpression=expression)? END                                   #searchedCase
    | CASE value=expression whenClause+ (ELSE elseExpression=expression)? END                  #simpleCase
    | CAST '(' expression AS dataType ')'                                                      #cast
    | STRUCT '(' (argument+=namedExpression (',' argument+=namedExpression)*)? ')'             #struct
    | (FIRST | FIRST_VALUE) '(' expression ((IGNORE | RESPECT) NULLS)? ')'                     #first
    | (LAST | LAST_VALUE) '(' expression ((IGNORE | RESPECT) NULLS)? ')'                       #last
    | POSITION '(' substr=valueExpression IN str=valueExpression ')'                           #position
    | constant                                                                                 #constantDefault
    | ASTERISK                                                                                 #star
    | qualifiedName '.' ASTERISK                                                               #star
    | '(' namedExpression (',' namedExpression)+ ')'                                           #rowConstructor
    | '(' query ')'                                                                            #subqueryExpression
    | qualifiedName '(' (setQuantifier? argument+=expression (',' argument+=expression)*)? ')'
       (OVER windowSpec)?                                                                      #functionCall
    | IDENTIFIER '->' expression                                                               #lambda
    | '(' IDENTIFIER (',' IDENTIFIER)+ ')' '->' expression                                     #lambda
    | value=primaryExpression '[' index=valueExpression ']'                                    #subscript
    | identifier                                                                               #columnReference
    | base=primaryExpression '.' fieldName=identifier                                          #dereference
    | '(' expression ')'                                                                       #parenthesizedExpression
    | EXTRACT '(' field=identifier FROM source=valueExpression ')'                             #extract
    | (SUBSTR | SUBSTRING) '(' str=valueExpression (FROM | ',') pos=valueExpression
      ((FOR | ',') len=valueExpression)? ')'                                                   #substring
    | TRIM '(' trimOption=(BOTH | LEADING | TRAILING)? (trimStr=valueExpression)?
       FROM srcStr=valueExpression ')'                                                         #trim
    | OVERLAY '(' input=valueExpression PLACING replace=valueExpression
      FROM position=valueExpression (FOR length=valueExpression)? ')'                          #overlay
    ;

constant
    : NULL                                                                                     #nullLiteral
    | interval                                                                                 #intervalLiteral
    | identifier STRING                                                                        #typeConstructor
    | number                                                                                   #numericLiteral
    | booleanValue                                                                             #booleanLiteral
    | STRING+                                                                                  #stringLiteral
    ;

comparisonOperator
    : EQ | NEQ | NEQJ | LT | LTE | GT | GTE | NSEQ
    ;

arithmeticOperator
    : PLUS | MINUS | ASTERISK | SLASH | PERCENT | DIV | TILDE | AMPERSAND | PIPE | CONCAT_PIPE | HAT
    ;

predicateOperator
    : OR | AND | IN | NOT
    ;

booleanValue
    : TRUE | FALSE
    ;

interval
    : {ansi}? INTERVAL? intervalField+
    | {!ansi}? INTERVAL intervalField*
    ;

intervalField
    : value=intervalValue unit=intervalUnit (TO to=intervalUnit)?
    ;

intervalValue
    : (PLUS | MINUS)? (INTEGER_VALUE | DECIMAL_VALUE)
    | STRING
    ;

intervalUnit
    : DAY
    | DAYS
    | HOUR
    | HOURS
    | MICROSECOND
    | MICROSECONDS
    | MILLISECOND
    | MILLISECONDS
    | MINUTE
    | MINUTES
    | MONTH
    | MONTHS
    | SECOND
    | SECONDS
    | WEEK
    | WEEKS
    | YEAR
    | YEARS
    ;

colPosition
    : FIRST | AFTER qualifiedName
    ;

dataType
    : complex=ARRAY '<' dataType '>'                            #complexDataType
    | complex=MAP '<' dataType ',' dataType '>'                 #complexDataType
    | complex=STRUCT ('<' complexColTypeList? '>' | NEQ)        #complexDataType
    | identifier ('(' INTEGER_VALUE (',' INTEGER_VALUE)* ')')?  #primitiveDataType
    ;

qualifiedColTypeWithPositionList
    : qualifiedColTypeWithPosition (',' qualifiedColTypeWithPosition)*
    ;

qualifiedColTypeWithPosition
    : name=qualifiedName dataType (COMMENT comment=STRING)? colPosition?
    ;

colTypeList
    : colType (',' colType)*
    ;

colType
    : colName=errorCapturingIdentifier dataType (COMMENT STRING)?
    ;

complexColTypeList
    : complexColType (',' complexColType)*
    ;

complexColType
    : identifier ':' dataType (COMMENT STRING)?
    ;

whenClause
    : WHEN condition=expression THEN result=expression
    ;

windowClause
    : WINDOW namedWindow (',' namedWindow)*
    ;

namedWindow
    : name=errorCapturingIdentifier AS windowSpec
    ;

windowSpec
    : name=errorCapturingIdentifier         #windowRef
    | '('name=errorCapturingIdentifier')'   #windowRef
    | '('
      ( CLUSTER BY partition+=expression (',' partition+=expression)*
      | ((PARTITION | DISTRIBUTE) BY partition+=expression (',' partition+=expression)*)?
        ((ORDER | SORT) BY sortItem (',' sortItem)*)?)
      windowFrame?
      ')'                                   #windowDef
    ;

windowFrame
    : frameType=RANGE start=frameBound
    | frameType=ROWS start=frameBound
    | frameType=RANGE BETWEEN start=frameBound AND end=frameBound
    | frameType=ROWS BETWEEN start=frameBound AND end=frameBound
    ;

frameBound
    : UNBOUNDED boundType=(PRECEDING | FOLLOWING)
    | boundType=CURRENT ROW
    | expression boundType=(PRECEDING | FOLLOWING)
    ;

qualifiedNameList
    : qualifiedName (',' qualifiedName)*
    ;

qualifiedName
    : identifier ('.' identifier)*
    ;

// this rule is used for explicitly capturing wrong identifiers such as test-table, which should actually be `test-table`
// replace identifier with errorCapturingIdentifier where the immediate follow symbol is not an expression, otherwise
// valid expressions such as "a-b" can be recognized as an identifier
errorCapturingIdentifier
    : identifier errorCapturingIdentifierExtra
    ;

// extra left-factoring grammar
errorCapturingIdentifierExtra
    : (MINUS identifier)+    #errorIdent
    |                        #realIdent
    ;

identifier
    : strictIdentifier
    | {!ansi}? strictNonReserved
    ;

strictIdentifier
    : IDENTIFIER              #unquotedIdentifier
    | quotedIdentifier        #quotedIdentifierAlternative
    | {ansi}? ansiNonReserved #unquotedIdentifier
    | {!ansi}? nonReserved    #unquotedIdentifier
    ;

quotedIdentifier
    : BACKQUOTED_IDENTIFIER
    ;

number
    : MINUS? DECIMAL_VALUE            #decimalLiteral
    | MINUS? INTEGER_VALUE            #integerLiteral
    | MINUS? BIGINT_LITERAL           #bigIntLiteral
    | MINUS? SMALLINT_LITERAL         #smallIntLiteral
    | MINUS? TINYINT_LITERAL          #tinyIntLiteral
    | MINUS? DOUBLE_LITERAL           #doubleLiteral
    | MINUS? BIGDECIMAL_LITERAL       #bigDecimalLiteral
    ;

// When `spark.sql.parser.ansi.enabled=true`, there are 2 kinds of keywords in Spark SQL.
// - Reserved keywords:
//     Keywords that are reserved and can't be used as identifiers for table, view, column,
//     function, alias, etc.
// - Non-reserved keywords:
//     Keywords that have a special meaning only in particular contexts and can be used as
//     identifiers in other contexts. For example, `SELECT 1 WEEK` is an interval literal, but WEEK
//     can be used as identifiers in other places.
// You can find the full keywords list by searching "Start of the keywords list" in this file.
// The non-reserved keywords are listed below. Keywords not in this list are reserved keywords.
ansiNonReserved
    : ADD
    | AFTER
    | ALTER
    | ANALYZE
    | ARCHIVE
    | ARRAY
    | ASC
    | AT
    | BETWEEN
    | BUCKET
    | BUCKETS
    | BY
    | CACHE
    | CASCADE
    | CATALOG
    | CHANGE
    | CLEAR
    | CLUSTER
    | CLUSTERED
    | CODEGEN
    | COLLECTION
    | COLUMNS
    | COMMENT
    | COMMIT
    | COMPACT
    | COMPACTIONS
    | COMPUTE
    | CONCATENATE
    | COST
    | CUBE
    | CURRENT
    | DATA
    | DATABASE
    | DATABASES
    | DAYS
    | DBPROPERTIES
    | DEFINED
    | DELETE
    | DELIMITED
    | DESC
    | DESCRIBE
    | DFS
    | DIRECTORIES
    | DIRECTORY
    | DISTRIBUTE
    | DIV
    | DROP
    | ESCAPED
    | EXCHANGE
    | EXISTS
    | EXPLAIN
    | EXPORT
    | EXTENDED
    | EXTERNAL
    | EXTRACT
    | FIELDS
    | FILEFORMAT
    | FIRST
    | FOLLOWING
    | FORMAT
    | FORMATTED
    | FUNCTION
    | FUNCTIONS
    | GLOBAL
    | GROUPING
    | HOURS
    | IF
    | IGNORE
    | IMPORT
    | INDEX
    | INDEXES
    | INPATH
    | INPUTFORMAT
    | INSERT
    | INTERVAL
    | ITEMS
    | KEYS
    | LAST
    | LATERAL
    | LAZY
    | LIKE
    | LIMIT
    | LINES
    | LIST
    | LOAD
    | LOCAL
    | LOCATION
    | LOCK
    | LOCKS
    | LOGICAL
    | MACRO
    | MAP
    | MICROSECOND
    | MICROSECONDS
    | MILLISECOND
    | MILLISECONDS
    | MINUTES
    | MONTHS
    | MSCK
<<<<<<< HEAD
    | NAMESPACE
=======
    | NAMESPACES
>>>>>>> fa75db20
    | NO
    | NULLS
    | OF
    | OPTION
    | OPTIONS
    | OUT
    | OUTPUTFORMAT
    | OVER
    | OVERLAY
    | OVERWRITE
    | PARTITION
    | PARTITIONED
    | PARTITIONS
    | PERCENTLIT
    | PIVOT
    | PLACING
    | POSITION
    | PRECEDING
    | PRINCIPALS
    | PURGE
    | QUERY
    | RANGE
    | RECORDREADER
    | RECORDWRITER
    | RECOVER
    | REDUCE
    | REFRESH
    | RENAME
    | REPAIR
    | REPLACE
    | RESET
    | RESPECT
    | RESTRICT
    | REVOKE
    | RLIKE
    | ROLE
    | ROLES
    | ROLLBACK
    | ROLLUP
    | ROW
    | ROWS
    | SCHEMA
    | SECONDS
    | SEPARATED
    | SERDE
    | SERDEPROPERTIES
    | SET
    | SETS
    | SHOW
    | SKEWED
    | SORT
    | SORTED
    | START
    | STATISTICS
    | STORED
    | STRATIFY
    | STRUCT
    | SUBSTR
    | SUBSTRING
    | TABLES
    | TABLESAMPLE
    | TBLPROPERTIES
    | TEMPORARY
    | TERMINATED
    | TOUCH
    | TRANSACTION
    | TRANSACTIONS
    | TRANSFORM
    | TRIM
    | TRUE
    | TRUNCATE
    | UNARCHIVE
    | UNBOUNDED
    | UNCACHE
    | UNLOCK
    | UNSET
    | USE
    | VALUES
    | VIEW
    | WEEK
    | WEEKS
    | WINDOW
    | YEARS
    ;

// When `spark.sql.parser.ansi.enabled=false`, there are 2 kinds of keywords in Spark SQL.
// - Non-reserved keywords:
//     Same definition as the one when `spark.sql.parser.ansi.enabled=true`.
// - Strict-non-reserved keywords:
//     A strict version of non-reserved keywords, which can not be used as table alias.
// You can find the full keywords list by searching "Start of the keywords list" in this file.
// The strict-non-reserved keywords are listed in `strictNonReserved`.
// The non-reserved keywords are listed in `nonReserved`.
// These 2 together contain all the keywords.
strictNonReserved
    : ANTI
    | CROSS
    | EXCEPT
    | FULL
    | INNER
    | INTERSECT
    | JOIN
    | LEFT
    | NATURAL
    | ON
    | RIGHT
    | SEMI
    | SETMINUS
    | UNION
    | USING
    ;

nonReserved
    : ADD
    | AFTER
    | ALL
    | ALTER
    | ANALYZE
    | AND
    | ANY
    | ARCHIVE
    | ARRAY
    | AS
    | ASC
    | AT
    | AUTHORIZATION
    | BETWEEN
    | BOTH
    | BUCKET
    | BUCKETS
    | BY
    | CACHE
    | CASCADE
    | CASE
    | CAST
    | CATALOG
    | CHANGE
    | CHECK
    | CLEAR
    | CLUSTER
    | CLUSTERED
    | CODEGEN
    | COLLATE
    | COLLECTION
    | COLUMN
    | COLUMNS
    | COMMENT
    | COMMIT
    | COMPACT
    | COMPACTIONS
    | COMPUTE
    | CONCATENATE
    | CONSTRAINT
    | COST
    | CREATE
    | CUBE
    | CURRENT
    | CURRENT_DATE
    | CURRENT_TIME
    | CURRENT_TIMESTAMP
    | CURRENT_USER
    | DATA
    | DATABASE
    | DATABASES
    | DAY
    | DAYS
    | DBPROPERTIES
    | DEFINED
    | DELETE
    | DELIMITED
    | DESC
    | DESCRIBE
    | DFS
    | DIRECTORIES
    | DIRECTORY
    | DISTINCT
    | DISTRIBUTE
    | DIV
    | DROP
    | ELSE
    | END
    | ESCAPED
    | EXCHANGE
    | EXISTS
    | EXPLAIN
    | EXPORT
    | EXTENDED
    | EXTERNAL
    | EXTRACT
    | FALSE
    | FETCH
    | FIELDS
    | FILEFORMAT
    | FIRST
    | FIRST_VALUE
    | FOLLOWING
    | FOR
    | FOREIGN
    | FORMAT
    | FORMATTED
    | FROM
    | FUNCTION
    | FUNCTIONS
    | GLOBAL
    | GRANT
    | GROUP
    | GROUPING
    | HAVING
    | HOUR
    | HOURS
    | IF
    | IGNORE
    | IMPORT
    | IN
    | INDEX
    | INDEXES
    | INPATH
    | INPUTFORMAT
    | INSERT
    | INTERVAL
    | INTO
    | IS
    | ITEMS
    | KEYS
    | LAST
    | LAST_VALUE
    | LATERAL
    | LAZY
    | LEADING
    | LIKE
    | LIMIT
    | LINES
    | LIST
    | LOAD
    | LOCAL
    | LOCATION
    | LOCK
    | LOCKS
    | LOGICAL
    | MACRO
    | MAP
    | MICROSECOND
    | MICROSECONDS
    | MILLISECOND
    | MILLISECONDS
    | MINUTE
    | MINUTES
    | MONTH
    | MONTHS
    | MSCK
<<<<<<< HEAD
    | NAMESPACE
=======
    | NAMESPACES
>>>>>>> fa75db20
    | NO
    | NOT
    | NULL
    | NULLS
    | OF
    | ONLY
    | OPTION
    | OPTIONS
    | OR
    | ORDER
    | OUT
    | OUTER
    | OUTPUTFORMAT
    | OVER
    | OVERLAPS
    | OVERLAY
    | OVERWRITE
    | PARTITION
    | PARTITIONED
    | PARTITIONS
    | PERCENTLIT
    | PIVOT
    | PLACING
    | POSITION
    | PRECEDING
    | PRIMARY
    | PRINCIPALS
    | PURGE
    | QUERY
    | RANGE
    | RECORDREADER
    | RECORDWRITER
    | RECOVER
    | REDUCE
    | REFERENCES
    | REFRESH
    | RENAME
    | REPAIR
    | REPLACE
    | RESET
    | RESPECT
    | RESTRICT
    | REVOKE
    | RLIKE
    | ROLE
    | ROLES
    | ROLLBACK
    | ROLLUP
    | ROW
    | ROWS
    | SCHEMA
    | SECOND
    | SECONDS
    | SELECT
    | SEPARATED
    | SERDE
    | SERDEPROPERTIES
    | SESSION_USER
    | SET
    | SETS
    | SHOW
    | SKEWED
    | SOME
    | SORT
    | SORTED
    | START
    | STATISTICS
    | STORED
    | STRATIFY
    | STRUCT
    | SUBSTR
    | SUBSTRING
    | TABLE
    | TABLES
    | TABLESAMPLE
    | TBLPROPERTIES
    | TEMPORARY
    | TERMINATED
    | THEN
    | TO
    | TOUCH
    | TRAILING
    | TRANSACTION
    | TRANSACTIONS
    | TRANSFORM
    | TRIM
    | TRUE
    | TRUNCATE
    | TYPE
    | UNARCHIVE
    | UNBOUNDED
    | UNCACHE
    | UNIQUE
    | UNKNOWN
    | UNLOCK
    | UNSET
    | USE
    | USER
    | VALUES
    | VIEW
    | WEEK
    | WEEKS
    | WHEN
    | WHERE
    | WINDOW
    | WITH
    | YEAR
    | YEARS
    ;

// NOTE: If you add a new token in the list below, you should update the list of keywords
// in `docs/sql-keywords.md`. If the token is a non-reserved keyword,
// please update `ansiNonReserved` and `nonReserved` as well.

//============================
// Start of the keywords list
//============================
ADD: 'ADD';
AFTER: 'AFTER';
ALL: 'ALL';
ALTER: 'ALTER';
ANALYZE: 'ANALYZE';
AND: 'AND';
ANTI: 'ANTI';
ANY: 'ANY';
ARCHIVE: 'ARCHIVE';
ARRAY: 'ARRAY';
AS: 'AS';
ASC: 'ASC';
AT: 'AT';
AUTHORIZATION: 'AUTHORIZATION';
BETWEEN: 'BETWEEN';
BOTH: 'BOTH';
BUCKET: 'BUCKET';
BUCKETS: 'BUCKETS';
BY: 'BY';
CACHE: 'CACHE';
CASCADE: 'CASCADE';
CASE: 'CASE';
CAST: 'CAST';
CATALOG: 'CATALOG';
CHANGE: 'CHANGE';
CHECK: 'CHECK';
CLEAR: 'CLEAR';
CLUSTER: 'CLUSTER';
CLUSTERED: 'CLUSTERED';
CODEGEN: 'CODEGEN';
COLLATE: 'COLLATE';
COLLECTION: 'COLLECTION';
COLUMN: 'COLUMN';
COLUMNS: 'COLUMNS';
COMMENT: 'COMMENT';
COMMIT: 'COMMIT';
COMPACT: 'COMPACT';
COMPACTIONS: 'COMPACTIONS';
COMPUTE: 'COMPUTE';
CONCATENATE: 'CONCATENATE';
CONSTRAINT: 'CONSTRAINT';
COST: 'COST';
CREATE: 'CREATE';
CROSS: 'CROSS';
CUBE: 'CUBE';
CURRENT: 'CURRENT';
CURRENT_DATE: 'CURRENT_DATE';
CURRENT_TIME: 'CURRENT_TIME';
CURRENT_TIMESTAMP: 'CURRENT_TIMESTAMP';
CURRENT_USER: 'CURRENT_USER';
DATA: 'DATA';
DATABASE: 'DATABASE';
DATABASES: 'DATABASES' | 'SCHEMAS';
DAY: 'DAY';
DAYS: 'DAYS';
DBPROPERTIES: 'DBPROPERTIES';
DEFINED: 'DEFINED';
DELETE: 'DELETE';
DELIMITED: 'DELIMITED';
DESC: 'DESC';
DESCRIBE: 'DESCRIBE';
DFS: 'DFS';
DIRECTORIES: 'DIRECTORIES';
DIRECTORY: 'DIRECTORY';
DISTINCT: 'DISTINCT';
DISTRIBUTE: 'DISTRIBUTE';
DROP: 'DROP';
ELSE: 'ELSE';
END: 'END';
ESCAPED: 'ESCAPED';
EXCEPT: 'EXCEPT';
EXCHANGE: 'EXCHANGE';
EXISTS: 'EXISTS';
EXPLAIN: 'EXPLAIN';
EXPORT: 'EXPORT';
EXTENDED: 'EXTENDED';
EXTERNAL: 'EXTERNAL';
EXTRACT: 'EXTRACT';
FALSE: 'FALSE';
FETCH: 'FETCH';
FIELDS: 'FIELDS';
FILEFORMAT: 'FILEFORMAT';
FIRST: 'FIRST';
FIRST_VALUE: 'FIRST_VALUE';
FOLLOWING: 'FOLLOWING';
FOR: 'FOR';
FOREIGN: 'FOREIGN';
FORMAT: 'FORMAT';
FORMATTED: 'FORMATTED';
FROM: 'FROM';
FULL: 'FULL';
FUNCTION: 'FUNCTION';
FUNCTIONS: 'FUNCTIONS';
GLOBAL: 'GLOBAL';
GRANT: 'GRANT';
GROUP: 'GROUP';
GROUPING: 'GROUPING';
HAVING: 'HAVING';
HOUR: 'HOUR';
HOURS: 'HOURS';
IF: 'IF';
IGNORE: 'IGNORE';
IMPORT: 'IMPORT';
IN: 'IN';
INDEX: 'INDEX';
INDEXES: 'INDEXES';
INNER: 'INNER';
INPATH: 'INPATH';
INPUTFORMAT: 'INPUTFORMAT';
INSERT: 'INSERT';
INTERSECT: 'INTERSECT';
INTERVAL: 'INTERVAL';
INTO: 'INTO';
IS: 'IS';
ITEMS: 'ITEMS';
JOIN: 'JOIN';
KEYS: 'KEYS';
LAST: 'LAST';
LAST_VALUE: 'LAST_VALUE';
LATERAL: 'LATERAL';
LAZY: 'LAZY';
LEADING: 'LEADING';
LEFT: 'LEFT';
LIKE: 'LIKE';
LIMIT: 'LIMIT';
LINES: 'LINES';
LIST: 'LIST';
LOAD: 'LOAD';
LOCAL: 'LOCAL';
LOCATION: 'LOCATION';
LOCK: 'LOCK';
LOCKS: 'LOCKS';
LOGICAL: 'LOGICAL';
MACRO: 'MACRO';
MAP: 'MAP';
MICROSECOND: 'MICROSECOND';
MICROSECONDS: 'MICROSECONDS';
MILLISECOND: 'MILLISECOND';
MILLISECONDS: 'MILLISECONDS';
MINUTE: 'MINUTE';
MINUTES: 'MINUTES';
MONTH: 'MONTH';
MONTHS: 'MONTHS';
MSCK: 'MSCK';
<<<<<<< HEAD
NAMESPACE: 'NAMESPACE';
=======
NAMESPACES: 'NAMESPACES';
>>>>>>> fa75db20
NATURAL: 'NATURAL';
NO: 'NO';
NOT: 'NOT' | '!';
NULL: 'NULL';
NULLS: 'NULLS';
OF: 'OF';
ON: 'ON';
ONLY: 'ONLY';
OPTION: 'OPTION';
OPTIONS: 'OPTIONS';
OR: 'OR';
ORDER: 'ORDER';
OUT: 'OUT';
OUTER: 'OUTER';
OUTPUTFORMAT: 'OUTPUTFORMAT';
OVER: 'OVER';
OVERLAPS: 'OVERLAPS';
OVERLAY: 'OVERLAY';
OVERWRITE: 'OVERWRITE';
PARTITION: 'PARTITION';
PARTITIONED: 'PARTITIONED';
PARTITIONS: 'PARTITIONS';
PERCENTLIT: 'PERCENT';
PIVOT: 'PIVOT';
PLACING: 'PLACING';
POSITION: 'POSITION';
PRECEDING: 'PRECEDING';
PRIMARY: 'PRIMARY';
PRINCIPALS: 'PRINCIPALS';
PURGE: 'PURGE';
QUERY: 'QUERY';
RANGE: 'RANGE';
RECORDREADER: 'RECORDREADER';
RECORDWRITER: 'RECORDWRITER';
RECOVER: 'RECOVER';
REDUCE: 'REDUCE';
REFERENCES: 'REFERENCES';
REFRESH: 'REFRESH';
RENAME: 'RENAME';
REPAIR: 'REPAIR';
REPLACE: 'REPLACE';
RESET: 'RESET';
RESPECT: 'RESPECT';
RESTRICT: 'RESTRICT';
REVOKE: 'REVOKE';
RIGHT: 'RIGHT';
RLIKE: 'RLIKE' | 'REGEXP';
ROLE: 'ROLE';
ROLES: 'ROLES';
ROLLBACK: 'ROLLBACK';
ROLLUP: 'ROLLUP';
ROW: 'ROW';
ROWS: 'ROWS';
SCHEMA: 'SCHEMA';
SECOND: 'SECOND';
SECONDS: 'SECONDS';
SELECT: 'SELECT';
SEMI: 'SEMI';
SEPARATED: 'SEPARATED';
SERDE: 'SERDE';
SERDEPROPERTIES: 'SERDEPROPERTIES';
SESSION_USER: 'SESSION_USER';
SET: 'SET';
SETMINUS: 'MINUS';
SETS: 'SETS';
SHOW: 'SHOW';
SKEWED: 'SKEWED';
SOME: 'SOME';
SORT: 'SORT';
SORTED: 'SORTED';
START: 'START';
STATISTICS: 'STATISTICS';
STORED: 'STORED';
STRATIFY: 'STRATIFY';
STRUCT: 'STRUCT';
SUBSTR: 'SUBSTR';
SUBSTRING: 'SUBSTRING';
TABLE: 'TABLE';
TABLES: 'TABLES';
TABLESAMPLE: 'TABLESAMPLE';
TBLPROPERTIES: 'TBLPROPERTIES';
TEMPORARY: 'TEMPORARY' | 'TEMP';
TERMINATED: 'TERMINATED';
THEN: 'THEN';
TO: 'TO';
TOUCH: 'TOUCH';
TRAILING: 'TRAILING';
TRANSACTION: 'TRANSACTION';
TRANSACTIONS: 'TRANSACTIONS';
TRANSFORM: 'TRANSFORM';
TRIM: 'TRIM';
TRUE: 'TRUE';
TRUNCATE: 'TRUNCATE';
TYPE: 'TYPE';
UNARCHIVE: 'UNARCHIVE';
UNBOUNDED: 'UNBOUNDED';
UNCACHE: 'UNCACHE';
UNION: 'UNION';
UNIQUE: 'UNIQUE';
UNKNOWN: 'UNKNOWN';
UNLOCK: 'UNLOCK';
UNSET: 'UNSET';
USE: 'USE';
USER: 'USER';
USING: 'USING';
VALUES: 'VALUES';
VIEW: 'VIEW';
WEEK: 'WEEK';
WEEKS: 'WEEKS';
WHEN: 'WHEN';
WHERE: 'WHERE';
WINDOW: 'WINDOW';
WITH: 'WITH';
YEAR: 'YEAR';
YEARS: 'YEARS';
//============================
// End of the keywords list
//============================

EQ  : '=' | '==';
NSEQ: '<=>';
NEQ : '<>';
NEQJ: '!=';
LT  : '<';
LTE : '<=' | '!>';
GT  : '>';
GTE : '>=' | '!<';

PLUS: '+';
MINUS: '-';
ASTERISK: '*';
SLASH: '/';
PERCENT: '%';
DIV: 'DIV';
TILDE: '~';
AMPERSAND: '&';
PIPE: '|';
CONCAT_PIPE: '||';
HAT: '^';

STRING
    : '\'' ( ~('\''|'\\') | ('\\' .) )* '\''
    | '"' ( ~('"'|'\\') | ('\\' .) )* '"'
    ;

BIGINT_LITERAL
    : DIGIT+ 'L'
    ;

SMALLINT_LITERAL
    : DIGIT+ 'S'
    ;

TINYINT_LITERAL
    : DIGIT+ 'Y'
    ;

INTEGER_VALUE
    : DIGIT+
    ;

DECIMAL_VALUE
    : DIGIT+ EXPONENT
    | DECIMAL_DIGITS EXPONENT? {isValidDecimal()}?
    ;

DOUBLE_LITERAL
    : DIGIT+ EXPONENT? 'D'
    | DECIMAL_DIGITS EXPONENT? 'D' {isValidDecimal()}?
    ;

BIGDECIMAL_LITERAL
    : DIGIT+ EXPONENT? 'BD'
    | DECIMAL_DIGITS EXPONENT? 'BD' {isValidDecimal()}?
    ;

IDENTIFIER
    : (LETTER | DIGIT | '_')+
    ;

BACKQUOTED_IDENTIFIER
    : '`' ( ~'`' | '``' )* '`'
    ;

fragment DECIMAL_DIGITS
    : DIGIT+ '.' DIGIT*
    | '.' DIGIT+
    ;

fragment EXPONENT
    : 'E' [+-]? DIGIT+
    ;

fragment DIGIT
    : [0-9]
    ;

fragment LETTER
    : [A-Z]
    ;

SIMPLE_COMMENT
    : '--' ~[\r\n]* '\r'? '\n'? -> channel(HIDDEN)
    ;

BRACKETED_EMPTY_COMMENT
    : '/**/' -> channel(HIDDEN)
    ;

BRACKETED_COMMENT
    : '/*' ~[+] .*? '*/' -> channel(HIDDEN)
    ;

WS
    : [ \r\n\t]+ -> channel(HIDDEN)
    ;

// Catch-all for anything we can't recognize.
// We use this to be able to ignore and recover all the text
// when splitting statements with DelimiterLexer
UNRECOGNIZED
    : .
    ;<|MERGE_RESOLUTION|>--- conflicted
+++ resolved
@@ -82,9 +82,8 @@
 statement
     : query                                                            #statementDefault
     | ctes? dmlStatementNoWith                                         #dmlStatement
-    | USE db=errorCapturingIdentifier                                  #use
+    | USE namespace=multipartIdentifier (IN catalog=STRING)?           #use
     | USE CATALOG catalog=STRING                                       #useCatalog
-    | USE NAMESPACE namespace=multipartIdentifier                      #useNamespace
     | CREATE database (IF NOT EXISTS)? db=errorCapturingIdentifier
         ((COMMENT comment=STRING) |
          locationSpec |
@@ -1011,11 +1010,7 @@
     | MINUTES
     | MONTHS
     | MSCK
-<<<<<<< HEAD
-    | NAMESPACE
-=======
     | NAMESPACES
->>>>>>> fa75db20
     | NO
     | NULLS
     | OF
@@ -1266,11 +1261,7 @@
     | MONTH
     | MONTHS
     | MSCK
-<<<<<<< HEAD
-    | NAMESPACE
-=======
     | NAMESPACES
->>>>>>> fa75db20
     | NO
     | NOT
     | NULL
@@ -1532,11 +1523,7 @@
 MONTH: 'MONTH';
 MONTHS: 'MONTHS';
 MSCK: 'MSCK';
-<<<<<<< HEAD
-NAMESPACE: 'NAMESPACE';
-=======
 NAMESPACES: 'NAMESPACES';
->>>>>>> fa75db20
 NATURAL: 'NATURAL';
 NO: 'NO';
 NOT: 'NOT' | '!';
