/*
 * Licensed to the Apache Software Foundation (ASF) under one or more
 * contributor license agreements.  See the NOTICE file distributed with
 * this work for additional information regarding copyright ownership.
 * The ASF licenses this file to You under the Apache License, Version 2.0
 * (the "License"); you may not use this file except in compliance with
 * the License.  You may obtain a copy of the License at
 *
 *    http://www.apache.org/licenses/LICENSE-2.0
 *
 * Unless required by applicable law or agreed to in writing, software
 * distributed under the License is distributed on an "AS IS" BASIS,
 * WITHOUT WARRANTIES OR CONDITIONS OF ANY KIND, either express or implied.
 * See the License for the specific language governing permissions and
 * limitations under the License.
 */

package org.apache.spark.sql.internal

import java.util.{Locale, NoSuchElementException, Properties, TimeZone}
import java.util.concurrent.TimeUnit
import java.util.concurrent.atomic.AtomicReference
import java.util.zip.Deflater

import scala.collection.JavaConverters._
import scala.collection.immutable
import scala.util.matching.Regex

import org.apache.hadoop.fs.Path

import org.apache.spark.{SparkContext, TaskContext}
import org.apache.spark.internal.Logging
import org.apache.spark.internal.config._
import org.apache.spark.network.util.ByteUnit
import org.apache.spark.sql.catalyst.analysis.{HintErrorLogger, Resolver}
import org.apache.spark.sql.catalyst.expressions.CodegenObjectFactoryMode
import org.apache.spark.sql.catalyst.expressions.codegen.CodeGenerator
import org.apache.spark.sql.catalyst.plans.logical.HintErrorHandler
import org.apache.spark.sql.connector.catalog.CatalogManager.SESSION_CATALOG_NAME
import org.apache.spark.sql.internal.SQLConf.StoreAssignmentPolicy
import org.apache.spark.unsafe.array.ByteArrayMethods
import org.apache.spark.util.Utils

////////////////////////////////////////////////////////////////////////////////////////////////////
// This file defines the configuration options for Spark SQL.
////////////////////////////////////////////////////////////////////////////////////////////////////


object SQLConf {

  private[sql] val sqlConfEntries = java.util.Collections.synchronizedMap(
    new java.util.HashMap[String, ConfigEntry[_]]())

  val staticConfKeys: java.util.Set[String] =
    java.util.Collections.synchronizedSet(new java.util.HashSet[String]())

  private def register(entry: ConfigEntry[_]): Unit = sqlConfEntries.synchronized {
    require(!sqlConfEntries.containsKey(entry.key),
      s"Duplicate SQLConfigEntry. ${entry.key} has been registered")
    sqlConfEntries.put(entry.key, entry)
  }

  // For testing only
  private[sql] def unregister(entry: ConfigEntry[_]): Unit = sqlConfEntries.synchronized {
    sqlConfEntries.remove(entry.key)
  }

  def buildConf(key: String): ConfigBuilder = ConfigBuilder(key).onCreate(register)

  def buildStaticConf(key: String): ConfigBuilder = {
    ConfigBuilder(key).onCreate { entry =>
      staticConfKeys.add(entry.key)
      SQLConf.register(entry)
    }
  }

  /**
   * Default config. Only used when there is no active SparkSession for the thread.
   * See [[get]] for more information.
   */
  private lazy val fallbackConf = new ThreadLocal[SQLConf] {
    override def initialValue: SQLConf = new SQLConf
  }

  /** See [[get]] for more information. */
  def getFallbackConf: SQLConf = fallbackConf.get()

  private lazy val existingConf = new ThreadLocal[SQLConf] {
    override def initialValue: SQLConf = null
  }

  def withExistingConf[T](conf: SQLConf)(f: => T): T = {
    val old = existingConf.get()
    existingConf.set(conf)
    try {
      f
    } finally {
      if (old != null) {
        existingConf.set(old)
      } else {
        existingConf.remove()
      }
    }
  }

  /**
   * Defines a getter that returns the SQLConf within scope.
   * See [[get]] for more information.
   */
  private val confGetter = new AtomicReference[() => SQLConf](() => fallbackConf.get())

  /**
   * Sets the active config object within the current scope.
   * See [[get]] for more information.
   */
  def setSQLConfGetter(getter: () => SQLConf): Unit = {
    confGetter.set(getter)
  }

  /**
   * Returns the active config object within the current scope. If there is an active SparkSession,
   * the proper SQLConf associated with the thread's active session is used. If it's called from
   * tasks in the executor side, a SQLConf will be created from job local properties, which are set
   * and propagated from the driver side, unless a `SQLConf` has been set in the scope by
   * `withExistingConf` as done for propagating SQLConf for operations performed on RDDs created
   * from DataFrames.
   *
   * The way this works is a little bit convoluted, due to the fact that config was added initially
   * only for physical plans (and as a result not in sql/catalyst module).
   *
   * The first time a SparkSession is instantiated, we set the [[confGetter]] to return the
   * active SparkSession's config. If there is no active SparkSession, it returns using the thread
   * local [[fallbackConf]]. The reason [[fallbackConf]] is a thread local (rather than just a conf)
   * is to support setting different config options for different threads so we can potentially
   * run tests in parallel. At the time this feature was implemented, this was a no-op since we
   * run unit tests (that does not involve SparkSession) in serial order.
   */
  def get: SQLConf = {
    if (TaskContext.get != null) {
      val conf = existingConf.get()
      if (conf != null) {
        conf
      } else {
        new ReadOnlySQLConf(TaskContext.get())
      }
    } else {
      val isSchedulerEventLoopThread = SparkContext.getActive
        .flatMap { sc => Option(sc.dagScheduler) }
        .map(_.eventProcessLoop.eventThread)
        .exists(_.getId == Thread.currentThread().getId)
      if (isSchedulerEventLoopThread) {
        // DAGScheduler event loop thread does not have an active SparkSession, the `confGetter`
        // will return `fallbackConf` which is unexpected. Here we require the caller to get the
        // conf within `withExistingConf`, otherwise fail the query.
        val conf = existingConf.get()
        if (conf != null) {
          conf
        } else if (Utils.isTesting) {
          throw new RuntimeException("Cannot get SQLConf inside scheduler event loop thread.")
        } else {
          confGetter.get()()
        }
      } else {
        confGetter.get()()
      }
    }
  }

  val OPTIMIZER_EXCLUDED_RULES = buildConf("spark.sql.optimizer.excludedRules")
    .doc("Configures a list of rules to be disabled in the optimizer, in which the rules are " +
      "specified by their rule names and separated by comma. It is not guaranteed that all the " +
      "rules in this configuration will eventually be excluded, as some rules are necessary " +
      "for correctness. The optimizer will log the rules that have indeed been excluded.")
    .stringConf
    .createOptional

  val OPTIMIZER_MAX_ITERATIONS = buildConf("spark.sql.optimizer.maxIterations")
    .internal()
    .doc("The max number of iterations the optimizer and analyzer runs.")
    .intConf
    .createWithDefault(100)

  val OPTIMIZER_INSET_CONVERSION_THRESHOLD =
    buildConf("spark.sql.optimizer.inSetConversionThreshold")
      .internal()
      .doc("The threshold of set size for InSet conversion.")
      .intConf
      .createWithDefault(10)

  val OPTIMIZER_INSET_SWITCH_THRESHOLD =
    buildConf("spark.sql.optimizer.inSetSwitchThreshold")
      .internal()
      .doc("Configures the max set size in InSet for which Spark will generate code with " +
        "switch statements. This is applicable only to bytes, shorts, ints, dates.")
      .intConf
      .checkValue(threshold => threshold >= 0 && threshold <= 600, "The max set size " +
        "for using switch statements in InSet must be non-negative and less than or equal to 600")
      .createWithDefault(400)

  val OPTIMIZER_PLAN_CHANGE_LOG_LEVEL = buildConf("spark.sql.optimizer.planChangeLog.level")
    .internal()
    .doc("Configures the log level for logging the change from the original plan to the new " +
      "plan after a rule or batch is applied. The value can be 'trace', 'debug', 'info', " +
      "'warn', or 'error'. The default log level is 'trace'.")
    .stringConf
    .transform(_.toUpperCase(Locale.ROOT))
    .checkValue(logLevel => Set("TRACE", "DEBUG", "INFO", "WARN", "ERROR").contains(logLevel),
      "Invalid value for 'spark.sql.optimizer.planChangeLog.level'. Valid values are " +
        "'trace', 'debug', 'info', 'warn' and 'error'.")
    .createWithDefault("trace")

  val OPTIMIZER_PLAN_CHANGE_LOG_RULES = buildConf("spark.sql.optimizer.planChangeLog.rules")
    .internal()
    .doc("Configures a list of rules to be logged in the optimizer, in which the rules are " +
      "specified by their rule names and separated by comma.")
    .stringConf
    .createOptional

  val OPTIMIZER_PLAN_CHANGE_LOG_BATCHES = buildConf("spark.sql.optimizer.planChangeLog.batches")
    .internal()
    .doc("Configures a list of batches to be logged in the optimizer, in which the batches " +
      "are specified by their batch names and separated by comma.")
    .stringConf
    .createOptional

  val OPTIMIZER_REASSIGN_LAMBDA_VARIABLE_ID =
    buildConf("spark.sql.optimizer.reassignLambdaVariableID")
      .doc("When true, Spark optimizer reassigns per-query unique IDs to LambdaVariable, so that " +
        "it's more likely to hit codegen cache.")
    .booleanConf
    .createWithDefault(true)

  val DYNAMIC_PARTITION_PRUNING_ENABLED =
    buildConf("spark.sql.optimizer.dynamicPartitionPruning.enabled")
      .doc("When true, we will generate predicate for partition column when it's used as join key")
      .booleanConf
      .createWithDefault(true)

  val DYNAMIC_PARTITION_PRUNING_USE_STATS =
    buildConf("spark.sql.optimizer.dynamicPartitionPruning.useStats")
      .internal()
      .doc("When true, distinct count statistics will be used for computing the data size of the " +
        "partitioned table after dynamic partition pruning, in order to evaluate if it is worth " +
        "adding an extra subquery as the pruning filter if broadcast reuse is not applicable.")
      .booleanConf
      .createWithDefault(true)

  val DYNAMIC_PARTITION_PRUNING_FALLBACK_FILTER_RATIO = buildConf(
    "spark.sql.optimizer.dynamicPartitionPruning.fallbackFilterRatio")
    .internal()
    .doc("When statistics are not available or configured not to be used, this config will be " +
      "used as the fallback filter ratio for computing the data size of the partitioned table " +
      "after dynamic partition pruning, in order to evaluate if it is worth adding an extra " +
      "subquery as the pruning filter if broadcast reuse is not applicable.")
    .doubleConf
    .createWithDefault(0.5)

  val DYNAMIC_PARTITION_PRUNING_REUSE_BROADCAST =
    buildConf("spark.sql.optimizer.dynamicPartitionPruning.reuseBroadcast")
      .internal()
      .doc("When true, dynamic partition pruning will seek to reuse the broadcast results from " +
        "a broadcast hash join operation.")
      .booleanConf
      .createWithDefault(true)

  val COMPRESS_CACHED = buildConf("spark.sql.inMemoryColumnarStorage.compressed")
    .doc("When set to true Spark SQL will automatically select a compression codec for each " +
      "column based on statistics of the data.")
    .booleanConf
    .createWithDefault(true)

  val COLUMN_BATCH_SIZE = buildConf("spark.sql.inMemoryColumnarStorage.batchSize")
    .doc("Controls the size of batches for columnar caching.  Larger batch sizes can improve " +
      "memory utilization and compression, but risk OOMs when caching data.")
    .intConf
    .createWithDefault(10000)

  val IN_MEMORY_PARTITION_PRUNING =
    buildConf("spark.sql.inMemoryColumnarStorage.partitionPruning")
      .internal()
      .doc("When true, enable partition pruning for in-memory columnar tables.")
      .booleanConf
      .createWithDefault(true)

  val IN_MEMORY_TABLE_SCAN_STATISTICS_ENABLED =
    buildConf("spark.sql.inMemoryTableScanStatistics.enable")
      .internal()
      .doc("When true, enable in-memory table scan accumulators.")
      .booleanConf
      .createWithDefault(false)

  val CACHE_VECTORIZED_READER_ENABLED =
    buildConf("spark.sql.inMemoryColumnarStorage.enableVectorizedReader")
      .doc("Enables vectorized reader for columnar caching.")
      .booleanConf
      .createWithDefault(true)

  val COLUMN_VECTOR_OFFHEAP_ENABLED =
    buildConf("spark.sql.columnVector.offheap.enabled")
      .internal()
      .doc("When true, use OffHeapColumnVector in ColumnarBatch.")
      .booleanConf
      .createWithDefault(false)

  val PREFER_SORTMERGEJOIN = buildConf("spark.sql.join.preferSortMergeJoin")
    .internal()
    .doc("When true, prefer sort merge join over shuffle hash join.")
    .booleanConf
    .createWithDefault(true)

  val RADIX_SORT_ENABLED = buildConf("spark.sql.sort.enableRadixSort")
    .internal()
    .doc("When true, enable use of radix sort when possible. Radix sort is much faster but " +
      "requires additional memory to be reserved up-front. The memory overhead may be " +
      "significant when sorting very small rows (up to 50% more in this case).")
    .booleanConf
    .createWithDefault(true)

  val AUTO_BROADCASTJOIN_THRESHOLD = buildConf("spark.sql.autoBroadcastJoinThreshold")
    .doc("Configures the maximum size in bytes for a table that will be broadcast to all worker " +
      "nodes when performing a join.  By setting this value to -1 broadcasting can be disabled. " +
      "Note that currently statistics are only supported for Hive Metastore tables where the " +
      "command <code>ANALYZE TABLE &lt;tableName&gt; COMPUTE STATISTICS noscan</code> has been " +
      "run, and file-based data source tables where the statistics are computed directly on " +
      "the files of data.")
    .bytesConf(ByteUnit.BYTE)
    .createWithDefault(10L * 1024 * 1024)

  val LIMIT_SCALE_UP_FACTOR = buildConf("spark.sql.limit.scaleUpFactor")
    .internal()
    .doc("Minimal increase rate in number of partitions between attempts when executing a take " +
      "on a query. Higher values lead to more partitions read. Lower values might lead to " +
      "longer execution times as more jobs will be run")
    .intConf
    .createWithDefault(4)

  val ADVANCED_PARTITION_PREDICATE_PUSHDOWN =
    buildConf("spark.sql.hive.advancedPartitionPredicatePushdown.enabled")
      .internal()
      .doc("When true, advanced partition predicate pushdown into Hive metastore is enabled.")
      .booleanConf
      .createWithDefault(true)

  val SHUFFLE_PARTITIONS = buildConf("spark.sql.shuffle.partitions")
    .doc("The default number of partitions to use when shuffling data for joins or aggregations. " +
      "Note: For structured streaming, this configuration cannot be changed between query " +
      "restarts from the same checkpoint location.")
    .intConf
    .checkValue(_ > 0, "The value of spark.sql.shuffle.partitions must be positive")
    .createWithDefault(200)

  val ADAPTIVE_EXECUTION_ENABLED = buildConf("spark.sql.adaptive.enabled")
    .doc("When true, enable adaptive query execution.")
    .booleanConf
    .createWithDefault(false)

  val SHUFFLE_TARGET_POSTSHUFFLE_INPUT_SIZE =
    buildConf("spark.sql.adaptive.shuffle.targetPostShuffleInputSize")
      .doc("The target post-shuffle input size in bytes of a task.")
      .bytesConf(ByteUnit.BYTE)
      .createWithDefault(64 * 1024 * 1024)

  val FETCH_SHUFFLE_BLOCKS_IN_BATCH_ENABLED =
    buildConf("spark.sql.adaptive.shuffle.fetchShuffleBlocksInBatch.enabled")
      .doc("Whether to fetch the continuous shuffle blocks in batch. Instead of fetching blocks " +
        "one by one, fetching continuous shuffle blocks for the same map task in batch can " +
        "reduce IO and improve performance. Note, this feature also depends on a relocatable " +
        "serializer and the concatenation support codec in use.")
      .booleanConf
      .createWithDefault(true)

  val REDUCE_POST_SHUFFLE_PARTITIONS_ENABLED =
    buildConf("spark.sql.adaptive.shuffle.reducePostShufflePartitions.enabled")
    .doc("When true and adaptive execution is enabled, this enables reducing the number of " +
      "post-shuffle partitions based on map output statistics.")
    .booleanConf
    .createWithDefault(true)

  val SHUFFLE_MIN_NUM_POSTSHUFFLE_PARTITIONS =
    buildConf("spark.sql.adaptive.shuffle.minNumPostShufflePartitions")
      .doc("The advisory minimum number of post-shuffle partitions used in adaptive execution.")
      .intConf
      .checkValue(_ > 0, "The minimum shuffle partition number " +
        "must be a positive integer.")
      .createWithDefault(1)

  val SHUFFLE_MAX_NUM_POSTSHUFFLE_PARTITIONS =
    buildConf("spark.sql.adaptive.shuffle.maxNumPostShufflePartitions")
      .doc("The advisory maximum number of post-shuffle partitions used in adaptive execution. " +
        "This is used as the initial number of pre-shuffle partitions. By default it equals to " +
        "spark.sql.shuffle.partitions")
      .intConf
      .checkValue(_ > 0, "The maximum shuffle partition number " +
        "must be a positive integer.")
      .createOptional

  val OPTIMIZE_LOCAL_SHUFFLE_READER_ENABLED =
    buildConf("spark.sql.adaptive.shuffle.optimizedLocalShuffleReader.enabled")
    .doc("When true and adaptive execution is enabled, this enables the optimization of" +
      " converting the shuffle reader to local shuffle reader for the shuffle exchange" +
      " of the broadcast hash join in probe side.")
    .booleanConf
    .createWithDefault(true)

  val NON_EMPTY_PARTITION_RATIO_FOR_BROADCAST_JOIN =
    buildConf("spark.sql.adaptive.nonEmptyPartitionRatioForBroadcastJoin")
      .doc("The relation with a non-empty partition ratio lower than this config will not be " +
        "considered as the build side of a broadcast-hash join in adaptive execution regardless " +
        "of its size.")
      .doubleConf
      .checkValue(_ >= 0, "The non-empty partition ratio must be positive number.")
      .createWithDefault(0.2)

  val SUBEXPRESSION_ELIMINATION_ENABLED =
    buildConf("spark.sql.subexpressionElimination.enabled")
      .internal()
      .doc("When true, common subexpressions will be eliminated.")
      .booleanConf
      .createWithDefault(true)

  val CASE_SENSITIVE = buildConf("spark.sql.caseSensitive")
    .internal()
    .doc("Whether the query analyzer should be case sensitive or not. " +
      "Default to case insensitive. It is highly discouraged to turn on case sensitive mode.")
    .booleanConf
    .createWithDefault(false)

  val CONSTRAINT_PROPAGATION_ENABLED = buildConf("spark.sql.constraintPropagation.enabled")
    .internal()
    .doc("When true, the query optimizer will infer and propagate data constraints in the query " +
      "plan to optimize them. Constraint propagation can sometimes be computationally expensive " +
      "for certain kinds of query plans (such as those with a large number of predicates and " +
      "aliases) which might negatively impact overall runtime.")
    .booleanConf
    .createWithDefault(true)

  val ESCAPED_STRING_LITERALS = buildConf("spark.sql.parser.escapedStringLiterals")
    .internal()
    .doc("When true, string literals (including regex patterns) remain escaped in our SQL " +
      "parser. The default is false since Spark 2.0. Setting it to true can restore the behavior " +
      "prior to Spark 2.0.")
    .booleanConf
    .createWithDefault(false)

  val FILE_COMPRESSION_FACTOR = buildConf("spark.sql.sources.fileCompressionFactor")
    .internal()
    .doc("When estimating the output data size of a table scan, multiply the file size with this " +
      "factor as the estimated data size, in case the data is compressed in the file and lead to" +
      " a heavily underestimated result.")
    .doubleConf
    .checkValue(_ > 0, "the value of fileDataSizeFactor must be greater than 0")
    .createWithDefault(1.0)

  val PARQUET_SCHEMA_MERGING_ENABLED = buildConf("spark.sql.parquet.mergeSchema")
    .doc("When true, the Parquet data source merges schemas collected from all data files, " +
         "otherwise the schema is picked from the summary file or a random data file " +
         "if no summary file is available.")
    .booleanConf
    .createWithDefault(false)

  val PARQUET_SCHEMA_RESPECT_SUMMARIES = buildConf("spark.sql.parquet.respectSummaryFiles")
    .doc("When true, we make assumption that all part-files of Parquet are consistent with " +
         "summary files and we will ignore them when merging schema. Otherwise, if this is " +
         "false, which is the default, we will merge all part-files. This should be considered " +
         "as expert-only option, and shouldn't be enabled before knowing what it means exactly.")
    .booleanConf
    .createWithDefault(false)

  val PARQUET_BINARY_AS_STRING = buildConf("spark.sql.parquet.binaryAsString")
    .doc("Some other Parquet-producing systems, in particular Impala and older versions of " +
      "Spark SQL, do not differentiate between binary data and strings when writing out the " +
      "Parquet schema. This flag tells Spark SQL to interpret binary data as a string to provide " +
      "compatibility with these systems.")
    .booleanConf
    .createWithDefault(false)

  val PARQUET_INT96_AS_TIMESTAMP = buildConf("spark.sql.parquet.int96AsTimestamp")
    .doc("Some Parquet-producing systems, in particular Impala, store Timestamp into INT96. " +
      "Spark would also store Timestamp as INT96 because we need to avoid precision lost of the " +
      "nanoseconds field. This flag tells Spark SQL to interpret INT96 data as a timestamp to " +
      "provide compatibility with these systems.")
    .booleanConf
    .createWithDefault(true)

  val PARQUET_INT96_TIMESTAMP_CONVERSION = buildConf("spark.sql.parquet.int96TimestampConversion")
    .doc("This controls whether timestamp adjustments should be applied to INT96 data when " +
      "converting to timestamps, for data written by Impala.  This is necessary because Impala " +
      "stores INT96 data with a different timezone offset than Hive & Spark.")
    .booleanConf
    .createWithDefault(false)

  object ParquetOutputTimestampType extends Enumeration {
    val INT96, TIMESTAMP_MICROS, TIMESTAMP_MILLIS = Value
  }

  val PARQUET_OUTPUT_TIMESTAMP_TYPE = buildConf("spark.sql.parquet.outputTimestampType")
    .doc("Sets which Parquet timestamp type to use when Spark writes data to Parquet files. " +
      "INT96 is a non-standard but commonly used timestamp type in Parquet. TIMESTAMP_MICROS " +
      "is a standard timestamp type in Parquet, which stores number of microseconds from the " +
      "Unix epoch. TIMESTAMP_MILLIS is also standard, but with millisecond precision, which " +
      "means Spark has to truncate the microsecond portion of its timestamp value.")
    .stringConf
    .transform(_.toUpperCase(Locale.ROOT))
    .checkValues(ParquetOutputTimestampType.values.map(_.toString))
    .createWithDefault(ParquetOutputTimestampType.TIMESTAMP_MICROS.toString)

  val PARQUET_INT64_AS_TIMESTAMP_MILLIS = buildConf("spark.sql.parquet.int64AsTimestampMillis")
    .doc(s"(Deprecated since Spark 2.3, please set ${PARQUET_OUTPUT_TIMESTAMP_TYPE.key}.) " +
      "When true, timestamp values will be stored as INT64 with TIMESTAMP_MILLIS as the " +
      "extended type. In this mode, the microsecond portion of the timestamp value will be" +
      "truncated.")
    .booleanConf
    .createWithDefault(false)

  val PARQUET_COMPRESSION = buildConf("spark.sql.parquet.compression.codec")
    .doc("Sets the compression codec used when writing Parquet files. If either `compression` or " +
      "`parquet.compression` is specified in the table-specific options/properties, the " +
      "precedence would be `compression`, `parquet.compression`, " +
      "`spark.sql.parquet.compression.codec`. Acceptable values include: none, uncompressed, " +
      "snappy, gzip, lzo, brotli, lz4, zstd.")
    .stringConf
    .transform(_.toLowerCase(Locale.ROOT))
    .checkValues(Set("none", "uncompressed", "snappy", "gzip", "lzo", "lz4", "brotli", "zstd"))
    .createWithDefault("snappy")

  val PARQUET_FILTER_PUSHDOWN_ENABLED = buildConf("spark.sql.parquet.filterPushdown")
    .doc("Enables Parquet filter push-down optimization when set to true.")
    .booleanConf
    .createWithDefault(true)

  val PARQUET_FILTER_PUSHDOWN_DATE_ENABLED = buildConf("spark.sql.parquet.filterPushdown.date")
    .doc("If true, enables Parquet filter push-down optimization for Date. " +
      s"This configuration only has an effect when '${PARQUET_FILTER_PUSHDOWN_ENABLED.key}' is " +
      "enabled.")
    .internal()
    .booleanConf
    .createWithDefault(true)

  val PARQUET_FILTER_PUSHDOWN_TIMESTAMP_ENABLED =
    buildConf("spark.sql.parquet.filterPushdown.timestamp")
      .doc("If true, enables Parquet filter push-down optimization for Timestamp. " +
        s"This configuration only has an effect when '${PARQUET_FILTER_PUSHDOWN_ENABLED.key}' is " +
        "enabled and Timestamp stored as TIMESTAMP_MICROS or TIMESTAMP_MILLIS type.")
    .internal()
    .booleanConf
    .createWithDefault(true)

  val PARQUET_FILTER_PUSHDOWN_DECIMAL_ENABLED =
    buildConf("spark.sql.parquet.filterPushdown.decimal")
      .doc("If true, enables Parquet filter push-down optimization for Decimal. " +
        s"This configuration only has an effect when '${PARQUET_FILTER_PUSHDOWN_ENABLED.key}' is " +
        "enabled.")
      .internal()
      .booleanConf
      .createWithDefault(true)

  val PARQUET_FILTER_PUSHDOWN_STRING_STARTSWITH_ENABLED =
    buildConf("spark.sql.parquet.filterPushdown.string.startsWith")
    .doc("If true, enables Parquet filter push-down optimization for string startsWith function. " +
      s"This configuration only has an effect when '${PARQUET_FILTER_PUSHDOWN_ENABLED.key}' is " +
      "enabled.")
    .internal()
    .booleanConf
    .createWithDefault(true)

  val PARQUET_FILTER_PUSHDOWN_INFILTERTHRESHOLD =
    buildConf("spark.sql.parquet.pushdown.inFilterThreshold")
      .doc("The maximum number of values to filter push-down optimization for IN predicate. " +
        "Large threshold won't necessarily provide much better performance. " +
        "The experiment argued that 300 is the limit threshold. " +
        "By setting this value to 0 this feature can be disabled. " +
        s"This configuration only has an effect when '${PARQUET_FILTER_PUSHDOWN_ENABLED.key}' is " +
        "enabled.")
      .internal()
      .intConf
      .checkValue(threshold => threshold >= 0, "The threshold must not be negative.")
      .createWithDefault(10)

  val PARQUET_WRITE_LEGACY_FORMAT = buildConf("spark.sql.parquet.writeLegacyFormat")
    .doc("If true, data will be written in a way of Spark 1.4 and earlier. For example, decimal " +
      "values will be written in Apache Parquet's fixed-length byte array format, which other " +
      "systems such as Apache Hive and Apache Impala use. If false, the newer format in Parquet " +
      "will be used. For example, decimals will be written in int-based format. If Parquet " +
      "output is intended for use with systems that do not support this newer format, set to true.")
    .booleanConf
    .createWithDefault(false)

  val PARQUET_OUTPUT_COMMITTER_CLASS = buildConf("spark.sql.parquet.output.committer.class")
    .doc("The output committer class used by Parquet. The specified class needs to be a " +
      "subclass of org.apache.hadoop.mapreduce.OutputCommitter. Typically, it's also a subclass " +
      "of org.apache.parquet.hadoop.ParquetOutputCommitter. If it is not, then metadata summaries" +
      "will never be created, irrespective of the value of parquet.summary.metadata.level")
    .internal()
    .stringConf
    .createWithDefault("org.apache.parquet.hadoop.ParquetOutputCommitter")

  val PARQUET_VECTORIZED_READER_ENABLED =
    buildConf("spark.sql.parquet.enableVectorizedReader")
      .doc("Enables vectorized parquet decoding.")
      .booleanConf
      .createWithDefault(true)

  val PARQUET_RECORD_FILTER_ENABLED = buildConf("spark.sql.parquet.recordLevelFilter.enabled")
    .doc("If true, enables Parquet's native record-level filtering using the pushed down " +
      "filters. " +
      s"This configuration only has an effect when '${PARQUET_FILTER_PUSHDOWN_ENABLED.key}' " +
      "is enabled and the vectorized reader is not used. You can ensure the vectorized reader " +
      s"is not used by setting '${PARQUET_VECTORIZED_READER_ENABLED.key}' to false.")
    .booleanConf
    .createWithDefault(false)

  val PARQUET_VECTORIZED_READER_BATCH_SIZE = buildConf("spark.sql.parquet.columnarReaderBatchSize")
    .doc("The number of rows to include in a parquet vectorized reader batch. The number should " +
      "be carefully chosen to minimize overhead and avoid OOMs in reading data.")
    .intConf
    .createWithDefault(4096)

  val ORC_COMPRESSION = buildConf("spark.sql.orc.compression.codec")
    .doc("Sets the compression codec used when writing ORC files. If either `compression` or " +
      "`orc.compress` is specified in the table-specific options/properties, the precedence " +
      "would be `compression`, `orc.compress`, `spark.sql.orc.compression.codec`." +
      "Acceptable values include: none, uncompressed, snappy, zlib, lzo.")
    .stringConf
    .transform(_.toLowerCase(Locale.ROOT))
    .checkValues(Set("none", "uncompressed", "snappy", "zlib", "lzo"))
    .createWithDefault("snappy")

  val ORC_IMPLEMENTATION = buildConf("spark.sql.orc.impl")
    .doc("When native, use the native version of ORC support instead of the ORC library in Hive." +
      "It is 'hive' by default prior to Spark 2.4.")
    .internal()
    .stringConf
    .checkValues(Set("hive", "native"))
    .createWithDefault("native")

  val ORC_VECTORIZED_READER_ENABLED = buildConf("spark.sql.orc.enableVectorizedReader")
    .doc("Enables vectorized orc decoding.")
    .booleanConf
    .createWithDefault(true)

  val ORC_VECTORIZED_READER_BATCH_SIZE = buildConf("spark.sql.orc.columnarReaderBatchSize")
    .doc("The number of rows to include in a orc vectorized reader batch. The number should " +
      "be carefully chosen to minimize overhead and avoid OOMs in reading data.")
    .intConf
    .createWithDefault(4096)

  val ORC_FILTER_PUSHDOWN_ENABLED = buildConf("spark.sql.orc.filterPushdown")
    .doc("When true, enable filter pushdown for ORC files.")
    .booleanConf
    .createWithDefault(true)

  val ORC_SCHEMA_MERGING_ENABLED = buildConf("spark.sql.orc.mergeSchema")
    .doc("When true, the Orc data source merges schemas collected from all data files, " +
      "otherwise the schema is picked from a random data file.")
    .booleanConf
    .createWithDefault(false)

  val HIVE_VERIFY_PARTITION_PATH = buildConf("spark.sql.hive.verifyPartitionPath")
    .doc("When true, check all the partition paths under the table\'s root directory " +
         "when reading data stored in HDFS. This configuration will be deprecated in the future " +
         "releases and replaced by spark.files.ignoreMissingFiles.")
    .booleanConf
    .createWithDefault(false)

  val HIVE_METASTORE_PARTITION_PRUNING =
    buildConf("spark.sql.hive.metastorePartitionPruning")
      .doc("When true, some predicates will be pushed down into the Hive metastore so that " +
           "unmatching partitions can be eliminated earlier. This only affects Hive tables " +
           "not converted to filesource relations (see HiveUtils.CONVERT_METASTORE_PARQUET and " +
           "HiveUtils.CONVERT_METASTORE_ORC for more information).")
      .booleanConf
      .createWithDefault(true)

  val HIVE_MANAGE_FILESOURCE_PARTITIONS =
    buildConf("spark.sql.hive.manageFilesourcePartitions")
      .doc("When true, enable metastore partition management for file source tables as well. " +
           "This includes both datasource and converted Hive tables. When partition management " +
           "is enabled, datasource tables store partition in the Hive metastore, and use the " +
           "metastore to prune partitions during query planning.")
      .booleanConf
      .createWithDefault(true)

  val HIVE_FILESOURCE_PARTITION_FILE_CACHE_SIZE =
    buildConf("spark.sql.hive.filesourcePartitionFileCacheSize")
      .doc("When nonzero, enable caching of partition file metadata in memory. All tables share " +
           "a cache that can use up to specified num bytes for file metadata. This conf only " +
           "has an effect when hive filesource partition management is enabled.")
      .longConf
      .createWithDefault(250 * 1024 * 1024)

  object HiveCaseSensitiveInferenceMode extends Enumeration {
    val INFER_AND_SAVE, INFER_ONLY, NEVER_INFER = Value
  }

  val HIVE_CASE_SENSITIVE_INFERENCE = buildConf("spark.sql.hive.caseSensitiveInferenceMode")
    .internal()
    .doc("Sets the action to take when a case-sensitive schema cannot be read from a Hive Serde " +
      "table's properties when reading the table with Spark native data sources. Valid options " +
      "include INFER_AND_SAVE (infer the case-sensitive schema from the underlying data files " +
      "and write it back to the table properties), INFER_ONLY (infer the schema but don't " +
      "attempt to write it to the table properties) and NEVER_INFER (the default mode-- fallback " +
      "to using the case-insensitive metastore schema instead of inferring).")
    .stringConf
    .transform(_.toUpperCase(Locale.ROOT))
    .checkValues(HiveCaseSensitiveInferenceMode.values.map(_.toString))
    .createWithDefault(HiveCaseSensitiveInferenceMode.NEVER_INFER.toString)

  val OPTIMIZER_METADATA_ONLY = buildConf("spark.sql.optimizer.metadataOnly")
    .internal()
    .doc("When true, enable the metadata-only query optimization that use the table's metadata " +
      "to produce the partition columns instead of table scans. It applies when all the columns " +
      "scanned are partition columns and the query has an aggregate operator that satisfies " +
      "distinct semantics. By default the optimization is disabled, since it may return " +
      "incorrect results when the files are empty.")
    .booleanConf
    .createWithDefault(false)

  val COLUMN_NAME_OF_CORRUPT_RECORD = buildConf("spark.sql.columnNameOfCorruptRecord")
    .doc("The name of internal column for storing raw/un-parsed JSON and CSV records that fail " +
      "to parse.")
    .stringConf
    .createWithDefault("_corrupt_record")

  val FROM_JSON_FORCE_NULLABLE_SCHEMA = buildConf("spark.sql.fromJsonForceNullableSchema")
    .internal()
    .doc("When true, force the output schema of the from_json() function to be nullable " +
      "(including all the fields). Otherwise, the schema might not be compatible with" +
      "actual data, which leads to corruptions. This config will be removed in Spark 3.0.")
    .booleanConf
    .createWithDefault(true)

  val BROADCAST_TIMEOUT = buildConf("spark.sql.broadcastTimeout")
    .doc("Timeout in seconds for the broadcast wait time in broadcast joins.")
    .timeConf(TimeUnit.SECONDS)
    .createWithDefault(5 * 60)

  // This is only used for the thriftserver
  val THRIFTSERVER_POOL = buildConf("spark.sql.thriftserver.scheduler.pool")
    .doc("Set a Fair Scheduler pool for a JDBC client session.")
    .stringConf
    .createOptional

  val THRIFTSERVER_INCREMENTAL_COLLECT =
    buildConf("spark.sql.thriftServer.incrementalCollect")
      .internal()
      .doc("When true, enable incremental collection for execution in Thrift Server.")
      .booleanConf
      .createWithDefault(false)

  val THRIFTSERVER_UI_STATEMENT_LIMIT =
    buildConf("spark.sql.thriftserver.ui.retainedStatements")
      .doc("The number of SQL statements kept in the JDBC/ODBC web UI history.")
      .intConf
      .createWithDefault(200)

  val THRIFTSERVER_UI_SESSION_LIMIT = buildConf("spark.sql.thriftserver.ui.retainedSessions")
    .doc("The number of SQL client sessions kept in the JDBC/ODBC web UI history.")
    .intConf
    .createWithDefault(200)

  // This is used to set the default data source
  val DEFAULT_DATA_SOURCE_NAME = buildConf("spark.sql.sources.default")
    .doc("The default data source to use in input/output.")
    .stringConf
    .createWithDefault("parquet")

  val CONVERT_CTAS = buildConf("spark.sql.hive.convertCTAS")
    .internal()
    .doc("When true, a table created by a Hive CTAS statement (no USING clause) " +
      "without specifying any storage property will be converted to a data source table, " +
      s"using the data source set by ${DEFAULT_DATA_SOURCE_NAME.key}.")
    .booleanConf
    .createWithDefault(false)

  val GATHER_FASTSTAT = buildConf("spark.sql.hive.gatherFastStats")
      .internal()
      .doc("When true, fast stats (number of files and total size of all files) will be gathered" +
        " in parallel while repairing table partitions to avoid the sequential listing in Hive" +
        " metastore.")
      .booleanConf
      .createWithDefault(true)

  val PARTITION_COLUMN_TYPE_INFERENCE =
    buildConf("spark.sql.sources.partitionColumnTypeInference.enabled")
      .doc("When true, automatically infer the data types for partitioned columns.")
      .booleanConf
      .createWithDefault(true)

  val BUCKETING_ENABLED = buildConf("spark.sql.sources.bucketing.enabled")
    .doc("When false, we will treat bucketed table as normal table")
    .booleanConf
    .createWithDefault(true)

  val BUCKETING_MAX_BUCKETS = buildConf("spark.sql.sources.bucketing.maxBuckets")
    .doc("The maximum number of buckets allowed. Defaults to 100000")
    .intConf
    .checkValue(_ > 0, "the value of spark.sql.sources.bucketing.maxBuckets must be greater than 0")
    .createWithDefault(100000)

  val CROSS_JOINS_ENABLED = buildConf("spark.sql.crossJoin.enabled")
    .internal()
    .doc("When false, we will throw an error if a query contains a cartesian product without " +
        "explicit CROSS JOIN syntax.")
    .booleanConf
    .createWithDefault(true)

  val ORDER_BY_ORDINAL = buildConf("spark.sql.orderByOrdinal")
    .doc("When true, the ordinal numbers are treated as the position in the select list. " +
         "When false, the ordinal numbers in order/sort by clause are ignored.")
    .booleanConf
    .createWithDefault(true)

  val GROUP_BY_ORDINAL = buildConf("spark.sql.groupByOrdinal")
    .doc("When true, the ordinal numbers in group by clauses are treated as the position " +
      "in the select list. When false, the ordinal numbers are ignored.")
    .booleanConf
    .createWithDefault(true)

  val GROUP_BY_ALIASES = buildConf("spark.sql.groupByAliases")
    .doc("When true, aliases in a select list can be used in group by clauses. When false, " +
      "an analysis exception is thrown in the case.")
    .booleanConf
    .createWithDefault(true)

  // The output committer class used by data sources. The specified class needs to be a
  // subclass of org.apache.hadoop.mapreduce.OutputCommitter.
  val OUTPUT_COMMITTER_CLASS = buildConf("spark.sql.sources.outputCommitterClass")
    .internal()
    .stringConf
    .createOptional

  val FILE_COMMIT_PROTOCOL_CLASS =
    buildConf("spark.sql.sources.commitProtocolClass")
      .internal()
      .stringConf
      .createWithDefault(
        "org.apache.spark.sql.execution.datasources.SQLHadoopMapReduceCommitProtocol")

  val PARALLEL_PARTITION_DISCOVERY_THRESHOLD =
    buildConf("spark.sql.sources.parallelPartitionDiscovery.threshold")
      .doc("The maximum number of paths allowed for listing files at driver side. If the number " +
        "of detected paths exceeds this value during partition discovery, it tries to list the " +
        "files with another Spark distributed job. This applies to Parquet, ORC, CSV, JSON and " +
        "LibSVM data sources.")
      .intConf
      .checkValue(parallel => parallel >= 0, "The maximum number of paths allowed for listing " +
        "files at driver side must not be negative")
      .createWithDefault(32)

  val PARALLEL_PARTITION_DISCOVERY_PARALLELISM =
    buildConf("spark.sql.sources.parallelPartitionDiscovery.parallelism")
      .doc("The number of parallelism to list a collection of path recursively, Set the " +
        "number to prevent file listing from generating too many tasks.")
      .internal()
      .intConf
      .createWithDefault(10000)

  val IGNORE_DATA_LOCALITY =
    buildConf("spark.sql.sources.ignoreDataLocality.enabled")
      .doc("If true, Spark will not fetch the block locations for each file on " +
        "listing files. This speeds up file listing, but the scheduler cannot " +
        "schedule tasks to take advantage of data locality. It can be particularly " +
        "useful if data is read from a remote cluster so the scheduler could never " +
        "take advantage of locality anyway.")
      .internal()
      .booleanConf
      .createWithDefault(false)

  // Whether to automatically resolve ambiguity in join conditions for self-joins.
  // See SPARK-6231.
  val DATAFRAME_SELF_JOIN_AUTO_RESOLVE_AMBIGUITY =
    buildConf("spark.sql.selfJoinAutoResolveAmbiguity")
      .internal()
      .booleanConf
      .createWithDefault(true)

  val FAIL_AMBIGUOUS_SELF_JOIN =
    buildConf("spark.sql.analyzer.failAmbiguousSelfJoin")
      .doc("When true, fail the Dataset query if it contains ambiguous self-join.")
      .internal()
      .booleanConf
      .createWithDefault(true)

  // Whether to retain group by columns or not in GroupedData.agg.
  val DATAFRAME_RETAIN_GROUP_COLUMNS = buildConf("spark.sql.retainGroupColumns")
    .internal()
    .booleanConf
    .createWithDefault(true)

  val DATAFRAME_PIVOT_MAX_VALUES = buildConf("spark.sql.pivotMaxValues")
    .doc("When doing a pivot without specifying values for the pivot column this is the maximum " +
      "number of (distinct) values that will be collected without error.")
    .intConf
    .createWithDefault(10000)

  val RUN_SQL_ON_FILES = buildConf("spark.sql.runSQLOnFiles")
    .internal()
    .doc("When true, we could use `datasource`.`path` as table in SQL query.")
    .booleanConf
    .createWithDefault(true)

  val WHOLESTAGE_CODEGEN_ENABLED = buildConf("spark.sql.codegen.wholeStage")
    .internal()
    .doc("When true, the whole stage (of multiple operators) will be compiled into single java" +
      " method.")
    .booleanConf
    .createWithDefault(true)

  val WHOLESTAGE_CODEGEN_USE_ID_IN_CLASS_NAME =
    buildConf("spark.sql.codegen.useIdInClassName")
    .internal()
    .doc("When true, embed the (whole-stage) codegen stage ID into " +
      "the class name of the generated class as a suffix")
    .booleanConf
    .createWithDefault(true)

  val WHOLESTAGE_MAX_NUM_FIELDS = buildConf("spark.sql.codegen.maxFields")
    .internal()
    .doc("The maximum number of fields (including nested fields) that will be supported before" +
      " deactivating whole-stage codegen.")
    .intConf
    .createWithDefault(100)

  val CODEGEN_FACTORY_MODE = buildConf("spark.sql.codegen.factoryMode")
    .doc("This config determines the fallback behavior of several codegen generators " +
      "during tests. `FALLBACK` means trying codegen first and then fallbacking to " +
      "interpreted if any compile error happens. Disabling fallback if `CODEGEN_ONLY`. " +
      "`NO_CODEGEN` skips codegen and goes interpreted path always. Note that " +
      "this config works only for tests.")
    .internal()
    .stringConf
    .checkValues(CodegenObjectFactoryMode.values.map(_.toString))
    .createWithDefault(CodegenObjectFactoryMode.FALLBACK.toString)

  val CODEGEN_FALLBACK = buildConf("spark.sql.codegen.fallback")
    .internal()
    .doc("When true, (whole stage) codegen could be temporary disabled for the part of query that" +
      " fail to compile generated code")
    .booleanConf
    .createWithDefault(true)

  val CODEGEN_LOGGING_MAX_LINES = buildConf("spark.sql.codegen.logging.maxLines")
    .internal()
    .doc("The maximum number of codegen lines to log when errors occur. Use -1 for unlimited.")
    .intConf
    .checkValue(maxLines => maxLines >= -1, "The maximum must be a positive integer, 0 to " +
      "disable logging or -1 to apply no limit.")
    .createWithDefault(1000)

  val WHOLESTAGE_HUGE_METHOD_LIMIT = buildConf("spark.sql.codegen.hugeMethodLimit")
    .internal()
    .doc("The maximum bytecode size of a single compiled Java function generated by whole-stage " +
      "codegen. When the compiled function exceeds this threshold, the whole-stage codegen is " +
      "deactivated for this subtree of the current query plan. The default value is 65535, which " +
      "is the largest bytecode size possible for a valid Java method. When running on HotSpot, " +
      s"it may be preferable to set the value to ${CodeGenerator.DEFAULT_JVM_HUGE_METHOD_LIMIT} " +
      "to match HotSpot's implementation.")
    .intConf
    .createWithDefault(65535)

  val CODEGEN_METHOD_SPLIT_THRESHOLD = buildConf("spark.sql.codegen.methodSplitThreshold")
    .internal()
    .doc("The threshold of source-code splitting in the codegen. When the number of characters " +
      "in a single Java function (without comment) exceeds the threshold, the function will be " +
      "automatically split to multiple smaller ones. We cannot know how many bytecode will be " +
      "generated, so use the code length as metric. When running on HotSpot, a function's " +
      "bytecode should not go beyond 8KB, otherwise it will not be JITted; it also should not " +
      "be too small, otherwise there will be many function calls.")
    .intConf
    .checkValue(threshold => threshold > 0, "The threshold must be a positive integer.")
    .createWithDefault(1024)

  val WHOLESTAGE_SPLIT_CONSUME_FUNC_BY_OPERATOR =
    buildConf("spark.sql.codegen.splitConsumeFuncByOperator")
      .internal()
      .doc("When true, whole stage codegen would put the logic of consuming rows of each " +
        "physical operator into individual methods, instead of a single big method. This can be " +
        "used to avoid oversized function that can miss the opportunity of JIT optimization.")
      .booleanConf
      .createWithDefault(true)

  val FILES_MAX_PARTITION_BYTES = buildConf("spark.sql.files.maxPartitionBytes")
    .doc("The maximum number of bytes to pack into a single partition when reading files. " +
      "This configuration is effective only when using file-based sources such as Parquet, JSON " +
      "and ORC.")
    .bytesConf(ByteUnit.BYTE)
    .createWithDefault(128 * 1024 * 1024) // parquet.block.size

  val FILES_OPEN_COST_IN_BYTES = buildConf("spark.sql.files.openCostInBytes")
    .internal()
    .doc("The estimated cost to open a file, measured by the number of bytes could be scanned in" +
      " the same time. This is used when putting multiple files into a partition. It's better to" +
      " over estimated, then the partitions with small files will be faster than partitions with" +
      " bigger files (which is scheduled first). This configuration is effective only when using" +
      " file-based sources such as Parquet, JSON and ORC.")
    .longConf
    .createWithDefault(4 * 1024 * 1024)

  val IGNORE_CORRUPT_FILES = buildConf("spark.sql.files.ignoreCorruptFiles")
    .doc("Whether to ignore corrupt files. If true, the Spark jobs will continue to run when " +
      "encountering corrupted files and the contents that have been read will still be returned. " +
      "This configuration is effective only when using file-based sources such as Parquet, JSON " +
      "and ORC.")
    .booleanConf
    .createWithDefault(false)

  val IGNORE_MISSING_FILES = buildConf("spark.sql.files.ignoreMissingFiles")
    .doc("Whether to ignore missing files. If true, the Spark jobs will continue to run when " +
      "encountering missing files and the contents that have been read will still be returned. " +
      "This configuration is effective only when using file-based sources such as Parquet, JSON " +
      "and ORC.")
    .booleanConf
    .createWithDefault(false)

  val MAX_RECORDS_PER_FILE = buildConf("spark.sql.files.maxRecordsPerFile")
    .doc("Maximum number of records to write out to a single file. " +
      "If this value is zero or negative, there is no limit.")
    .longConf
    .createWithDefault(0)

  val EXCHANGE_REUSE_ENABLED = buildConf("spark.sql.exchange.reuse")
    .internal()
    .doc("When true, the planner will try to find out duplicated exchanges and re-use them.")
    .booleanConf
    .createWithDefault(true)

  val SUBQUERY_REUSE_ENABLED = buildConf("spark.sql.subquery.reuse")
    .internal()
    .doc("When true, the planner will try to find out duplicated subqueries and re-use them.")
    .booleanConf
    .createWithDefault(true)

  val STATE_STORE_PROVIDER_CLASS =
    buildConf("spark.sql.streaming.stateStore.providerClass")
      .internal()
      .doc(
        "The class used to manage state data in stateful streaming queries. This class must " +
          "be a subclass of StateStoreProvider, and must have a zero-arg constructor. " +
          "Note: For structured streaming, this configuration cannot be changed between query " +
          "restarts from the same checkpoint location.")
      .stringConf
      .createWithDefault(
        "org.apache.spark.sql.execution.streaming.state.HDFSBackedStateStoreProvider")

  val STATE_STORE_MIN_DELTAS_FOR_SNAPSHOT =
    buildConf("spark.sql.streaming.stateStore.minDeltasForSnapshot")
      .internal()
      .doc("Minimum number of state store delta files that needs to be generated before they " +
        "consolidated into snapshots.")
      .intConf
      .createWithDefault(10)

  val FLATMAPGROUPSWITHSTATE_STATE_FORMAT_VERSION =
    buildConf("spark.sql.streaming.flatMapGroupsWithState.stateFormatVersion")
      .internal()
      .doc("State format version used by flatMapGroupsWithState operation in a streaming query")
      .intConf
      .checkValue(v => Set(1, 2).contains(v), "Valid versions are 1 and 2")
      .createWithDefault(2)

  val CHECKPOINT_LOCATION = buildConf("spark.sql.streaming.checkpointLocation")
    .doc("The default location for storing checkpoint data for streaming queries.")
    .stringConf
    .createOptional

  val FORCE_DELETE_TEMP_CHECKPOINT_LOCATION =
    buildConf("spark.sql.streaming.forceDeleteTempCheckpointLocation")
      .doc("When true, enable temporary checkpoint locations force delete.")
      .booleanConf
      .createWithDefault(false)

  val MIN_BATCHES_TO_RETAIN = buildConf("spark.sql.streaming.minBatchesToRetain")
    .internal()
    .doc("The minimum number of batches that must be retained and made recoverable.")
    .intConf
    .createWithDefault(100)

  val MAX_BATCHES_TO_RETAIN_IN_MEMORY = buildConf("spark.sql.streaming.maxBatchesToRetainInMemory")
    .internal()
    .doc("The maximum number of batches which will be retained in memory to avoid " +
      "loading from files. The value adjusts a trade-off between memory usage vs cache miss: " +
      "'2' covers both success and direct failure cases, '1' covers only success case, " +
      "and '0' covers extreme case - disable cache to maximize memory size of executors.")
    .intConf
    .createWithDefault(2)

  val STREAMING_AGGREGATION_STATE_FORMAT_VERSION =
    buildConf("spark.sql.streaming.aggregation.stateFormatVersion")
      .internal()
      .doc("State format version used by streaming aggregation operations in a streaming query. " +
        "State between versions are tend to be incompatible, so state format version shouldn't " +
        "be modified after running.")
      .intConf
      .checkValue(v => Set(1, 2).contains(v), "Valid versions are 1 and 2")
      .createWithDefault(2)

<<<<<<< HEAD
  val STREAMING_STOP_ACTIVE_RUN_ON_RESTART =
    buildConf("spark.sql.streaming.stopActiveRunOnRestart")
    .doc("Running multiple runs of the same streaming query concurrently is not supported. " +
      "If we find a concurrent active run for a streaming query (in the same or different " +
      "SparkSessions on the same cluster) and this flag is true, we will stop the old streaming " +
      "query run to start the new one.")
    .booleanConf
    .createWithDefault(true)
=======
  val STREAMING_JOIN_STATE_FORMAT_VERSION =
    buildConf("spark.sql.streaming.join.stateFormatVersion")
      .internal()
      .doc("State format version used by streaming join operations in a streaming query. " +
        "State between versions are tend to be incompatible, so state format version shouldn't " +
        "be modified after running.")
      .intConf
      .checkValue(v => Set(1, 2).contains(v), "Valid versions are 1 and 2")
      .createWithDefault(2)
>>>>>>> 030e5d98

  val UNSUPPORTED_OPERATION_CHECK_ENABLED =
    buildConf("spark.sql.streaming.unsupportedOperationCheck")
      .internal()
      .doc("When true, the logical plan for streaming query will be checked for unsupported" +
        " operations.")
      .booleanConf
      .createWithDefault(true)

  val VARIABLE_SUBSTITUTE_ENABLED =
    buildConf("spark.sql.variable.substitute")
      .doc("This enables substitution using syntax like ${var} ${system:var} and ${env:var}.")
      .booleanConf
      .createWithDefault(true)

  val VARIABLE_SUBSTITUTE_DEPTH =
    buildConf("spark.sql.variable.substitute.depth")
      .internal()
      .doc("Deprecated: The maximum replacements the substitution engine will do.")
      .intConf
      .createWithDefault(40)

  val ENABLE_TWOLEVEL_AGG_MAP =
    buildConf("spark.sql.codegen.aggregate.map.twolevel.enabled")
      .internal()
      .doc("Enable two-level aggregate hash map. When enabled, records will first be " +
        "inserted/looked-up at a 1st-level, small, fast map, and then fallback to a " +
        "2nd-level, larger, slower map when 1st level is full or keys cannot be found. " +
        "When disabled, records go directly to the 2nd level. Defaults to true.")
      .booleanConf
      .createWithDefault(true)

  val ENABLE_VECTORIZED_HASH_MAP =
    buildConf("spark.sql.codegen.aggregate.map.vectorized.enable")
      .internal()
      .doc("Enable vectorized aggregate hash map. This is for testing/benchmarking only.")
      .booleanConf
      .createWithDefault(false)

  val CODEGEN_SPLIT_AGGREGATE_FUNC =
    buildConf("spark.sql.codegen.aggregate.splitAggregateFunc.enabled")
      .internal()
      .doc("When true, the code generator would split aggregate code into individual methods " +
        "instead of a single big method. This can be used to avoid oversized function that " +
        "can miss the opportunity of JIT optimization.")
      .booleanConf
      .createWithDefault(true)

  val MAX_NESTED_VIEW_DEPTH =
    buildConf("spark.sql.view.maxNestedViewDepth")
      .internal()
      .doc("The maximum depth of a view reference in a nested view. A nested view may reference " +
        "other nested views, the dependencies are organized in a directed acyclic graph (DAG). " +
        "However the DAG depth may become too large and cause unexpected behavior. This " +
        "configuration puts a limit on this: when the depth of a view exceeds this value during " +
        "analysis, we terminate the resolution to avoid potential errors.")
      .intConf
      .checkValue(depth => depth > 0, "The maximum depth of a view reference in a nested view " +
        "must be positive.")
      .createWithDefault(100)

  val STREAMING_FILE_COMMIT_PROTOCOL_CLASS =
    buildConf("spark.sql.streaming.commitProtocolClass")
      .internal()
      .stringConf
      .createWithDefault("org.apache.spark.sql.execution.streaming.ManifestFileCommitProtocol")

  val STREAMING_MULTIPLE_WATERMARK_POLICY =
    buildConf("spark.sql.streaming.multipleWatermarkPolicy")
      .doc("Policy to calculate the global watermark value when there are multiple watermark " +
        "operators in a streaming query. The default value is 'min' which chooses " +
        "the minimum watermark reported across multiple operators. Other alternative value is" +
        "'max' which chooses the maximum across multiple operators." +
        "Note: This configuration cannot be changed between query restarts from the same " +
        "checkpoint location.")
      .stringConf
      .transform(_.toLowerCase(Locale.ROOT))
      .checkValue(
        str => Set("min", "max").contains(str),
        "Invalid value for 'spark.sql.streaming.multipleWatermarkPolicy'. " +
          "Valid values are 'min' and 'max'")
      .createWithDefault("min") // must be same as MultipleWatermarkPolicy.DEFAULT_POLICY_NAME

  val OBJECT_AGG_SORT_BASED_FALLBACK_THRESHOLD =
    buildConf("spark.sql.objectHashAggregate.sortBased.fallbackThreshold")
      .internal()
      .doc("In the case of ObjectHashAggregateExec, when the size of the in-memory hash map " +
        "grows too large, we will fall back to sort-based aggregation. This option sets a row " +
        "count threshold for the size of the hash map.")
      .intConf
      // We are trying to be conservative and use a relatively small default count threshold here
      // since the state object of some TypedImperativeAggregate function can be quite large (e.g.
      // percentile_approx).
      .createWithDefault(128)

  val USE_OBJECT_HASH_AGG = buildConf("spark.sql.execution.useObjectHashAggregateExec")
    .internal()
    .doc("Decides if we use ObjectHashAggregateExec")
    .booleanConf
    .createWithDefault(true)

  val JSON_GENERATOR_IGNORE_NULL_FIELDS =
    buildConf("spark.sql.jsonGenerator.ignoreNullFields")
      .doc("Whether to ignore null fields when generating JSON objects in JSON data source and " +
        "JSON functions such as to_json. " +
        "If false, it generates null for null fields in JSON objects.")
      .booleanConf
      .createWithDefault(true)

  val FILE_SINK_LOG_DELETION = buildConf("spark.sql.streaming.fileSink.log.deletion")
    .internal()
    .doc("Whether to delete the expired log files in file stream sink.")
    .booleanConf
    .createWithDefault(true)

  val FILE_SINK_LOG_COMPACT_INTERVAL =
    buildConf("spark.sql.streaming.fileSink.log.compactInterval")
      .internal()
      .doc("Number of log files after which all the previous files " +
        "are compacted into the next log file.")
      .intConf
      .createWithDefault(10)

  val FILE_SINK_LOG_CLEANUP_DELAY =
    buildConf("spark.sql.streaming.fileSink.log.cleanupDelay")
      .internal()
      .doc("How long that a file is guaranteed to be visible for all readers.")
      .timeConf(TimeUnit.MILLISECONDS)
      .createWithDefault(TimeUnit.MINUTES.toMillis(10)) // 10 minutes

  val FILE_SOURCE_LOG_DELETION = buildConf("spark.sql.streaming.fileSource.log.deletion")
    .internal()
    .doc("Whether to delete the expired log files in file stream source.")
    .booleanConf
    .createWithDefault(true)

  val FILE_SOURCE_LOG_COMPACT_INTERVAL =
    buildConf("spark.sql.streaming.fileSource.log.compactInterval")
      .internal()
      .doc("Number of log files after which all the previous files " +
        "are compacted into the next log file.")
      .intConf
      .createWithDefault(10)

  val FILE_SOURCE_LOG_CLEANUP_DELAY =
    buildConf("spark.sql.streaming.fileSource.log.cleanupDelay")
      .internal()
      .doc("How long in milliseconds a file is guaranteed to be visible for all readers.")
      .timeConf(TimeUnit.MILLISECONDS)
      .createWithDefault(TimeUnit.MINUTES.toMillis(10)) // 10 minutes

  val FILE_SOURCE_SCHEMA_FORCE_NULLABLE =
    buildConf("spark.sql.streaming.fileSource.schema.forceNullable")
      .internal()
      .doc("When true, force the schema of streaming file source to be nullable (including all " +
        "the fields). Otherwise, the schema might not be compatible with actual data, which " +
        "leads to corruptions.")
      .booleanConf
      .createWithDefault(true)

  val STREAMING_SCHEMA_INFERENCE =
    buildConf("spark.sql.streaming.schemaInference")
      .internal()
      .doc("Whether file-based streaming sources will infer its own schema")
      .booleanConf
      .createWithDefault(false)

  val STREAMING_POLLING_DELAY =
    buildConf("spark.sql.streaming.pollingDelay")
      .internal()
      .doc("How long to delay polling new data when no data is available")
      .timeConf(TimeUnit.MILLISECONDS)
      .createWithDefault(10L)

  val STREAMING_NO_DATA_PROGRESS_EVENT_INTERVAL =
    buildConf("spark.sql.streaming.noDataProgressEventInterval")
      .internal()
      .doc("How long to wait between two progress events when there is no data")
      .timeConf(TimeUnit.MILLISECONDS)
      .createWithDefault(10000L)

  val STREAMING_NO_DATA_MICRO_BATCHES_ENABLED =
    buildConf("spark.sql.streaming.noDataMicroBatches.enabled")
      .doc(
        "Whether streaming micro-batch engine will execute batches without data " +
          "for eager state management for stateful streaming queries.")
      .booleanConf
      .createWithDefault(true)

  val STREAMING_METRICS_ENABLED =
    buildConf("spark.sql.streaming.metricsEnabled")
      .doc("Whether Dropwizard/Codahale metrics will be reported for active streaming queries.")
      .booleanConf
      .createWithDefault(false)

  val STREAMING_PROGRESS_RETENTION =
    buildConf("spark.sql.streaming.numRecentProgressUpdates")
      .doc("The number of progress updates to retain for a streaming query")
      .intConf
      .createWithDefault(100)

  val STREAMING_CHECKPOINT_FILE_MANAGER_CLASS =
    buildConf("spark.sql.streaming.checkpointFileManagerClass")
      .doc("The class used to write checkpoint files atomically. This class must be a subclass " +
        "of the interface CheckpointFileManager.")
      .internal()
      .stringConf

  val STREAMING_CHECKPOINT_ESCAPED_PATH_CHECK_ENABLED =
    buildConf("spark.sql.streaming.checkpoint.escapedPathCheck.enabled")
      .doc("Whether to detect a streaming query may pick up an incorrect checkpoint path due " +
        "to SPARK-26824.")
      .internal()
      .booleanConf
      .createWithDefault(true)

  val PARALLEL_FILE_LISTING_IN_STATS_COMPUTATION =
    buildConf("spark.sql.statistics.parallelFileListingInStatsComputation.enabled")
      .internal()
      .doc("When true, SQL commands use parallel file listing, " +
        "as opposed to single thread listing." +
        "This usually speeds up commands that need to list many directories.")
      .booleanConf
      .createWithDefault(true)

  val DEFAULT_SIZE_IN_BYTES = buildConf("spark.sql.defaultSizeInBytes")
    .internal()
    .doc("The default table size used in query planning. By default, it is set to Long.MaxValue " +
      s"which is larger than `${AUTO_BROADCASTJOIN_THRESHOLD.key}` to be more conservative. " +
      "That is to say by default the optimizer will not choose to broadcast a table unless it " +
      "knows for sure its size is small enough.")
    .bytesConf(ByteUnit.BYTE)
    .createWithDefault(Long.MaxValue)

  val ENABLE_FALL_BACK_TO_HDFS_FOR_STATS = buildConf("spark.sql.statistics.fallBackToHdfs")
    .doc("When true, it will fall back to HDFS if the table statistics are not available from " +
      "table metadata. This is useful in determining if a table is small enough to use " +
      "broadcast joins. This flag is effective only for non-partitioned Hive tables. " +
      "For non-partitioned data source tables, it will be automatically recalculated if table " +
      "statistics are not available. For partitioned data source and partitioned Hive tables, " +
      s"It is '${DEFAULT_SIZE_IN_BYTES.key}' if table statistics are not available.")
    .booleanConf
    .createWithDefault(false)

  val NDV_MAX_ERROR =
    buildConf("spark.sql.statistics.ndv.maxError")
      .internal()
      .doc("The maximum estimation error allowed in HyperLogLog++ algorithm when generating " +
        "column level statistics.")
      .doubleConf
      .createWithDefault(0.05)

  val HISTOGRAM_ENABLED =
    buildConf("spark.sql.statistics.histogram.enabled")
      .doc("Generates histograms when computing column statistics if enabled. Histograms can " +
        "provide better estimation accuracy. Currently, Spark only supports equi-height " +
        "histogram. Note that collecting histograms takes extra cost. For example, collecting " +
        "column statistics usually takes only one table scan, but generating equi-height " +
        "histogram will cause an extra table scan.")
      .booleanConf
      .createWithDefault(false)

  val HISTOGRAM_NUM_BINS =
    buildConf("spark.sql.statistics.histogram.numBins")
      .internal()
      .doc("The number of bins when generating histograms.")
      .intConf
      .checkValue(num => num > 1, "The number of bins must be greater than 1.")
      .createWithDefault(254)

  val PERCENTILE_ACCURACY =
    buildConf("spark.sql.statistics.percentile.accuracy")
      .internal()
      .doc("Accuracy of percentile approximation when generating equi-height histograms. " +
        "Larger value means better accuracy. The relative error can be deduced by " +
        "1.0 / PERCENTILE_ACCURACY.")
      .intConf
      .createWithDefault(10000)

  val AUTO_SIZE_UPDATE_ENABLED =
    buildConf("spark.sql.statistics.size.autoUpdate.enabled")
      .doc("Enables automatic update for table size once table's data is changed. Note that if " +
        "the total number of files of the table is very large, this can be expensive and slow " +
        "down data change commands.")
      .booleanConf
      .createWithDefault(false)

  val CBO_ENABLED =
    buildConf("spark.sql.cbo.enabled")
      .doc("Enables CBO for estimation of plan statistics when set true.")
      .booleanConf
      .createWithDefault(false)

  val JOIN_REORDER_ENABLED =
    buildConf("spark.sql.cbo.joinReorder.enabled")
      .doc("Enables join reorder in CBO.")
      .booleanConf
      .createWithDefault(false)

  val JOIN_REORDER_DP_THRESHOLD =
    buildConf("spark.sql.cbo.joinReorder.dp.threshold")
      .doc("The maximum number of joined nodes allowed in the dynamic programming algorithm.")
      .intConf
      .checkValue(number => number > 0, "The maximum number must be a positive integer.")
      .createWithDefault(12)

  val JOIN_REORDER_CARD_WEIGHT =
    buildConf("spark.sql.cbo.joinReorder.card.weight")
      .internal()
      .doc("The weight of cardinality (number of rows) for plan cost comparison in join reorder: " +
        "rows * weight + size * (1 - weight).")
      .doubleConf
      .checkValue(weight => weight >= 0 && weight <= 1, "The weight value must be in [0, 1].")
      .createWithDefault(0.7)

  val JOIN_REORDER_DP_STAR_FILTER =
    buildConf("spark.sql.cbo.joinReorder.dp.star.filter")
      .doc("Applies star-join filter heuristics to cost based join enumeration.")
      .booleanConf
      .createWithDefault(false)

  val STARSCHEMA_DETECTION = buildConf("spark.sql.cbo.starSchemaDetection")
    .doc("When true, it enables join reordering based on star schema detection. ")
    .booleanConf
    .createWithDefault(false)

  val STARSCHEMA_FACT_TABLE_RATIO = buildConf("spark.sql.cbo.starJoinFTRatio")
    .internal()
    .doc("Specifies the upper limit of the ratio between the largest fact tables" +
      " for a star join to be considered. ")
    .doubleConf
    .createWithDefault(0.9)

  val SESSION_LOCAL_TIMEZONE =
    buildConf("spark.sql.session.timeZone")
      .doc("""The ID of session local timezone, e.g. "GMT", "America/Los_Angeles", etc.""")
      .stringConf
      .createWithDefaultFunction(() => TimeZone.getDefault.getID)

  val WINDOW_EXEC_BUFFER_IN_MEMORY_THRESHOLD =
    buildConf("spark.sql.windowExec.buffer.in.memory.threshold")
      .internal()
      .doc("Threshold for number of rows guaranteed to be held in memory by the window operator")
      .intConf
      .createWithDefault(4096)

  val WINDOW_EXEC_BUFFER_SPILL_THRESHOLD =
    buildConf("spark.sql.windowExec.buffer.spill.threshold")
      .internal()
      .doc("Threshold for number of rows to be spilled by window operator")
      .intConf
      .createWithDefault(SHUFFLE_SPILL_NUM_ELEMENTS_FORCE_SPILL_THRESHOLD.defaultValue.get)

  val SORT_MERGE_JOIN_EXEC_BUFFER_IN_MEMORY_THRESHOLD =
    buildConf("spark.sql.sortMergeJoinExec.buffer.in.memory.threshold")
      .internal()
      .doc("Threshold for number of rows guaranteed to be held in memory by the sort merge " +
        "join operator")
      .intConf
      .createWithDefault(ByteArrayMethods.MAX_ROUNDED_ARRAY_LENGTH)

  val SORT_MERGE_JOIN_EXEC_BUFFER_SPILL_THRESHOLD =
    buildConf("spark.sql.sortMergeJoinExec.buffer.spill.threshold")
      .internal()
      .doc("Threshold for number of rows to be spilled by sort merge join operator")
      .intConf
      .createWithDefault(SHUFFLE_SPILL_NUM_ELEMENTS_FORCE_SPILL_THRESHOLD.defaultValue.get)

  val CARTESIAN_PRODUCT_EXEC_BUFFER_IN_MEMORY_THRESHOLD =
    buildConf("spark.sql.cartesianProductExec.buffer.in.memory.threshold")
      .internal()
      .doc("Threshold for number of rows guaranteed to be held in memory by the cartesian " +
        "product operator")
      .intConf
      .createWithDefault(4096)

  val CARTESIAN_PRODUCT_EXEC_BUFFER_SPILL_THRESHOLD =
    buildConf("spark.sql.cartesianProductExec.buffer.spill.threshold")
      .internal()
      .doc("Threshold for number of rows to be spilled by cartesian product operator")
      .intConf
      .createWithDefault(SHUFFLE_SPILL_NUM_ELEMENTS_FORCE_SPILL_THRESHOLD.defaultValue.get)

  val SUPPORT_QUOTED_REGEX_COLUMN_NAME = buildConf("spark.sql.parser.quotedRegexColumnNames")
    .doc("When true, quoted Identifiers (using backticks) in SELECT statement are interpreted" +
      " as regular expressions.")
    .booleanConf
    .createWithDefault(false)

  val RANGE_EXCHANGE_SAMPLE_SIZE_PER_PARTITION =
    buildConf("spark.sql.execution.rangeExchange.sampleSizePerPartition")
      .internal()
      .doc("Number of points to sample per partition in order to determine the range boundaries" +
          " for range partitioning, typically used in global sorting (without limit).")
      .intConf
      .createWithDefault(100)

  val ARROW_EXECUTION_ENABLED =
    buildConf("spark.sql.execution.arrow.enabled")
      .doc("(Deprecated since Spark 3.0, please set 'spark.sql.execution.arrow.pyspark.enabled'.)")
      .booleanConf
      .createWithDefault(false)

  val ARROW_PYSPARK_EXECUTION_ENABLED =
    buildConf("spark.sql.execution.arrow.pyspark.enabled")
      .doc("When true, make use of Apache Arrow for columnar data transfers in PySpark. " +
        "This optimization applies to: " +
        "1. pyspark.sql.DataFrame.toPandas " +
        "2. pyspark.sql.SparkSession.createDataFrame when its input is a Pandas DataFrame " +
        "The following data types are unsupported: " +
        "BinaryType, MapType, ArrayType of TimestampType, and nested StructType.")
      .fallbackConf(ARROW_EXECUTION_ENABLED)

  val ARROW_SPARKR_EXECUTION_ENABLED =
    buildConf("spark.sql.execution.arrow.sparkr.enabled")
      .doc("When true, make use of Apache Arrow for columnar data transfers in SparkR. " +
        "This optimization applies to: " +
        "1. createDataFrame when its input is an R DataFrame " +
        "2. collect " +
        "3. dapply " +
        "4. gapply " +
        "The following data types are unsupported: " +
        "FloatType, BinaryType, ArrayType, StructType and MapType.")
      .booleanConf
      .createWithDefault(false)

  val ARROW_FALLBACK_ENABLED =
    buildConf("spark.sql.execution.arrow.fallback.enabled")
      .doc("(Deprecated since Spark 3.0, please set " +
        "'spark.sql.execution.arrow.pyspark.fallback.enabled'.)")
      .booleanConf
      .createWithDefault(true)

  val ARROW_PYSPARK_FALLBACK_ENABLED =
    buildConf("spark.sql.execution.arrow.pyspark.fallback.enabled")
      .doc(s"When true, optimizations enabled by '${ARROW_PYSPARK_EXECUTION_ENABLED.key}' will " +
        "fallback automatically to non-optimized implementations if an error occurs.")
      .fallbackConf(ARROW_FALLBACK_ENABLED)

  val ARROW_EXECUTION_MAX_RECORDS_PER_BATCH =
    buildConf("spark.sql.execution.arrow.maxRecordsPerBatch")
      .doc("When using Apache Arrow, limit the maximum number of records that can be written " +
        "to a single ArrowRecordBatch in memory. If set to zero or negative there is no limit.")
      .intConf
      .createWithDefault(10000)

  val PANDAS_UDF_BUFFER_SIZE =
    buildConf("spark.sql.pandas.udf.buffer.size")
      .doc(
        s"Same as ${BUFFER_SIZE} but only applies to Pandas UDF executions. If it is not set, " +
        s"the fallback is ${BUFFER_SIZE}. Note that Pandas execution requires more than 4 bytes. " +
        "Lowering this value could make small Pandas UDF batch iterated and pipelined; however, " +
        "it might degrade performance. See SPARK-27870.")
      .fallbackConf(BUFFER_SIZE)

  val PANDAS_RESPECT_SESSION_LOCAL_TIMEZONE =
    buildConf("spark.sql.execution.pandas.respectSessionTimeZone")
      .internal()
      .doc("When true, make Pandas DataFrame with timestamp type respecting session local " +
        "timezone when converting to/from Pandas DataFrame. This configuration will be " +
        "deprecated in the future releases.")
      .booleanConf
      .createWithDefault(true)

  val PANDAS_GROUPED_MAP_ASSIGN_COLUMNS_BY_NAME =
    buildConf("spark.sql.legacy.execution.pandas.groupedMap.assignColumnsByName")
      .internal()
      .doc("When true, columns will be looked up by name if labeled with a string and fallback " +
        "to use position if not. When false, a grouped map Pandas UDF will assign columns from " +
        "the returned Pandas DataFrame based on position, regardless of column label type. " +
        "This configuration will be deprecated in future releases.")
      .booleanConf
      .createWithDefault(true)

  val PANDAS_ARROW_SAFE_TYPE_CONVERSION =
    buildConf("spark.sql.execution.pandas.arrowSafeTypeConversion")
      .internal()
      .doc("When true, Arrow will perform safe type conversion when converting " +
        "Pandas.Series to Arrow array during serialization. Arrow will raise errors " +
        "when detecting unsafe type conversion like overflow. When false, disabling Arrow's type " +
        "check and do type conversions anyway. This config only works for Arrow 0.11.0+.")
      .booleanConf
      .createWithDefault(false)

  val REPLACE_EXCEPT_WITH_FILTER = buildConf("spark.sql.optimizer.replaceExceptWithFilter")
    .internal()
    .doc("When true, the apply function of the rule verifies whether the right node of the" +
      " except operation is of type Filter or Project followed by Filter. If yes, the rule" +
      " further verifies 1) Excluding the filter operations from the right (as well as the" +
      " left node, if any) on the top, whether both the nodes evaluates to a same result." +
      " 2) The left and right nodes don't contain any SubqueryExpressions. 3) The output" +
      " column names of the left node are distinct. If all the conditions are met, the" +
      " rule will replace the except operation with a Filter by flipping the filter" +
      " condition(s) of the right node.")
    .booleanConf
    .createWithDefault(true)

  val DECIMAL_OPERATIONS_ALLOW_PREC_LOSS =
    buildConf("spark.sql.decimalOperations.allowPrecisionLoss")
      .internal()
      .doc("When true (default), establishing the result type of an arithmetic operation " +
        "happens according to Hive behavior and SQL ANSI 2011 specification, ie. rounding the " +
        "decimal part of the result if an exact representation is not possible. Otherwise, NULL " +
        "is returned in those cases, as previously.")
      .booleanConf
      .createWithDefault(true)

  val LITERAL_PICK_MINIMUM_PRECISION =
    buildConf("spark.sql.legacy.literal.pickMinimumPrecision")
      .internal()
      .doc("When integral literal is used in decimal operations, pick a minimum precision " +
        "required by the literal if this config is true, to make the resulting precision and/or " +
        "scale smaller. This can reduce the possibility of precision lose and/or overflow.")
      .booleanConf
      .createWithDefault(true)

  val SQL_OPTIONS_REDACTION_PATTERN =
    buildConf("spark.sql.redaction.options.regex")
      .doc("Regex to decide which keys in a Spark SQL command's options map contain sensitive " +
        "information. The values of options whose names that match this regex will be redacted " +
        "in the explain output. This redaction is applied on top of the global redaction " +
        s"configuration defined by ${SECRET_REDACTION_PATTERN.key}.")
    .regexConf
    .createWithDefault("(?i)url".r)

  val SQL_STRING_REDACTION_PATTERN =
    buildConf("spark.sql.redaction.string.regex")
      .doc("Regex to decide which parts of strings produced by Spark contain sensitive " +
        "information. When this regex matches a string part, that string part is replaced by a " +
        "dummy value. This is currently used to redact the output of SQL explain commands. " +
        "When this conf is not set, the value from `spark.redaction.string.regex` is used.")
      .fallbackConf(org.apache.spark.internal.config.STRING_REDACTION_PATTERN)

  val CONCAT_BINARY_AS_STRING = buildConf("spark.sql.function.concatBinaryAsString")
    .doc("When this option is set to false and all inputs are binary, `functions.concat` returns " +
      "an output as binary. Otherwise, it returns as a string. ")
    .booleanConf
    .createWithDefault(false)

  val ELT_OUTPUT_AS_STRING = buildConf("spark.sql.function.eltOutputAsString")
    .doc("When this option is set to false and all inputs are binary, `elt` returns " +
      "an output as binary. Otherwise, it returns as a string. ")
    .booleanConf
    .createWithDefault(false)

  object Dialect extends Enumeration {
    val SPARK, POSTGRESQL = Value
  }

  val DIALECT =
    buildConf("spark.sql.dialect")
      .doc("The specific features of the SQL language to be adopted, which are available when " +
        "accessing the given database. Currently, Spark supports two database dialects, `Spark` " +
        "and `PostgreSQL`. With `PostgreSQL` dialect, Spark will: " +
        "1. perform integral division with the / operator if both sides are integral types; " +
        "2. accept \"true\", \"yes\", \"1\", \"false\", \"no\", \"0\", and unique prefixes as " +
        "input and trim input for the boolean data type.")
      .stringConf
      .transform(_.toUpperCase(Locale.ROOT))
      .checkValues(Dialect.values.map(_.toString))
      .createWithDefault(Dialect.SPARK.toString)

  val ALLOW_CREATING_MANAGED_TABLE_USING_NONEMPTY_LOCATION =
    buildConf("spark.sql.legacy.allowCreatingManagedTableUsingNonemptyLocation")
    .internal()
    .doc("When this option is set to true, creating managed tables with nonempty location " +
      "is allowed. Otherwise, an analysis exception is thrown. ")
    .booleanConf
    .createWithDefault(false)

  val VALIDATE_PARTITION_COLUMNS =
    buildConf("spark.sql.sources.validatePartitionColumns")
      .internal()
      .doc("When this option is set to true, partition column values will be validated with " +
        "user-specified schema. If the validation fails, a runtime exception is thrown." +
        "When this option is set to false, the partition column value will be converted to null " +
        "if it can not be casted to corresponding user-specified schema.")
      .booleanConf
      .createWithDefault(true)

  val CONTINUOUS_STREAMING_EPOCH_BACKLOG_QUEUE_SIZE =
    buildConf("spark.sql.streaming.continuous.epochBacklogQueueSize")
      .doc("The max number of entries to be stored in queue to wait for late epochs. " +
        "If this parameter is exceeded by the size of the queue, stream will stop with an error.")
      .intConf
      .createWithDefault(10000)

  val CONTINUOUS_STREAMING_EXECUTOR_QUEUE_SIZE =
    buildConf("spark.sql.streaming.continuous.executorQueueSize")
    .internal()
    .doc("The size (measured in number of rows) of the queue used in continuous execution to" +
      " buffer the results of a ContinuousDataReader.")
    .intConf
    .createWithDefault(1024)

  val CONTINUOUS_STREAMING_EXECUTOR_POLL_INTERVAL_MS =
    buildConf("spark.sql.streaming.continuous.executorPollIntervalMs")
      .internal()
      .doc("The interval at which continuous execution readers will poll to check whether" +
        " the epoch has advanced on the driver.")
      .timeConf(TimeUnit.MILLISECONDS)
      .createWithDefault(100)

  val USE_V1_SOURCE_LIST = buildConf("spark.sql.sources.useV1SourceList")
    .internal()
    .doc("A comma-separated list of data source short names or fully qualified data source " +
      "implementation class names for which Data Source V2 code path is disabled. These data " +
      "sources will fallback to Data Source V1 code path.")
    .stringConf
    .createWithDefault("kafka")

  val DISABLED_V2_STREAMING_WRITERS = buildConf("spark.sql.streaming.disabledV2Writers")
    .doc("A comma-separated list of fully qualified data source register class names for which" +
      " StreamWriteSupport is disabled. Writes to these sources will fall back to the V1 Sinks.")
    .stringConf
    .createWithDefault("")

  val DISABLED_V2_STREAMING_MICROBATCH_READERS =
    buildConf("spark.sql.streaming.disabledV2MicroBatchReaders")
      .internal()
      .doc(
        "A comma-separated list of fully qualified data source register class names for which " +
          "MicroBatchReadSupport is disabled. Reads from these sources will fall back to the " +
          "V1 Sources.")
      .stringConf
      .createWithDefault("")

  object PartitionOverwriteMode extends Enumeration {
    val STATIC, DYNAMIC = Value
  }

  val PARTITION_OVERWRITE_MODE =
    buildConf("spark.sql.sources.partitionOverwriteMode")
      .doc("When INSERT OVERWRITE a partitioned data source table, we currently support 2 modes: " +
        "static and dynamic. In static mode, Spark deletes all the partitions that match the " +
        "partition specification(e.g. PARTITION(a=1,b)) in the INSERT statement, before " +
        "overwriting. In dynamic mode, Spark doesn't delete partitions ahead, and only overwrite " +
        "those partitions that have data written into it at runtime. By default we use static " +
        "mode to keep the same behavior of Spark prior to 2.3. Note that this config doesn't " +
        "affect Hive serde tables, as they are always overwritten with dynamic mode. This can " +
        "also be set as an output option for a data source using key partitionOverwriteMode " +
        "(which takes precedence over this setting), e.g. " +
        "dataframe.write.option(\"partitionOverwriteMode\", \"dynamic\").save(path)."
      )
      .stringConf
      .transform(_.toUpperCase(Locale.ROOT))
      .checkValues(PartitionOverwriteMode.values.map(_.toString))
      .createWithDefault(PartitionOverwriteMode.STATIC.toString)

  object StoreAssignmentPolicy extends Enumeration {
    val ANSI, LEGACY, STRICT = Value
  }

  val STORE_ASSIGNMENT_POLICY =
    buildConf("spark.sql.storeAssignmentPolicy")
      .doc("When inserting a value into a column with different data type, Spark will perform " +
        "type coercion. Currently, we support 3 policies for the type coercion rules: ANSI, " +
        "legacy and strict. With ANSI policy, Spark performs the type coercion as per ANSI SQL. " +
        "In practice, the behavior is mostly the same as PostgreSQL. " +
        "It disallows certain unreasonable type conversions such as converting " +
        "`string` to `int` or `double` to `boolean`. " +
        "With legacy policy, Spark allows the type coercion as long as it is a valid `Cast`, " +
        "which is very loose. e.g. converting `string` to `int` or `double` to `boolean` is " +
        "allowed. It is also the only behavior in Spark 2.x and it is compatible with Hive. " +
        "With strict policy, Spark doesn't allow any possible precision loss or data truncation " +
        "in type coercion, e.g. converting `double` to `int` or `decimal` to `double` is " +
        "not allowed."
      )
      .stringConf
      .transform(_.toUpperCase(Locale.ROOT))
      .checkValues(StoreAssignmentPolicy.values.map(_.toString))
      .createWithDefault(StoreAssignmentPolicy.ANSI.toString)

  val ANSI_ENABLED = buildConf("spark.sql.ansi.enabled")
    .doc("When true, Spark tries to conform to the ANSI SQL specification: 1. Spark will " +
      "throw a runtime exception if an overflow occurs in any operation on integral/decimal " +
      "field. 2. Spark will forbid using the reserved keywords of ANSI SQL as identifiers in " +
      "the SQL parser.")
    .booleanConf
    .createWithDefault(false)

  val SORT_BEFORE_REPARTITION =
    buildConf("spark.sql.execution.sortBeforeRepartition")
      .internal()
      .doc("When perform a repartition following a shuffle, the output row ordering would be " +
        "nondeterministic. If some downstream stages fail and some tasks of the repartition " +
        "stage retry, these tasks may generate different data, and that can lead to correctness " +
        "issues. Turn on this config to insert a local sort before actually doing repartition " +
        "to generate consistent repartition results. The performance of repartition() may go " +
        "down since we insert extra local sort before it.")
        .booleanConf
        .createWithDefault(true)

  val NESTED_SCHEMA_PRUNING_ENABLED =
    buildConf("spark.sql.optimizer.nestedSchemaPruning.enabled")
      .internal()
      .doc("Prune nested fields from a logical relation's output which are unnecessary in " +
        "satisfying a query. This optimization allows columnar file format readers to avoid " +
        "reading unnecessary nested column data. Currently Parquet and ORC are the " +
        "data sources that implement this optimization.")
      .booleanConf
      .createWithDefault(true)

  val SERIALIZER_NESTED_SCHEMA_PRUNING_ENABLED =
    buildConf("spark.sql.optimizer.serializer.nestedSchemaPruning.enabled")
      .internal()
      .doc("Prune nested fields from object serialization operator which are unnecessary in " +
        "satisfying a query. This optimization allows object serializers to avoid " +
        "executing unnecessary nested expressions.")
      .booleanConf
      .createWithDefault(true)

  val NESTED_PRUNING_ON_EXPRESSIONS =
    buildConf("spark.sql.optimizer.expression.nestedPruning.enabled")
      .internal()
      .doc("Prune nested fields from expressions in an operator which are unnecessary in " +
        "satisfying a query. Note that this optimization doesn't prune nested fields from " +
        "physical data source scanning. For pruning nested fields from scanning, please use " +
        "`spark.sql.optimizer.nestedSchemaPruning.enabled` config.")
      .booleanConf
      .createWithDefault(true)

  val TOP_K_SORT_FALLBACK_THRESHOLD =
    buildConf("spark.sql.execution.topKSortFallbackThreshold")
      .internal()
      .doc("In SQL queries with a SORT followed by a LIMIT like " +
          "'SELECT x FROM t ORDER BY y LIMIT m', if m is under this threshold, do a top-K sort" +
          " in memory, otherwise do a global sort which spills to disk if necessary.")
      .intConf
      .createWithDefault(ByteArrayMethods.MAX_ROUNDED_ARRAY_LENGTH)

  object Deprecated {
    val MAPRED_REDUCE_TASKS = "mapred.reduce.tasks"
  }

  object Replaced {
    val MAPREDUCE_JOB_REDUCES = "mapreduce.job.reduces"
  }

  val CSV_PARSER_COLUMN_PRUNING = buildConf("spark.sql.csv.parser.columnPruning.enabled")
    .internal()
    .doc("If it is set to true, column names of the requested schema are passed to CSV parser. " +
      "Other column values can be ignored during parsing even if they are malformed.")
    .booleanConf
    .createWithDefault(true)

  val REPL_EAGER_EVAL_ENABLED = buildConf("spark.sql.repl.eagerEval.enabled")
    .doc("Enables eager evaluation or not. When true, the top K rows of Dataset will be " +
      "displayed if and only if the REPL supports the eager evaluation. Currently, the " +
      "eager evaluation is supported in PySpark and SparkR. In PySpark, for the notebooks like " +
      "Jupyter, the HTML table (generated by _repr_html_) will be returned. For plain Python " +
      "REPL, the returned outputs are formatted like dataframe.show(). In SparkR, the returned " +
      "outputs are showed similar to R data.frame would.")
    .booleanConf
    .createWithDefault(false)

  val REPL_EAGER_EVAL_MAX_NUM_ROWS = buildConf("spark.sql.repl.eagerEval.maxNumRows")
    .doc("The max number of rows that are returned by eager evaluation. This only takes " +
      s"effect when ${REPL_EAGER_EVAL_ENABLED.key} is set to true. The valid range of this " +
      "config is from 0 to (Int.MaxValue - 1), so the invalid config like negative and " +
      "greater than (Int.MaxValue - 1) will be normalized to 0 and (Int.MaxValue - 1).")
    .intConf
    .createWithDefault(20)

  val REPL_EAGER_EVAL_TRUNCATE = buildConf("spark.sql.repl.eagerEval.truncate")
    .doc("The max number of characters for each cell that is returned by eager evaluation. " +
      s"This only takes effect when ${REPL_EAGER_EVAL_ENABLED.key} is set to true.")
    .intConf
    .createWithDefault(20)

  val FAST_HASH_AGGREGATE_MAX_ROWS_CAPACITY_BIT =
    buildConf("spark.sql.codegen.aggregate.fastHashMap.capacityBit")
      .internal()
      .doc("Capacity for the max number of rows to be held in memory " +
        "by the fast hash aggregate product operator. The bit is not for actual value, " +
        "but the actual numBuckets is determined by loadFactor " +
        "(e.g: default bit value 16 , the actual numBuckets is ((1 << 16) / 0.5).")
      .intConf
      .checkValue(bit => bit >= 10 && bit <= 30, "The bit value must be in [10, 30].")
      .createWithDefault(16)

  val AVRO_COMPRESSION_CODEC = buildConf("spark.sql.avro.compression.codec")
    .doc("Compression codec used in writing of AVRO files. Supported codecs: " +
      "uncompressed, deflate, snappy, bzip2 and xz. Default codec is snappy.")
    .stringConf
    .checkValues(Set("uncompressed", "deflate", "snappy", "bzip2", "xz"))
    .createWithDefault("snappy")

  val AVRO_DEFLATE_LEVEL = buildConf("spark.sql.avro.deflate.level")
    .doc("Compression level for the deflate codec used in writing of AVRO files. " +
      "Valid value must be in the range of from 1 to 9 inclusive or -1. " +
      "The default value is -1 which corresponds to 6 level in the current implementation.")
    .intConf
    .checkValues((1 to 9).toSet + Deflater.DEFAULT_COMPRESSION)
    .createWithDefault(Deflater.DEFAULT_COMPRESSION)

  val COMPARE_DATE_TIMESTAMP_IN_TIMESTAMP =
    buildConf("spark.sql.legacy.compareDateTimestampInTimestamp")
      .internal()
      .doc("When true (default), compare Date with Timestamp after converting both sides to " +
        "Timestamp. This behavior is compatible with Hive 2.2 or later. See HIVE-15236. " +
        "When false, restore the behavior prior to Spark 2.4. Compare Date with Timestamp after " +
        "converting both sides to string. This config will be removed in Spark 3.0.")
      .booleanConf
      .createWithDefault(true)

  val LEGACY_SIZE_OF_NULL = buildConf("spark.sql.legacy.sizeOfNull")
    .doc("If it is set to true, size of null returns -1. This behavior was inherited from Hive. " +
      "The size function returns null for null input if the flag is disabled.")
    .booleanConf
    .createWithDefault(false)

  val LEGACY_REPLACE_DATABRICKS_SPARK_AVRO_ENABLED =
    buildConf("spark.sql.legacy.replaceDatabricksSparkAvro.enabled")
      .doc("If it is set to true, the data source provider com.databricks.spark.avro is mapped " +
        "to the built-in but external Avro data source module for backward compatibility.")
      .booleanConf
      .createWithDefault(true)

  val LEGACY_SETOPS_PRECEDENCE_ENABLED =
    buildConf("spark.sql.legacy.setopsPrecedence.enabled")
      .internal()
      .doc("When set to true and the order of evaluation is not specified by parentheses, the " +
        "set operations are performed from left to right as they appear in the query. When set " +
        "to false and order of evaluation is not specified by parentheses, INTERSECT operations " +
        "are performed before any UNION, EXCEPT and MINUS operations.")
      .booleanConf
      .createWithDefault(false)

  val LEGACY_INTEGRALDIVIDE_RETURN_LONG = buildConf("spark.sql.legacy.integralDivide.returnBigint")
    .doc("If it is set to true, the div operator returns always a bigint. This behavior was " +
      "inherited from Hive. Otherwise, the return type is the data type of the operands.")
    .internal()
    .booleanConf
    .createWithDefault(false)

  val LEGACY_BUCKETED_TABLE_SCAN_OUTPUT_ORDERING =
    buildConf("spark.sql.legacy.bucketedTableScan.outputOrdering")
      .internal()
      .doc("When true, the bucketed table scan will list files during planning to figure out the " +
        "output ordering, which is expensive and may make the planning quite slow.")
    .booleanConf
    .createWithDefault(false)

  val LEGACY_HAVING_WITHOUT_GROUP_BY_AS_WHERE =
    buildConf("spark.sql.legacy.parser.havingWithoutGroupByAsWhere")
      .internal()
      .doc("If it is set to true, the parser will treat HAVING without GROUP BY as a normal " +
        "WHERE, which does not follow SQL standard.")
      .booleanConf
      .createWithDefault(false)

  val NAME_NON_STRUCT_GROUPING_KEY_AS_VALUE =
    buildConf("spark.sql.legacy.dataset.nameNonStructGroupingKeyAsValue")
      .internal()
      .doc("When set to true, the key attribute resulted from running `Dataset.groupByKey` " +
        "for non-struct key type, will be named as `value`, following the behavior of Spark " +
        "version 2.4 and earlier.")
      .booleanConf
      .createWithDefault(false)

  val MAX_TO_STRING_FIELDS = buildConf("spark.sql.debug.maxToStringFields")
    .doc("Maximum number of fields of sequence-like entries can be converted to strings " +
      "in debug output. Any elements beyond the limit will be dropped and replaced by a" +
      """ "... N more fields" placeholder.""")
    .intConf
    .createWithDefault(25)

  val MAX_PLAN_STRING_LENGTH = buildConf("spark.sql.maxPlanStringLength")
    .doc("Maximum number of characters to output for a plan string.  If the plan is " +
      "longer, further output will be truncated.  The default setting always generates a full " +
      "plan.  Set this to a lower value such as 8k if plan strings are taking up too much " +
      "memory or are causing OutOfMemory errors in the driver or UI processes.")
    .bytesConf(ByteUnit.BYTE)
    .checkValue(i => i >= 0 && i <= ByteArrayMethods.MAX_ROUNDED_ARRAY_LENGTH, "Invalid " +
      "value for 'spark.sql.maxPlanStringLength'.  Length must be a valid string length " +
      "(nonnegative and shorter than the maximum size).")
    .createWithDefault(ByteArrayMethods.MAX_ROUNDED_ARRAY_LENGTH)

  val SET_COMMAND_REJECTS_SPARK_CORE_CONFS =
    buildConf("spark.sql.legacy.setCommandRejectsSparkCoreConfs")
      .internal()
      .doc("If it is set to true, SET command will fail when the key is registered as " +
        "a SparkConf entry.")
      .booleanConf
      .createWithDefault(true)

  val DATETIME_JAVA8API_ENABLED = buildConf("spark.sql.datetime.java8API.enabled")
    .doc("If the configuration property is set to true, java.time.Instant and " +
      "java.time.LocalDate classes of Java 8 API are used as external types for " +
      "Catalyst's TimestampType and DateType. If it is set to false, java.sql.Timestamp " +
      "and java.sql.Date are used for the same purpose.")
    .booleanConf
    .createWithDefault(false)

  val UTC_TIMESTAMP_FUNC_ENABLED = buildConf("spark.sql.legacy.utcTimestampFunc.enabled")
    .doc("The configuration property enables the to_utc_timestamp() " +
         "and from_utc_timestamp() functions.")
    .booleanConf
    .createWithDefault(false)

  val SOURCES_BINARY_FILE_MAX_LENGTH = buildConf("spark.sql.sources.binaryFile.maxLength")
    .doc("The max length of a file that can be read by the binary file data source. " +
      "Spark will fail fast and not attempt to read the file if its length exceeds this value. " +
      "The theoretical max is Int.MaxValue, though VMs might implement a smaller max.")
    .internal()
    .intConf
    .createWithDefault(Int.MaxValue)

  val LEGACY_CAST_DATETIME_TO_STRING =
    buildConf("spark.sql.legacy.typeCoercion.datetimeToString")
      .doc("If it is set to true, date/timestamp will cast to string in binary comparisons " +
        "with String")
    .booleanConf
    .createWithDefault(false)

  val DEFAULT_V2_CATALOG = buildConf("spark.sql.default.catalog")
    .doc("Name of the default v2 catalog, used when a catalog is not identified in queries")
    .stringConf
    .createOptional

  val V2_SESSION_CATALOG_IMPLEMENTATION =
    buildConf(s"spark.sql.catalog.$SESSION_CATALOG_NAME")
      .doc("A catalog implementation that will be used as the v2 interface to Spark's built-in " +
        s"v1 catalog: $SESSION_CATALOG_NAME. This catalog shares its identifier namespace with " +
        s"the $SESSION_CATALOG_NAME and must be consistent with it; for example, if a table can " +
        s"be loaded by the $SESSION_CATALOG_NAME, this catalog must also return the table " +
        s"metadata. To delegate operations to the $SESSION_CATALOG_NAME, implementations can " +
        "extend 'CatalogExtension'.")
      .stringConf
      .createOptional

  val LEGACY_LOOSE_UPCAST = buildConf("spark.sql.legacy.looseUpcast")
    .doc("When true, the upcast will be loose and allows string to atomic types.")
    .booleanConf
    .createWithDefault(false)

  val LEGACY_CTE_PRECEDENCE_ENABLED = buildConf("spark.sql.legacy.ctePrecedence.enabled")
    .internal()
    .doc("When true, outer CTE definitions takes precedence over inner definitions.")
    .booleanConf
    .createWithDefault(false)

  val LEGACY_ARRAY_EXISTS_FOLLOWS_THREE_VALUED_LOGIC =
    buildConf("spark.sql.legacy.arrayExistsFollowsThreeValuedLogic")
      .doc("When true, the ArrayExists will follow the three-valued boolean logic.")
      .booleanConf
      .createWithDefault(true)

  val ADDITIONAL_REMOTE_REPOSITORIES =
    buildConf("spark.sql.additionalRemoteRepositories")
      .doc("A comma-delimited string config of the optional additional remote Maven mirror " +
        "repositories. This is only used for downloading Hive jars in IsolatedClientLoader " +
        "if the default Maven Central repo is unreachable.")
      .stringConf
      .createWithDefault(
        "https://maven-central.storage-download.googleapis.com/repos/central/data/")
}

/**
 * A class that enables the setting and getting of mutable config parameters/hints.
 *
 * In the presence of a SQLContext, these can be set and queried by passing SET commands
 * into Spark SQL's query functions (i.e. sql()). Otherwise, users of this class can
 * modify the hints by programmatically calling the setters and getters of this class.
 *
 * SQLConf is thread-safe (internally synchronized, so safe to be used in multiple threads).
 */
class SQLConf extends Serializable with Logging {
  import SQLConf._

  /** Only low degree of contention is expected for conf, thus NOT using ConcurrentHashMap. */
  @transient protected[spark] val settings = java.util.Collections.synchronizedMap(
    new java.util.HashMap[String, String]())

  @transient protected val reader = new ConfigReader(settings)

  /** ************************ Spark SQL Params/Hints ******************* */

  def optimizerExcludedRules: Option[String] = getConf(OPTIMIZER_EXCLUDED_RULES)

  def optimizerMaxIterations: Int = getConf(OPTIMIZER_MAX_ITERATIONS)

  def optimizerInSetConversionThreshold: Int = getConf(OPTIMIZER_INSET_CONVERSION_THRESHOLD)

  def optimizerInSetSwitchThreshold: Int = getConf(OPTIMIZER_INSET_SWITCH_THRESHOLD)

  def optimizerPlanChangeLogLevel: String = getConf(OPTIMIZER_PLAN_CHANGE_LOG_LEVEL)

  def optimizerPlanChangeRules: Option[String] = getConf(OPTIMIZER_PLAN_CHANGE_LOG_RULES)

  def optimizerPlanChangeBatches: Option[String] = getConf(OPTIMIZER_PLAN_CHANGE_LOG_BATCHES)

  def dynamicPartitionPruningEnabled: Boolean = getConf(DYNAMIC_PARTITION_PRUNING_ENABLED)

  def dynamicPartitionPruningUseStats: Boolean = getConf(DYNAMIC_PARTITION_PRUNING_USE_STATS)

  def dynamicPartitionPruningFallbackFilterRatio: Double =
    getConf(DYNAMIC_PARTITION_PRUNING_FALLBACK_FILTER_RATIO)

  def dynamicPartitionPruningReuseBroadcast: Boolean =
    getConf(DYNAMIC_PARTITION_PRUNING_REUSE_BROADCAST)

  def stateStoreProviderClass: String = getConf(STATE_STORE_PROVIDER_CLASS)

  def stateStoreMinDeltasForSnapshot: Int = getConf(STATE_STORE_MIN_DELTAS_FOR_SNAPSHOT)

  def checkpointLocation: Option[String] = getConf(CHECKPOINT_LOCATION)

  def isUnsupportedOperationCheckEnabled: Boolean = getConf(UNSUPPORTED_OPERATION_CHECK_ENABLED)

  def streamingFileCommitProtocolClass: String = getConf(STREAMING_FILE_COMMIT_PROTOCOL_CLASS)

  def fileSinkLogDeletion: Boolean = getConf(FILE_SINK_LOG_DELETION)

  def fileSinkLogCompactInterval: Int = getConf(FILE_SINK_LOG_COMPACT_INTERVAL)

  def fileSinkLogCleanupDelay: Long = getConf(FILE_SINK_LOG_CLEANUP_DELAY)

  def fileSourceLogDeletion: Boolean = getConf(FILE_SOURCE_LOG_DELETION)

  def fileSourceLogCompactInterval: Int = getConf(FILE_SOURCE_LOG_COMPACT_INTERVAL)

  def fileSourceLogCleanupDelay: Long = getConf(FILE_SOURCE_LOG_CLEANUP_DELAY)

  def streamingSchemaInference: Boolean = getConf(STREAMING_SCHEMA_INFERENCE)

  def streamingPollingDelay: Long = getConf(STREAMING_POLLING_DELAY)

  def streamingNoDataProgressEventInterval: Long =
    getConf(STREAMING_NO_DATA_PROGRESS_EVENT_INTERVAL)

  def streamingNoDataMicroBatchesEnabled: Boolean =
    getConf(STREAMING_NO_DATA_MICRO_BATCHES_ENABLED)

  def streamingMetricsEnabled: Boolean = getConf(STREAMING_METRICS_ENABLED)

  def streamingProgressRetention: Int = getConf(STREAMING_PROGRESS_RETENTION)

  def filesMaxPartitionBytes: Long = getConf(FILES_MAX_PARTITION_BYTES)

  def filesOpenCostInBytes: Long = getConf(FILES_OPEN_COST_IN_BYTES)

  def ignoreCorruptFiles: Boolean = getConf(IGNORE_CORRUPT_FILES)

  def ignoreMissingFiles: Boolean = getConf(IGNORE_MISSING_FILES)

  def maxRecordsPerFile: Long = getConf(MAX_RECORDS_PER_FILE)

  def useCompression: Boolean = getConf(COMPRESS_CACHED)

  def orcCompressionCodec: String = getConf(ORC_COMPRESSION)

  def orcVectorizedReaderEnabled: Boolean = getConf(ORC_VECTORIZED_READER_ENABLED)

  def orcVectorizedReaderBatchSize: Int = getConf(ORC_VECTORIZED_READER_BATCH_SIZE)

  def parquetCompressionCodec: String = getConf(PARQUET_COMPRESSION)

  def parquetVectorizedReaderEnabled: Boolean = getConf(PARQUET_VECTORIZED_READER_ENABLED)

  def parquetVectorizedReaderBatchSize: Int = getConf(PARQUET_VECTORIZED_READER_BATCH_SIZE)

  def columnBatchSize: Int = getConf(COLUMN_BATCH_SIZE)

  def cacheVectorizedReaderEnabled: Boolean = getConf(CACHE_VECTORIZED_READER_ENABLED)

  def numShufflePartitions: Int = getConf(SHUFFLE_PARTITIONS)

  def adaptiveExecutionEnabled: Boolean = getConf(ADAPTIVE_EXECUTION_ENABLED)

  def targetPostShuffleInputSize: Long = getConf(SHUFFLE_TARGET_POSTSHUFFLE_INPUT_SIZE)

  def fetchShuffleBlocksInBatchEnabled: Boolean = getConf(FETCH_SHUFFLE_BLOCKS_IN_BATCH_ENABLED)

  def nonEmptyPartitionRatioForBroadcastJoin: Double =
    getConf(NON_EMPTY_PARTITION_RATIO_FOR_BROADCAST_JOIN)

  def reducePostShufflePartitionsEnabled: Boolean = getConf(REDUCE_POST_SHUFFLE_PARTITIONS_ENABLED)

  def minNumPostShufflePartitions: Int = getConf(SHUFFLE_MIN_NUM_POSTSHUFFLE_PARTITIONS)

  def maxNumPostShufflePartitions: Int =
    getConf(SHUFFLE_MAX_NUM_POSTSHUFFLE_PARTITIONS).getOrElse(numShufflePartitions)

  def minBatchesToRetain: Int = getConf(MIN_BATCHES_TO_RETAIN)

  def maxBatchesToRetainInMemory: Int = getConf(MAX_BATCHES_TO_RETAIN_IN_MEMORY)

  def parquetFilterPushDown: Boolean = getConf(PARQUET_FILTER_PUSHDOWN_ENABLED)

  def parquetFilterPushDownDate: Boolean = getConf(PARQUET_FILTER_PUSHDOWN_DATE_ENABLED)

  def parquetFilterPushDownTimestamp: Boolean = getConf(PARQUET_FILTER_PUSHDOWN_TIMESTAMP_ENABLED)

  def parquetFilterPushDownDecimal: Boolean = getConf(PARQUET_FILTER_PUSHDOWN_DECIMAL_ENABLED)

  def parquetFilterPushDownStringStartWith: Boolean =
    getConf(PARQUET_FILTER_PUSHDOWN_STRING_STARTSWITH_ENABLED)

  def parquetFilterPushDownInFilterThreshold: Int =
    getConf(PARQUET_FILTER_PUSHDOWN_INFILTERTHRESHOLD)

  def orcFilterPushDown: Boolean = getConf(ORC_FILTER_PUSHDOWN_ENABLED)

  def isOrcSchemaMergingEnabled: Boolean = getConf(ORC_SCHEMA_MERGING_ENABLED)

  def verifyPartitionPath: Boolean = getConf(HIVE_VERIFY_PARTITION_PATH)

  def metastorePartitionPruning: Boolean = getConf(HIVE_METASTORE_PARTITION_PRUNING)

  def manageFilesourcePartitions: Boolean = getConf(HIVE_MANAGE_FILESOURCE_PARTITIONS)

  def filesourcePartitionFileCacheSize: Long = getConf(HIVE_FILESOURCE_PARTITION_FILE_CACHE_SIZE)

  def caseSensitiveInferenceMode: HiveCaseSensitiveInferenceMode.Value =
    HiveCaseSensitiveInferenceMode.withName(getConf(HIVE_CASE_SENSITIVE_INFERENCE))

  def compareDateTimestampInTimestamp : Boolean = getConf(COMPARE_DATE_TIMESTAMP_IN_TIMESTAMP)

  def gatherFastStats: Boolean = getConf(GATHER_FASTSTAT)

  def optimizerMetadataOnly: Boolean = getConf(OPTIMIZER_METADATA_ONLY)

  def wholeStageEnabled: Boolean = getConf(WHOLESTAGE_CODEGEN_ENABLED)

  def wholeStageUseIdInClassName: Boolean = getConf(WHOLESTAGE_CODEGEN_USE_ID_IN_CLASS_NAME)

  def wholeStageMaxNumFields: Int = getConf(WHOLESTAGE_MAX_NUM_FIELDS)

  def codegenFallback: Boolean = getConf(CODEGEN_FALLBACK)

  def codegenComments: Boolean = getConf(StaticSQLConf.CODEGEN_COMMENTS)

  def loggingMaxLinesForCodegen: Int = getConf(CODEGEN_LOGGING_MAX_LINES)

  def hugeMethodLimit: Int = getConf(WHOLESTAGE_HUGE_METHOD_LIMIT)

  def methodSplitThreshold: Int = getConf(CODEGEN_METHOD_SPLIT_THRESHOLD)

  def wholeStageSplitConsumeFuncByOperator: Boolean =
    getConf(WHOLESTAGE_SPLIT_CONSUME_FUNC_BY_OPERATOR)

  def tableRelationCacheSize: Int =
    getConf(StaticSQLConf.FILESOURCE_TABLE_RELATION_CACHE_SIZE)

  def codegenCacheMaxEntries: Int = getConf(StaticSQLConf.CODEGEN_CACHE_MAX_ENTRIES)

  def exchangeReuseEnabled: Boolean = getConf(EXCHANGE_REUSE_ENABLED)

  def subqueryReuseEnabled: Boolean = getConf(SUBQUERY_REUSE_ENABLED)

  def caseSensitiveAnalysis: Boolean = getConf(SQLConf.CASE_SENSITIVE)

  def constraintPropagationEnabled: Boolean = getConf(CONSTRAINT_PROPAGATION_ENABLED)

  def escapedStringLiterals: Boolean = getConf(ESCAPED_STRING_LITERALS)

  def fileCompressionFactor: Double = getConf(FILE_COMPRESSION_FACTOR)

  def stringRedactionPattern: Option[Regex] = getConf(SQL_STRING_REDACTION_PATTERN)

  def sortBeforeRepartition: Boolean = getConf(SORT_BEFORE_REPARTITION)

  def topKSortFallbackThreshold: Int = getConf(TOP_K_SORT_FALLBACK_THRESHOLD)

  def fastHashAggregateRowMaxCapacityBit: Int = getConf(FAST_HASH_AGGREGATE_MAX_ROWS_CAPACITY_BIT)

  def datetimeJava8ApiEnabled: Boolean = getConf(DATETIME_JAVA8API_ENABLED)

  def utcTimestampFuncEnabled: Boolean = getConf(UTC_TIMESTAMP_FUNC_ENABLED)

  /**
   * Returns the [[Resolver]] for the current configuration, which can be used to determine if two
   * identifiers are equal.
   */
  def resolver: Resolver = {
    if (caseSensitiveAnalysis) {
      org.apache.spark.sql.catalyst.analysis.caseSensitiveResolution
    } else {
      org.apache.spark.sql.catalyst.analysis.caseInsensitiveResolution
    }
  }

  /**
   * Returns the error handler for handling hint errors.
   */
  def hintErrorHandler: HintErrorHandler = HintErrorLogger

  def subexpressionEliminationEnabled: Boolean =
    getConf(SUBEXPRESSION_ELIMINATION_ENABLED)

  def autoBroadcastJoinThreshold: Long = getConf(AUTO_BROADCASTJOIN_THRESHOLD)

  def limitScaleUpFactor: Int = getConf(LIMIT_SCALE_UP_FACTOR)

  def advancedPartitionPredicatePushdownEnabled: Boolean =
    getConf(ADVANCED_PARTITION_PREDICATE_PUSHDOWN)

  def preferSortMergeJoin: Boolean = getConf(PREFER_SORTMERGEJOIN)

  def enableRadixSort: Boolean = getConf(RADIX_SORT_ENABLED)

  def isParquetSchemaMergingEnabled: Boolean = getConf(PARQUET_SCHEMA_MERGING_ENABLED)

  def isParquetSchemaRespectSummaries: Boolean = getConf(PARQUET_SCHEMA_RESPECT_SUMMARIES)

  def parquetOutputCommitterClass: String = getConf(PARQUET_OUTPUT_COMMITTER_CLASS)

  def isParquetBinaryAsString: Boolean = getConf(PARQUET_BINARY_AS_STRING)

  def isParquetINT96AsTimestamp: Boolean = getConf(PARQUET_INT96_AS_TIMESTAMP)

  def isParquetINT96TimestampConversion: Boolean = getConf(PARQUET_INT96_TIMESTAMP_CONVERSION)

  def isParquetINT64AsTimestampMillis: Boolean = getConf(PARQUET_INT64_AS_TIMESTAMP_MILLIS)

  def parquetOutputTimestampType: ParquetOutputTimestampType.Value = {
    val isOutputTimestampTypeSet = settings.containsKey(PARQUET_OUTPUT_TIMESTAMP_TYPE.key)
    if (!isOutputTimestampTypeSet && isParquetINT64AsTimestampMillis) {
      // If PARQUET_OUTPUT_TIMESTAMP_TYPE is not set and PARQUET_INT64_AS_TIMESTAMP_MILLIS is set,
      // respect PARQUET_INT64_AS_TIMESTAMP_MILLIS and use TIMESTAMP_MILLIS. Otherwise,
      // PARQUET_OUTPUT_TIMESTAMP_TYPE has higher priority.
      ParquetOutputTimestampType.TIMESTAMP_MILLIS
    } else {
      ParquetOutputTimestampType.withName(getConf(PARQUET_OUTPUT_TIMESTAMP_TYPE))
    }
  }

  def writeLegacyParquetFormat: Boolean = getConf(PARQUET_WRITE_LEGACY_FORMAT)

  def parquetRecordFilterEnabled: Boolean = getConf(PARQUET_RECORD_FILTER_ENABLED)

  def inMemoryPartitionPruning: Boolean = getConf(IN_MEMORY_PARTITION_PRUNING)

  def inMemoryTableScanStatisticsEnabled: Boolean = getConf(IN_MEMORY_TABLE_SCAN_STATISTICS_ENABLED)

  def offHeapColumnVectorEnabled: Boolean = getConf(COLUMN_VECTOR_OFFHEAP_ENABLED)

  def columnNameOfCorruptRecord: String = getConf(COLUMN_NAME_OF_CORRUPT_RECORD)

  def broadcastTimeout: Long = {
    val timeoutValue = getConf(BROADCAST_TIMEOUT)
    if (timeoutValue < 0) Long.MaxValue else timeoutValue
  }

  def defaultDataSourceName: String = getConf(DEFAULT_DATA_SOURCE_NAME)

  def convertCTAS: Boolean = getConf(CONVERT_CTAS)

  def partitionColumnTypeInferenceEnabled: Boolean =
    getConf(SQLConf.PARTITION_COLUMN_TYPE_INFERENCE)

  def fileCommitProtocolClass: String = getConf(SQLConf.FILE_COMMIT_PROTOCOL_CLASS)

  def parallelPartitionDiscoveryThreshold: Int =
    getConf(SQLConf.PARALLEL_PARTITION_DISCOVERY_THRESHOLD)

  def parallelPartitionDiscoveryParallelism: Int =
    getConf(SQLConf.PARALLEL_PARTITION_DISCOVERY_PARALLELISM)

  def bucketingEnabled: Boolean = getConf(SQLConf.BUCKETING_ENABLED)

  def bucketingMaxBuckets: Int = getConf(SQLConf.BUCKETING_MAX_BUCKETS)

  def dataFrameSelfJoinAutoResolveAmbiguity: Boolean =
    getConf(DATAFRAME_SELF_JOIN_AUTO_RESOLVE_AMBIGUITY)

  def dataFrameRetainGroupColumns: Boolean = getConf(DATAFRAME_RETAIN_GROUP_COLUMNS)

  def dataFramePivotMaxValues: Int = getConf(DATAFRAME_PIVOT_MAX_VALUES)

  def runSQLonFile: Boolean = getConf(RUN_SQL_ON_FILES)

  def enableTwoLevelAggMap: Boolean = getConf(ENABLE_TWOLEVEL_AGG_MAP)

  def enableVectorizedHashMap: Boolean = getConf(ENABLE_VECTORIZED_HASH_MAP)

  def useObjectHashAggregation: Boolean = getConf(USE_OBJECT_HASH_AGG)

  def objectAggSortBasedFallbackThreshold: Int = getConf(OBJECT_AGG_SORT_BASED_FALLBACK_THRESHOLD)

  def variableSubstituteEnabled: Boolean = getConf(VARIABLE_SUBSTITUTE_ENABLED)

  def variableSubstituteDepth: Int = getConf(VARIABLE_SUBSTITUTE_DEPTH)

  def warehousePath: String = new Path(getConf(StaticSQLConf.WAREHOUSE_PATH)).toString

  def hiveThriftServerSingleSession: Boolean =
    getConf(StaticSQLConf.HIVE_THRIFT_SERVER_SINGLESESSION)

  def orderByOrdinal: Boolean = getConf(ORDER_BY_ORDINAL)

  def groupByOrdinal: Boolean = getConf(GROUP_BY_ORDINAL)

  def groupByAliases: Boolean = getConf(GROUP_BY_ALIASES)

  def crossJoinEnabled: Boolean = getConf(SQLConf.CROSS_JOINS_ENABLED)

  def sessionLocalTimeZone: String = getConf(SQLConf.SESSION_LOCAL_TIMEZONE)

  def jsonGeneratorIgnoreNullFields: Boolean = getConf(SQLConf.JSON_GENERATOR_IGNORE_NULL_FIELDS)

  def parallelFileListingInStatsComputation: Boolean =
    getConf(SQLConf.PARALLEL_FILE_LISTING_IN_STATS_COMPUTATION)

  def fallBackToHdfsForStatsEnabled: Boolean = getConf(ENABLE_FALL_BACK_TO_HDFS_FOR_STATS)

  def defaultSizeInBytes: Long = getConf(DEFAULT_SIZE_IN_BYTES)

  def ndvMaxError: Double = getConf(NDV_MAX_ERROR)

  def histogramEnabled: Boolean = getConf(HISTOGRAM_ENABLED)

  def histogramNumBins: Int = getConf(HISTOGRAM_NUM_BINS)

  def percentileAccuracy: Int = getConf(PERCENTILE_ACCURACY)

  def cboEnabled: Boolean = getConf(SQLConf.CBO_ENABLED)

  def autoSizeUpdateEnabled: Boolean = getConf(SQLConf.AUTO_SIZE_UPDATE_ENABLED)

  def joinReorderEnabled: Boolean = getConf(SQLConf.JOIN_REORDER_ENABLED)

  def joinReorderDPThreshold: Int = getConf(SQLConf.JOIN_REORDER_DP_THRESHOLD)

  def joinReorderCardWeight: Double = getConf(SQLConf.JOIN_REORDER_CARD_WEIGHT)

  def joinReorderDPStarFilter: Boolean = getConf(SQLConf.JOIN_REORDER_DP_STAR_FILTER)

  def windowExecBufferInMemoryThreshold: Int = getConf(WINDOW_EXEC_BUFFER_IN_MEMORY_THRESHOLD)

  def windowExecBufferSpillThreshold: Int = getConf(WINDOW_EXEC_BUFFER_SPILL_THRESHOLD)

  def sortMergeJoinExecBufferInMemoryThreshold: Int =
    getConf(SORT_MERGE_JOIN_EXEC_BUFFER_IN_MEMORY_THRESHOLD)

  def sortMergeJoinExecBufferSpillThreshold: Int =
    getConf(SORT_MERGE_JOIN_EXEC_BUFFER_SPILL_THRESHOLD)

  def cartesianProductExecBufferInMemoryThreshold: Int =
    getConf(CARTESIAN_PRODUCT_EXEC_BUFFER_IN_MEMORY_THRESHOLD)

  def cartesianProductExecBufferSpillThreshold: Int =
    getConf(CARTESIAN_PRODUCT_EXEC_BUFFER_SPILL_THRESHOLD)

  def codegenSplitAggregateFunc: Boolean = getConf(SQLConf.CODEGEN_SPLIT_AGGREGATE_FUNC)

  def maxNestedViewDepth: Int = getConf(SQLConf.MAX_NESTED_VIEW_DEPTH)

  def starSchemaDetection: Boolean = getConf(STARSCHEMA_DETECTION)

  def starSchemaFTRatio: Double = getConf(STARSCHEMA_FACT_TABLE_RATIO)

  def supportQuotedRegexColumnName: Boolean = getConf(SUPPORT_QUOTED_REGEX_COLUMN_NAME)

  def rangeExchangeSampleSizePerPartition: Int = getConf(RANGE_EXCHANGE_SAMPLE_SIZE_PER_PARTITION)

  def arrowPySparkEnabled: Boolean = getConf(ARROW_PYSPARK_EXECUTION_ENABLED)

  def arrowSparkREnabled: Boolean = getConf(ARROW_SPARKR_EXECUTION_ENABLED)

  def arrowPySparkFallbackEnabled: Boolean = getConf(ARROW_PYSPARK_FALLBACK_ENABLED)

  def arrowMaxRecordsPerBatch: Int = getConf(ARROW_EXECUTION_MAX_RECORDS_PER_BATCH)

  def pandasUDFBufferSize: Int = getConf(PANDAS_UDF_BUFFER_SIZE)

  def pandasRespectSessionTimeZone: Boolean = getConf(PANDAS_RESPECT_SESSION_LOCAL_TIMEZONE)

  def pandasGroupedMapAssignColumnsByName: Boolean =
    getConf(SQLConf.PANDAS_GROUPED_MAP_ASSIGN_COLUMNS_BY_NAME)

  def arrowSafeTypeConversion: Boolean = getConf(SQLConf.PANDAS_ARROW_SAFE_TYPE_CONVERSION)

  def replaceExceptWithFilter: Boolean = getConf(REPLACE_EXCEPT_WITH_FILTER)

  def decimalOperationsAllowPrecisionLoss: Boolean = getConf(DECIMAL_OPERATIONS_ALLOW_PREC_LOSS)

  def literalPickMinimumPrecision: Boolean = getConf(LITERAL_PICK_MINIMUM_PRECISION)

  def continuousStreamingEpochBacklogQueueSize: Int =
    getConf(CONTINUOUS_STREAMING_EPOCH_BACKLOG_QUEUE_SIZE)

  def continuousStreamingExecutorQueueSize: Int = getConf(CONTINUOUS_STREAMING_EXECUTOR_QUEUE_SIZE)

  def continuousStreamingExecutorPollIntervalMs: Long =
    getConf(CONTINUOUS_STREAMING_EXECUTOR_POLL_INTERVAL_MS)

  def disabledV2StreamingWriters: String = getConf(DISABLED_V2_STREAMING_WRITERS)

  def disabledV2StreamingMicroBatchReaders: String =
    getConf(DISABLED_V2_STREAMING_MICROBATCH_READERS)

  def concatBinaryAsString: Boolean = getConf(CONCAT_BINARY_AS_STRING)

  def eltOutputAsString: Boolean = getConf(ELT_OUTPUT_AS_STRING)

  def allowCreatingManagedTableUsingNonemptyLocation: Boolean =
    getConf(ALLOW_CREATING_MANAGED_TABLE_USING_NONEMPTY_LOCATION)

  def validatePartitionColumns: Boolean = getConf(VALIDATE_PARTITION_COLUMNS)

  def partitionOverwriteMode: PartitionOverwriteMode.Value =
    PartitionOverwriteMode.withName(getConf(PARTITION_OVERWRITE_MODE))

  def storeAssignmentPolicy: StoreAssignmentPolicy.Value =
    StoreAssignmentPolicy.withName(getConf(STORE_ASSIGNMENT_POLICY))

  def ansiEnabled: Boolean = getConf(ANSI_ENABLED)

  def usePostgreSQLDialect: Boolean = getConf(DIALECT) == Dialect.POSTGRESQL.toString()

  def nestedSchemaPruningEnabled: Boolean = getConf(NESTED_SCHEMA_PRUNING_ENABLED)

  def serializerNestedSchemaPruningEnabled: Boolean =
    getConf(SERIALIZER_NESTED_SCHEMA_PRUNING_ENABLED)

  def nestedPruningOnExpressions: Boolean = getConf(NESTED_PRUNING_ON_EXPRESSIONS)

  def csvColumnPruning: Boolean = getConf(SQLConf.CSV_PARSER_COLUMN_PRUNING)

  def legacySizeOfNull: Boolean = getConf(SQLConf.LEGACY_SIZE_OF_NULL)

  def isReplEagerEvalEnabled: Boolean = getConf(SQLConf.REPL_EAGER_EVAL_ENABLED)

  def replEagerEvalMaxNumRows: Int = getConf(SQLConf.REPL_EAGER_EVAL_MAX_NUM_ROWS)

  def replEagerEvalTruncate: Int = getConf(SQLConf.REPL_EAGER_EVAL_TRUNCATE)

  def avroCompressionCodec: String = getConf(SQLConf.AVRO_COMPRESSION_CODEC)

  def avroDeflateLevel: Int = getConf(SQLConf.AVRO_DEFLATE_LEVEL)

  def replaceDatabricksSparkAvroEnabled: Boolean =
    getConf(SQLConf.LEGACY_REPLACE_DATABRICKS_SPARK_AVRO_ENABLED)

  def setOpsPrecedenceEnforced: Boolean = getConf(SQLConf.LEGACY_SETOPS_PRECEDENCE_ENABLED)

  def integralDivideReturnLong: Boolean = getConf(SQLConf.LEGACY_INTEGRALDIVIDE_RETURN_LONG)

  def nameNonStructGroupingKeyAsValue: Boolean =
    getConf(SQLConf.NAME_NON_STRUCT_GROUPING_KEY_AS_VALUE)

  def maxToStringFields: Int = getConf(SQLConf.MAX_TO_STRING_FIELDS)

  def maxPlanStringLength: Int = getConf(SQLConf.MAX_PLAN_STRING_LENGTH).toInt

  def setCommandRejectsSparkCoreConfs: Boolean =
    getConf(SQLConf.SET_COMMAND_REJECTS_SPARK_CORE_CONFS)

  def castDatetimeToString: Boolean = getConf(SQLConf.LEGACY_CAST_DATETIME_TO_STRING)

  def defaultV2Catalog: Option[String] = getConf(DEFAULT_V2_CATALOG)

  def ignoreDataLocality: Boolean = getConf(SQLConf.IGNORE_DATA_LOCALITY)

  /** ********************** SQLConf functionality methods ************ */

  /** Set Spark SQL configuration properties. */
  def setConf(props: Properties): Unit = settings.synchronized {
    props.asScala.foreach { case (k, v) => setConfString(k, v) }
  }

  /** Set the given Spark SQL configuration property using a `string` value. */
  def setConfString(key: String, value: String): Unit = {
    require(key != null, "key cannot be null")
    require(value != null, s"value cannot be null for key: $key")
    val entry = sqlConfEntries.get(key)
    if (entry != null) {
      // Only verify configs in the SQLConf object
      entry.valueConverter(value)
    }
    setConfWithCheck(key, value)
  }

  /** Set the given Spark SQL configuration property. */
  def setConf[T](entry: ConfigEntry[T], value: T): Unit = {
    require(entry != null, "entry cannot be null")
    require(value != null, s"value cannot be null for key: ${entry.key}")
    require(sqlConfEntries.get(entry.key) == entry, s"$entry is not registered")
    setConfWithCheck(entry.key, entry.stringConverter(value))
  }

  /** Return the value of Spark SQL configuration property for the given key. */
  @throws[NoSuchElementException]("if key is not set")
  def getConfString(key: String): String = {
    Option(settings.get(key)).
      orElse {
        // Try to use the default value
        Option(sqlConfEntries.get(key)).map { e => e.stringConverter(e.readFrom(reader)) }
      }.
      getOrElse(throw new NoSuchElementException(key))
  }

  /**
   * Return the value of Spark SQL configuration property for the given key. If the key is not set
   * yet, return `defaultValue`. This is useful when `defaultValue` in ConfigEntry is not the
   * desired one.
   */
  def getConf[T](entry: ConfigEntry[T], defaultValue: T): T = {
    require(sqlConfEntries.get(entry.key) == entry, s"$entry is not registered")
    Option(settings.get(entry.key)).map(entry.valueConverter).getOrElse(defaultValue)
  }

  /**
   * Return the value of Spark SQL configuration property for the given key. If the key is not set
   * yet, return `defaultValue` in [[ConfigEntry]].
   */
  def getConf[T](entry: ConfigEntry[T]): T = {
    require(sqlConfEntries.get(entry.key) == entry, s"$entry is not registered")
    entry.readFrom(reader)
  }

  /**
   * Return the value of an optional Spark SQL configuration property for the given key. If the key
   * is not set yet, returns None.
   */
  def getConf[T](entry: OptionalConfigEntry[T]): Option[T] = {
    require(sqlConfEntries.get(entry.key) == entry, s"$entry is not registered")
    entry.readFrom(reader)
  }

  /**
   * Return the `string` value of Spark SQL configuration property for the given key. If the key is
   * not set yet, return `defaultValue`.
   */
  def getConfString(key: String, defaultValue: String): String = {
    if (defaultValue != null && defaultValue != ConfigEntry.UNDEFINED) {
      val entry = sqlConfEntries.get(key)
      if (entry != null) {
        // Only verify configs in the SQLConf object
        entry.valueConverter(defaultValue)
      }
    }
    Option(settings.get(key)).getOrElse {
      // If the key is not set, need to check whether the config entry is registered and is
      // a fallback conf, so that we can check its parent.
      sqlConfEntries.get(key) match {
        case e: FallbackConfigEntry[_] => getConfString(e.fallback.key, defaultValue)
        case _ => defaultValue
      }
    }
  }

  /**
   * Return all the configuration properties that have been set (i.e. not the default).
   * This creates a new copy of the config properties in the form of a Map.
   */
  def getAllConfs: immutable.Map[String, String] =
    settings.synchronized { settings.asScala.toMap }

  /**
   * Return all the configuration definitions that have been defined in [[SQLConf]]. Each
   * definition contains key, defaultValue and doc.
   */
  def getAllDefinedConfs: Seq[(String, String, String)] = sqlConfEntries.synchronized {
    sqlConfEntries.values.asScala.filter(_.isPublic).map { entry =>
      val displayValue = Option(getConfString(entry.key, null)).getOrElse(entry.defaultValueString)
      (entry.key, displayValue, entry.doc)
    }.toSeq
  }

  /**
   * Redacts the given option map according to the description of SQL_OPTIONS_REDACTION_PATTERN.
   */
  def redactOptions[K, V](options: Map[K, V]): Map[K, V] = {
    val regexes = Seq(
      getConf(SQL_OPTIONS_REDACTION_PATTERN),
      SECRET_REDACTION_PATTERN.readFrom(reader))

    regexes.foldLeft(options.toSeq) { case (opts, r) => Utils.redact(Some(r), opts) }.toMap
  }

  /**
   * Return whether a given key is set in this [[SQLConf]].
   */
  def contains(key: String): Boolean = {
    settings.containsKey(key)
  }

  protected def setConfWithCheck(key: String, value: String): Unit = {
    settings.put(key, value)
  }

  def unsetConf(key: String): Unit = {
    settings.remove(key)
  }

  def unsetConf(entry: ConfigEntry[_]): Unit = {
    settings.remove(entry.key)
  }

  def clear(): Unit = {
    settings.clear()
  }

  override def clone(): SQLConf = {
    val result = new SQLConf
    getAllConfs.foreach {
      case(k, v) => if (v ne null) result.setConfString(k, v)
    }
    result
  }

  // For test only
  def copy(entries: (ConfigEntry[_], Any)*): SQLConf = {
    val cloned = clone()
    entries.foreach {
      case (entry, value) => cloned.setConfString(entry.key, value.toString)
    }
    cloned
  }

  def isModifiable(key: String): Boolean = {
    sqlConfEntries.containsKey(key) && !staticConfKeys.contains(key)
  }
}<|MERGE_RESOLUTION|>--- conflicted
+++ resolved
@@ -1094,7 +1094,6 @@
       .checkValue(v => Set(1, 2).contains(v), "Valid versions are 1 and 2")
       .createWithDefault(2)
 
-<<<<<<< HEAD
   val STREAMING_STOP_ACTIVE_RUN_ON_RESTART =
     buildConf("spark.sql.streaming.stopActiveRunOnRestart")
     .doc("Running multiple runs of the same streaming query concurrently is not supported. " +
@@ -1103,7 +1102,7 @@
       "query run to start the new one.")
     .booleanConf
     .createWithDefault(true)
-=======
+
   val STREAMING_JOIN_STATE_FORMAT_VERSION =
     buildConf("spark.sql.streaming.join.stateFormatVersion")
       .internal()
@@ -1113,7 +1112,6 @@
       .intConf
       .checkValue(v => Set(1, 2).contains(v), "Valid versions are 1 and 2")
       .createWithDefault(2)
->>>>>>> 030e5d98
 
   val UNSUPPORTED_OPERATION_CHECK_ENABLED =
     buildConf("spark.sql.streaming.unsupportedOperationCheck")
