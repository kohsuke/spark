--- conflicted
+++ resolved
@@ -59,14 +59,8 @@
     case (StringType, TimestampType) => true
     case (BooleanType, TimestampType) => true
     case (DateType, TimestampType) => true
-<<<<<<< HEAD
     case (_: NumericType, TimestampType) => if (SQLConf.get.numericConvertToTimestampEnable) true
     else false
-
-=======
-    case (_: NumericType, TimestampType) => if ( SQLConf.get.numericConvertToTimestampEnable ) true
-    else false
->>>>>>> 4577fa81
     case (StringType, DateType) => true
     case (TimestampType, DateType) => true
 
@@ -469,10 +463,6 @@
     if (SQLConf.get.numericConvertToTimestampInSeconds) t * MICROS_PER_SECOND
     else t * MILLIS_PER_SECOND
   }
-<<<<<<< HEAD
-
-=======
->>>>>>> 4577fa81
   // converting us to seconds
   private[this] def timestampToLong(ts: Long): Long = {
     Math.floorDiv(ts, MICROS_PER_SECOND)
@@ -1295,19 +1285,11 @@
     val block = inline"new java.math.BigDecimal($MICROS_PER_SECOND)"
     code"($d.toBigDecimal().bigDecimal().multiply($block)).longValue()"
   }
-<<<<<<< HEAD
-
-=======
->>>>>>> 4577fa81
   private[this] def longToTimeStampCode(l: ExprValue): Block = {
     if (SQLConf.get.numericConvertToTimestampInSeconds) code"" +
       code"$l * $MICROS_PER_SECOND"
     else code"$l * $MILLIS_PER_SECOND"
   }
-<<<<<<< HEAD
-
-=======
->>>>>>> 4577fa81
   private[this] def timestampToLongCode(ts: ExprValue): Block =
     code"java.lang.Math.floorDiv($ts, $MICROS_PER_SECOND)"
   private[this] def timestampToDoubleCode(ts: ExprValue): Block =
