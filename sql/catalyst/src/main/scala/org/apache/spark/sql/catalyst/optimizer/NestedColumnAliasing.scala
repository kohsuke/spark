/*
 * Licensed to the Apache Software Foundation (ASF) under one or more
 * contributor license agreements.  See the NOTICE file distributed with
 * this work for additional information regarding copyright ownership.
 * The ASF licenses this file to You under the Apache License, Version 2.0
 * (the "License"); you may not use this file except in compliance with
 * the License.  You may obtain a copy of the License at
 *
 *    http://www.apache.org/licenses/LICENSE-2.0
 *
 * Unless required by applicable law or agreed to in writing, software
 * distributed under the License is distributed on an "AS IS" BASIS,
 * WITHOUT WARRANTIES OR CONDITIONS OF ANY KIND, either express or implied.
 * See the License for the specific language governing permissions and
 * limitations under the License.
 */

package org.apache.spark.sql.catalyst.optimizer

import org.apache.spark.sql.catalyst.expressions._
import org.apache.spark.sql.catalyst.plans.logical._
import org.apache.spark.sql.internal.SQLConf
import org.apache.spark.sql.types._

/**
 * This aims to handle a nested column aliasing pattern inside the `ColumnPruning` optimizer rule.
 * If a project or its child references to nested fields, and not all the fields
 * in a nested attribute are used, we can substitute them by alias attributes; then a project
 * of the nested fields as aliases on the children of the child will be created.
 */
object NestedColumnAliasing {

  def unapply(plan: LogicalPlan)
    : Option[(Map[ExtractValue, Alias], Map[ExprId, Seq[Alias]])] = plan match {
    case Project(projectList, child)
        if SQLConf.get.nestedSchemaPruningEnabled && canProjectPushThrough(child) =>
      getAliasSubMap(projectList)
    case _ => None
  }

  /**
   * Replace nested columns to prune unused nested columns later.
   */
  def replaceToAliases(
      plan: LogicalPlan,
      nestedFieldToAlias: Map[ExtractValue, Alias],
      attrToAliases: Map[ExprId, Seq[Alias]]): LogicalPlan = plan match {
    case Project(projectList, child) =>
      Project(
        getNewProjectList(projectList, nestedFieldToAlias),
        replaceChildrenWithAliases(child, attrToAliases))
  }

  /**
   * Return a replaced project list.
   */
  def getNewProjectList(
      projectList: Seq[NamedExpression],
      nestedFieldToAlias: Map[ExtractValue, Alias]): Seq[NamedExpression] = {
    projectList.map(_.transform {
      case f: ExtractValue if nestedFieldToAlias.contains(f) =>
        nestedFieldToAlias(f).toAttribute
    }.asInstanceOf[NamedExpression])
  }

  /**
   * Return a plan with new children replaced with aliases.
   */
  def replaceChildrenWithAliases(
      plan: LogicalPlan,
      attrToAliases: Map[ExprId, Seq[Alias]]): LogicalPlan = {
    plan.withNewChildren(plan.children.map { plan =>
      Project(plan.output.flatMap(a => attrToAliases.getOrElse(a.exprId, Seq(a))), plan)
    })
  }

  /**
   * Returns true for those operators that project can be pushed through.
   */
  private def canProjectPushThrough(plan: LogicalPlan) = plan match {
    case _: GlobalLimit => true
    case _: LocalLimit => true
    case _: Repartition => true
    case _: Sample => true
    case _ => false
  }

  /**
   * Return root references that are individually accessed as a whole, and `GetStructField`s
   * or `GetArrayStructField`s which on top of other `ExtractValue`s or special expressions.
   * Check `SelectedField` to see which expressions should be listed here.
   */
  private def collectRootReferenceAndExtractValue(e: Expression): Seq[Expression] = e match {
    case _: AttributeReference => Seq(e)
    case GetStructField(_: ExtractValue | _: AttributeReference, _, _) => Seq(e)
    case GetArrayStructFields(_: MapValues |
                              _: MapKeys |
                              _: ExtractValue |
                              _: AttributeReference, _, _, _, _) => Seq(e)
    case es if es.children.nonEmpty => es.children.flatMap(collectRootReferenceAndExtractValue)
    case _ => Seq.empty
  }

  /**
   * Return two maps in order to replace nested fields to aliases.
   *
   * If `exclusiveAttrs` is given, any nested field accessors of these attributes
   * won't be considered in nested fields aliasing.
   *
   * 1. ExtractValue -> Alias: A new alias is created for each nested field.
   * 2. ExprId -> Seq[Alias]: A reference attribute has multiple aliases pointing it.
   *
   * @param exprList a sequence of expressions that possibly access nested fields.
   * @param skipAttrs a set of attributes we do not want to replace nested fields within.
   */
<<<<<<< HEAD
  def getAliasSubMap(exprList: Seq[Expression], skipAttrs: AttributeSet = AttributeSet.empty)
=======
  def getAliasSubMap(exprList: Seq[Expression], exclusiveAttrs: Seq[Attribute] = Seq.empty)
>>>>>>> 0e2ca11d
    : Option[(Map[ExtractValue, Alias], Map[ExprId, Seq[Alias]])] = {
    val (nestedFieldReferences, otherRootReferences) =
      exprList.flatMap(collectRootReferenceAndExtractValue).partition {
        case _: ExtractValue => true
        case _ => false
      }

    val exclusiveAttrSet = AttributeSet(exclusiveAttrs ++ otherRootReferences)
    val aliasSub = nestedFieldReferences.asInstanceOf[Seq[ExtractValue]]
<<<<<<< HEAD
      .filter { nestedRef =>
        !nestedRef.references.subsetOf(AttributeSet(otherRootReferences)) &&
          !nestedRef.references.subsetOf(skipAttrs)
      }
=======
      .filter(!_.references.subsetOf(exclusiveAttrSet))
>>>>>>> 0e2ca11d
      .groupBy(_.references.head)
      .flatMap { case (attr, nestedFields: Seq[ExtractValue]) =>
        // Each expression can contain multiple nested fields.
        // Note that we keep the original names to deliver to parquet in a case-sensitive way.
        val nestedFieldToAlias = nestedFields.distinct.map { f =>
          val exprId = NamedExpression.newExprId
          (f, Alias(f, s"_gen_alias_${exprId.id}")(exprId, Seq.empty, None))
        }

        // If all nested fields of `attr` are used, we don't need to introduce new aliases.
        // By default, ColumnPruning rule uses `attr` already.
        if (nestedFieldToAlias.nonEmpty &&
            nestedFieldToAlias
              .map { case (nestedField, _) => totalFieldNum(nestedField.dataType) }
              .sum < totalFieldNum(attr.dataType)) {
          Some(attr.exprId -> nestedFieldToAlias)
        } else {
          None
        }
      }

    if (aliasSub.isEmpty) {
      None
    } else {
      Some((aliasSub.values.flatten.toMap, aliasSub.map(x => (x._1, x._2.map(_._2)))))
    }
  }

  /**
   * Return total number of fields of this type. This is used as a threshold to use nested column
   * pruning. It's okay to underestimate. If the number of reference is bigger than this, the parent
   * reference is used instead of nested field references.
   */
  private def totalFieldNum(dataType: DataType): Int = dataType match {
    case _: AtomicType => 1
    case StructType(fields) => fields.map(f => totalFieldNum(f.dataType)).sum
    case ArrayType(elementType, _) => totalFieldNum(elementType)
    case MapType(keyType, valueType, _) => totalFieldNum(keyType) + totalFieldNum(valueType)
    case _ => 1 // UDT and others
  }
}

/**
 * This prunes unnessary nested columns from `Generate` and optional `Project` on top
 * of it.
 */
object GeneratorNestedColumnAliasing {
  def unapply(plan: LogicalPlan): Option[LogicalPlan] = plan match {
    // Either `nestedPruningOnExpressions` or `nestedSchemaPruningEnabled` is enabled, we
    // need to prune nested columns through Project and under Generate. The difference is
    // when `nestedSchemaPruningEnabled` is on, nested columns will be pruned further at
    // file format readers if it is supported.
    case Project(projectList, g: Generate) if (SQLConf.get.nestedPruningOnExpressions ||
        SQLConf.get.nestedSchemaPruningEnabled) && canPruneGenerator(g.generator) =>
      // On top on `Generate`, a `Project` that might have nested column accessors.
      // We try to get alias maps for both project list and generator's children expressions.
      NestedColumnAliasing.getAliasSubMap(projectList ++ g.generator.children).map {
        case (nestedFieldToAlias, attrToAliases) =>
          val newChild = pruneGenerate(g, nestedFieldToAlias, attrToAliases)
          Project(NestedColumnAliasing.getNewProjectList(projectList, nestedFieldToAlias), newChild)
      }

    case g: Generate if SQLConf.get.nestedSchemaPruningEnabled &&
        canPruneGenerator(g.generator) =>
      // If any child output is required by higher projection, we cannot prune on it even we
      // only use part of nested column of it. A required child output means it is referred
      // as a whole or partially by higher projection, pruning it here will cause unresolved
      // query plan.
      val requiredChildAttrs = AttributeSet(g.requiredChildOutput)
      NestedColumnAliasing.getAliasSubMap(
        g.generator.children, skipAttrs = requiredChildAttrs).map {
        case (nestedFieldToAlias, attrToAliases) =>
          pruneGenerate(g, nestedFieldToAlias, attrToAliases)
      }

    case _ =>
      None
  }

  private def pruneGenerate(
      g: Generate,
      nestedFieldToAlias: Map[ExtractValue, Alias],
      attrToAliases: Map[ExprId, Seq[Alias]]): LogicalPlan = {
    val newGenerator = g.generator.transform {
      case f: ExtractValue if nestedFieldToAlias.contains(f) =>
        nestedFieldToAlias(f).toAttribute
    }.asInstanceOf[Generator]

    // Defer updating `Generate.unrequiredChildIndex` to next round of `ColumnPruning`.
    val newGenerate = g.copy(generator = newGenerator)

    NestedColumnAliasing.replaceChildrenWithAliases(newGenerate, attrToAliases)
  }

  /**
   * This is a while-list for pruning nested fields at `Generator`.
   */
  def canPruneGenerator(g: Generator): Boolean = g match {
    case _: Explode => true
    case _: Stack => true
    case _: PosExplode => true
    case _: Inline => true
    case _ => false
  }
}<|MERGE_RESOLUTION|>--- conflicted
+++ resolved
@@ -110,14 +110,8 @@
    * 1. ExtractValue -> Alias: A new alias is created for each nested field.
    * 2. ExprId -> Seq[Alias]: A reference attribute has multiple aliases pointing it.
    *
-   * @param exprList a sequence of expressions that possibly access nested fields.
-   * @param skipAttrs a set of attributes we do not want to replace nested fields within.
-   */
-<<<<<<< HEAD
-  def getAliasSubMap(exprList: Seq[Expression], skipAttrs: AttributeSet = AttributeSet.empty)
-=======
+   */
   def getAliasSubMap(exprList: Seq[Expression], exclusiveAttrs: Seq[Attribute] = Seq.empty)
->>>>>>> 0e2ca11d
     : Option[(Map[ExtractValue, Alias], Map[ExprId, Seq[Alias]])] = {
     val (nestedFieldReferences, otherRootReferences) =
       exprList.flatMap(collectRootReferenceAndExtractValue).partition {
@@ -127,14 +121,7 @@
 
     val exclusiveAttrSet = AttributeSet(exclusiveAttrs ++ otherRootReferences)
     val aliasSub = nestedFieldReferences.asInstanceOf[Seq[ExtractValue]]
-<<<<<<< HEAD
-      .filter { nestedRef =>
-        !nestedRef.references.subsetOf(AttributeSet(otherRootReferences)) &&
-          !nestedRef.references.subsetOf(skipAttrs)
-      }
-=======
       .filter(!_.references.subsetOf(exclusiveAttrSet))
->>>>>>> 0e2ca11d
       .groupBy(_.references.head)
       .flatMap { case (attr, nestedFields: Seq[ExtractValue]) =>
         // Each expression can contain multiple nested fields.
@@ -191,7 +178,8 @@
         SQLConf.get.nestedSchemaPruningEnabled) && canPruneGenerator(g.generator) =>
       // On top on `Generate`, a `Project` that might have nested column accessors.
       // We try to get alias maps for both project list and generator's children expressions.
-      NestedColumnAliasing.getAliasSubMap(projectList ++ g.generator.children).map {
+      val exprsToPrune = projectList ++ g.generator.children
+      NestedColumnAliasing.getAliasSubMap(exprsToPrune, g.qualifiedGeneratorOutput).map {
         case (nestedFieldToAlias, attrToAliases) =>
           val newChild = pruneGenerate(g, nestedFieldToAlias, attrToAliases)
           Project(NestedColumnAliasing.getNewProjectList(projectList, nestedFieldToAlias), newChild)
@@ -203,9 +191,8 @@
       // only use part of nested column of it. A required child output means it is referred
       // as a whole or partially by higher projection, pruning it here will cause unresolved
       // query plan.
-      val requiredChildAttrs = AttributeSet(g.requiredChildOutput)
       NestedColumnAliasing.getAliasSubMap(
-        g.generator.children, skipAttrs = requiredChildAttrs).map {
+        g.generator.children, g.requiredChildOutput).map {
         case (nestedFieldToAlias, attrToAliases) =>
           pruneGenerate(g, nestedFieldToAlias, attrToAliases)
       }
