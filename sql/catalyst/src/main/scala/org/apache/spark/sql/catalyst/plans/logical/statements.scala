/*
 * Licensed to the Apache Software Foundation (ASF) under one or more
 * contributor license agreements.  See the NOTICE file distributed with
 * this work for additional information regarding copyright ownership.
 * The ASF licenses this file to You under the Apache License, Version 2.0
 * (the "License"); you may not use this file except in compliance with
 * the License.  You may obtain a copy of the License at
 *
 *    http://www.apache.org/licenses/LICENSE-2.0
 *
 * Unless required by applicable law or agreed to in writing, software
 * distributed under the License is distributed on an "AS IS" BASIS,
 * WITHOUT WARRANTIES OR CONDITIONS OF ANY KIND, either express or implied.
 * See the License for the specific language governing permissions and
 * limitations under the License.
 */

package org.apache.spark.sql.catalyst.plans.logical

import org.apache.spark.sql.catalyst.catalog.BucketSpec
import org.apache.spark.sql.catalyst.catalog.CatalogTypes.TablePartitionSpec
import org.apache.spark.sql.catalyst.expressions.{Attribute, Expression}
import org.apache.spark.sql.connector.expressions.Transform
import org.apache.spark.sql.types.{DataType, StructType}

/**
 * A logical plan node that contains exactly what was parsed from SQL.
 *
 * This is used to hold information parsed from SQL when there are multiple implementations of a
 * query or command. For example, CREATE TABLE may be implemented by different nodes for v1 and v2.
 * Instead of parsing directly to a v1 CreateTable that keeps metadata in CatalogTable, and then
 * converting that v1 metadata to the v2 equivalent, the sql [[CreateTableStatement]] plan is
 * produced by the parser and converted once into both implementations.
 *
 * Parsed logical plans are not resolved because they must be converted to concrete logical plans.
 *
 * Parsed logical plans are located in Catalyst so that as much SQL parsing logic as possible is be
 * kept in a [[org.apache.spark.sql.catalyst.parser.AbstractSqlParser]].
 */
abstract class ParsedStatement extends LogicalPlan {
  // Redact properties and options when parsed nodes are used by generic methods like toString
  override def productIterator: Iterator[Any] = super.productIterator.map {
    case mapArg: Map[_, _] => conf.redactOptions(mapArg)
    case other => other
  }

  override def output: Seq[Attribute] = Seq.empty

  override def children: Seq[LogicalPlan] = Seq.empty

  final override lazy val resolved = false
}

/**
 * A CREATE TABLE command, as parsed from SQL.
 *
 * This is a metadata-only command and is not used to write data to the created table.
 */
case class CreateTableStatement(
    tableName: Seq[String],
    tableSchema: StructType,
    partitioning: Seq[Transform],
    bucketSpec: Option[BucketSpec],
    properties: Map[String, String],
    provider: String,
    options: Map[String, String],
    location: Option[String],
    comment: Option[String],
    ifNotExists: Boolean) extends ParsedStatement

/**
 * A CREATE TABLE AS SELECT command, as parsed from SQL.
 */
case class CreateTableAsSelectStatement(
    tableName: Seq[String],
    asSelect: LogicalPlan,
    partitioning: Seq[Transform],
    bucketSpec: Option[BucketSpec],
    properties: Map[String, String],
    provider: String,
    options: Map[String, String],
    location: Option[String],
    comment: Option[String],
    ifNotExists: Boolean) extends ParsedStatement {

  override def children: Seq[LogicalPlan] = Seq(asSelect)
}

/**
 * A REPLACE TABLE command, as parsed from SQL.
 *
 * If the table exists prior to running this command, executing this statement
 * will replace the table's metadata and clear the underlying rows from the table.
 */
case class ReplaceTableStatement(
    tableName: Seq[String],
    tableSchema: StructType,
    partitioning: Seq[Transform],
    bucketSpec: Option[BucketSpec],
    properties: Map[String, String],
    provider: String,
    options: Map[String, String],
    location: Option[String],
    comment: Option[String],
    orCreate: Boolean) extends ParsedStatement

/**
 * A REPLACE TABLE AS SELECT command, as parsed from SQL.
 */
case class ReplaceTableAsSelectStatement(
    tableName: Seq[String],
    asSelect: LogicalPlan,
    partitioning: Seq[Transform],
    bucketSpec: Option[BucketSpec],
    properties: Map[String, String],
    provider: String,
    options: Map[String, String],
    location: Option[String],
    comment: Option[String],
    orCreate: Boolean) extends ParsedStatement {

  override def children: Seq[LogicalPlan] = Seq(asSelect)
}


/**
 * Column data as parsed by ALTER TABLE ... ADD COLUMNS.
 */
case class QualifiedColType(name: Seq[String], dataType: DataType, comment: Option[String])

/**
 * ALTER TABLE ... ADD COLUMNS command, as parsed from SQL.
 */
case class AlterTableAddColumnsStatement(
    tableName: Seq[String],
    columnsToAdd: Seq[QualifiedColType]) extends ParsedStatement

/**
 * ALTER TABLE ... CHANGE COLUMN command, as parsed from SQL.
 */
case class AlterTableAlterColumnStatement(
    tableName: Seq[String],
    column: Seq[String],
    dataType: Option[DataType],
    comment: Option[String]) extends ParsedStatement

/**
 * ALTER TABLE ... RENAME COLUMN command, as parsed from SQL.
 */
case class AlterTableRenameColumnStatement(
    tableName: Seq[String],
    column: Seq[String],
    newName: String) extends ParsedStatement

/**
 * ALTER TABLE ... DROP COLUMNS command, as parsed from SQL.
 */
case class AlterTableDropColumnsStatement(
    tableName: Seq[String],
    columnsToDrop: Seq[Seq[String]]) extends ParsedStatement

/**
 * ALTER TABLE ... SET TBLPROPERTIES command, as parsed from SQL.
 */
case class AlterTableSetPropertiesStatement(
    tableName: Seq[String],
    properties: Map[String, String]) extends ParsedStatement

/**
 * ALTER TABLE ... UNSET TBLPROPERTIES command, as parsed from SQL.
 */
case class AlterTableUnsetPropertiesStatement(
    tableName: Seq[String],
    propertyKeys: Seq[String],
    ifExists: Boolean) extends ParsedStatement

/**
 * ALTER TABLE ... SET LOCATION command, as parsed from SQL.
 */
case class AlterTableSetLocationStatement(
    tableName: Seq[String],
    location: String) extends ParsedStatement

/**
 * ALTER VIEW ... SET TBLPROPERTIES command, as parsed from SQL.
 */
case class AlterViewSetPropertiesStatement(
    viewName: Seq[String],
    properties: Map[String, String]) extends ParsedStatement

/**
 * ALTER VIEW ... UNSET TBLPROPERTIES command, as parsed from SQL.
 */
case class AlterViewUnsetPropertiesStatement(
    viewName: Seq[String],
    propertyKeys: Seq[String],
    ifExists: Boolean) extends ParsedStatement


/**
 * A DROP TABLE statement, as parsed from SQL.
 */
case class DropTableStatement(
    tableName: Seq[String],
    ifExists: Boolean,
    purge: Boolean) extends ParsedStatement

/**
 * A DROP VIEW statement, as parsed from SQL.
 */
case class DropViewStatement(
    viewName: Seq[String],
    ifExists: Boolean) extends ParsedStatement

/**
 * A DESCRIBE TABLE tbl_name statement, as parsed from SQL.
 */
case class DescribeTableStatement(
    tableName: Seq[String],
    partitionSpec: TablePartitionSpec,
    isExtended: Boolean) extends ParsedStatement

/**
 * A DESCRIBE TABLE tbl_name col_name statement, as parsed from SQL.
 */
case class DescribeColumnStatement(
    tableName: Seq[String],
    colNameParts: Seq[String],
    isExtended: Boolean) extends ParsedStatement

/**
 * A DELETE FROM statement, as parsed from SQL.
 */
case class DeleteFromStatement(
    tableName: Seq[String],
    tableAlias: Option[String],
    condition: Option[Expression]) extends ParsedStatement

/**
 * A UPDATE tbl_name statement, as parsed from SQL.
 */
case class UpdateTableStatement(
    tableName: Seq[String],
    tableAlias: Option[String],
    columns: Seq[Seq[String]],
    values: Seq[Expression],
    condition: Option[Expression]) extends ParsedStatement

/**
 * An INSERT INTO statement, as parsed from SQL.
 *
 * @param table                the logical plan representing the table.
 * @param query                the logical plan representing data to write to.
 * @param overwrite            overwrite existing table or partitions.
 * @param partitionSpec        a map from the partition key to the partition value (optional).
 *                             If the value is missing, dynamic partition insert will be performed.
 *                             As an example, `INSERT INTO tbl PARTITION (a=1, b=2) AS` would have
 *                             Map('a' -> Some('1'), 'b' -> Some('2')),
 *                             and `INSERT INTO tbl PARTITION (a=1, b) AS ...`
 *                             would have Map('a' -> Some('1'), 'b' -> None).
 * @param ifPartitionNotExists If true, only write if the partition does not exist.
 *                             Only valid for static partitions.
 */
case class InsertIntoStatement(
    table: LogicalPlan,
    partitionSpec: Map[String, Option[String]],
    query: LogicalPlan,
    overwrite: Boolean,
    ifPartitionNotExists: Boolean) extends ParsedStatement {

  require(overwrite || !ifPartitionNotExists,
    "IF NOT EXISTS is only valid in INSERT OVERWRITE")
  require(partitionSpec.values.forall(_.nonEmpty) || !ifPartitionNotExists,
    "IF NOT EXISTS is only valid with static partitions")

  override def children: Seq[LogicalPlan] = query :: Nil
}

/**
 * A SHOW TABLES statement, as parsed from SQL.
 */
case class ShowTablesStatement(namespace: Option[Seq[String]], pattern: Option[String])
  extends ParsedStatement

/**
 * A CREATE NAMESPACE statement, as parsed from SQL.
 */
case class CreateNamespaceStatement(
    namespace: Seq[String],
    ifNotExists: Boolean,
    properties: Map[String, String]) extends ParsedStatement

object CreateNamespaceStatement {
  val COMMENT_PROPERTY_KEY: String = "comment"
  val LOCATION_PROPERTY_KEY: String = "location"
}

/**
 * A SHOW NAMESPACES statement, as parsed from SQL.
 */
case class ShowNamespacesStatement(namespace: Option[Seq[String]], pattern: Option[String])
  extends ParsedStatement

/**
 * A USE statement, as parsed from SQL.
 */
case class UseStatement(isNamespaceSet: Boolean, nameParts: Seq[String]) extends ParsedStatement

/**
 * An ANALYZE TABLE statement, as parsed from SQL.
 */
case class AnalyzeTableStatement(
    tableName: Seq[String],
    partitionSpec: Map[String, Option[String]],
    noScan: Boolean) extends ParsedStatement

/**
 * An ANALYZE TABLE FOR COLUMNS statement, as parsed from SQL.
 */
case class AnalyzeColumnStatement(
    tableName: Seq[String],
    columnNames: Option[Seq[String]],
    allColumns: Boolean) extends ParsedStatement {
  require(columnNames.isDefined ^ allColumns, "Parameter `columnNames` or `allColumns` are " +
    "mutually exclusive. Only one of them should be specified.")
}

/**
 * A REPAIR TABLE statement, as parsed from SQL
 */
case class RepairTableStatement(tableName: Seq[String]) extends ParsedStatement

/**
<<<<<<< HEAD
 * A CACHE TABLE statement, as parsed from SQL
 */
case class CacheTableStatement(
    tableName: Seq[String],
    plan: Option[LogicalPlan],
    isLazy: Boolean,
    options: Map[String, String]) extends ParsedStatement
=======
 * A TRUNCATE TABLE statement, as parsed from SQL
 */
case class TruncateTableStatement(
    tableName: Seq[String],
    partitionSpec: Option[TablePartitionSpec]) extends ParsedStatement

/**
 * A SHOW PARTITIONS statement, as parsed from SQL
 */
case class ShowPartitionsStatement(
    tableName: Seq[String],
    partitionSpec: Option[TablePartitionSpec]) extends ParsedStatement

/**
 * A REFRESH TABLE statement, as parsed from SQL
 */
case class RefreshTableStatement(tableName: Seq[String]) extends ParsedStatement
>>>>>>> b91356e4
<|MERGE_RESOLUTION|>--- conflicted
+++ resolved
@@ -331,7 +331,6 @@
 case class RepairTableStatement(tableName: Seq[String]) extends ParsedStatement
 
 /**
-<<<<<<< HEAD
  * A CACHE TABLE statement, as parsed from SQL
  */
 case class CacheTableStatement(
@@ -339,7 +338,8 @@
     plan: Option[LogicalPlan],
     isLazy: Boolean,
     options: Map[String, String]) extends ParsedStatement
-=======
+
+/**
  * A TRUNCATE TABLE statement, as parsed from SQL
  */
 case class TruncateTableStatement(
@@ -356,5 +356,4 @@
 /**
  * A REFRESH TABLE statement, as parsed from SQL
  */
-case class RefreshTableStatement(tableName: Seq[String]) extends ParsedStatement
->>>>>>> b91356e4
+case class RefreshTableStatement(tableName: Seq[String]) extends ParsedStatement