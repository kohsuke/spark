/*
 * Licensed to the Apache Software Foundation (ASF) under one or more
 * contributor license agreements.  See the NOTICE file distributed with
 * this work for additional information regarding copyright ownership.
 * The ASF licenses this file to You under the Apache License, Version 2.0
 * (the "License"); you may not use this file except in compliance with
 * the License.  You may obtain a copy of the License at
 *
 *    http://www.apache.org/licenses/LICENSE-2.0
 *
 * Unless required by applicable law or agreed to in writing, software
 * distributed under the License is distributed on an "AS IS" BASIS,
 * WITHOUT WARRANTIES OR CONDITIONS OF ANY KIND, either express or implied.
 * See the License for the specific language governing permissions and
 * limitations under the License.
 */

package org.apache.spark.sql.catalyst.util

import java.text.SimpleDateFormat
import java.time.{LocalDate, ZoneId}
import java.util.{Date, Locale}

import org.apache.commons.lang3.time.FastDateFormat

import org.apache.spark.sql.catalyst.util.DateTimeUtils._
import org.apache.spark.sql.internal.SQLConf
import org.apache.spark.sql.internal.SQLConf.LegacyBehaviorPolicy._

sealed trait DateFormatter extends Serializable {
  def parse(s: String): Int // returns days since epoch
  def format(days: Int): String
}

class Iso8601DateFormatter(
    pattern: String,
    zoneId: ZoneId,
    locale: Locale,
    legacyFormat: LegacyDateFormats.LegacyDateFormat)
  extends DateFormatter with DateTimeFormatterHelper {

  @transient
  private lazy val formatter = getOrCreateFormatter(pattern, locale)

  @transient
  private lazy val legacyFormatter = DateFormatter.getLegacyFormatter(
    pattern, zoneId, locale, legacyFormat)

  override def parse(s: String): Int = {
    val specialDate = convertSpecialDate(s.trim, zoneId)
    specialDate.getOrElse {
<<<<<<< HEAD
      localDateToDays(getLocalDate(s, formatter.parse(s)))
=======
      try {
        val localDate = LocalDate.parse(s, formatter)
        localDateToDays(localDate)
      } catch checkDiffResult(s, legacyFormatter.parse)
>>>>>>> 77c49cb7
    }
  }

  override def format(days: Int): String = {
    LocalDate.ofEpochDay(days).format(formatter)
  }
}

trait LegacyDateFormatter extends DateFormatter {
  def parseToDate(s: String): Date
  def formatDate(d: Date): String

  override def parse(s: String): Int = {
    val micros = DateTimeUtils.millisToMicros(parseToDate(s).getTime)
    DateTimeUtils.microsToDays(micros)
  }

  override def format(days: Int): String = {
    val date = DateTimeUtils.toJavaDate(days)
    formatDate(date)
  }
}

class LegacyFastDateFormatter(pattern: String, locale: Locale) extends LegacyDateFormatter {
  @transient
  private lazy val fdf = FastDateFormat.getInstance(pattern, locale)
  override def parseToDate(s: String): Date = fdf.parse(s)
  override def formatDate(d: Date): String = fdf.format(d)
}

class LegacySimpleDateFormatter(pattern: String, locale: Locale) extends LegacyDateFormatter {
  @transient
  private lazy val sdf = new SimpleDateFormat(pattern, locale)
  override def parseToDate(s: String): Date = sdf.parse(s)
  override def formatDate(d: Date): String = sdf.format(d)
}

object DateFormatter {
  import LegacyDateFormats._

  val defaultLocale: Locale = Locale.US

  val defaultPattern: String = "yyyy-MM-dd"

  private def getFormatter(
      format: Option[String],
      zoneId: ZoneId,
      locale: Locale = defaultLocale,
      legacyFormat: LegacyDateFormat = LENIENT_SIMPLE_DATE_FORMAT): DateFormatter = {
    val pattern = format.getOrElse(defaultPattern)
    if (SQLConf.get.legacyTimeParserPolicy == LEGACY) {
      getLegacyFormatter(pattern, zoneId, locale, legacyFormat)
    } else {
      new Iso8601DateFormatter(pattern, zoneId, locale, legacyFormat)
    }
  }

  def getLegacyFormatter(
      pattern: String,
      zoneId: ZoneId,
      locale: Locale,
      legacyFormat: LegacyDateFormat): DateFormatter = {
    legacyFormat match {
      case FAST_DATE_FORMAT =>
        new LegacyFastDateFormatter(pattern, locale)
      case SIMPLE_DATE_FORMAT | LENIENT_SIMPLE_DATE_FORMAT =>
        new LegacySimpleDateFormatter(pattern, locale)
    }
  }

  def apply(
      format: String,
      zoneId: ZoneId,
      locale: Locale,
      legacyFormat: LegacyDateFormat): DateFormatter = {
    getFormatter(Some(format), zoneId, locale, legacyFormat)
  }

  def apply(format: String, zoneId: ZoneId): DateFormatter = {
    getFormatter(Some(format), zoneId)
  }

  def apply(zoneId: ZoneId): DateFormatter = {
    getFormatter(None, zoneId)
  }
}<|MERGE_RESOLUTION|>--- conflicted
+++ resolved
@@ -49,14 +49,9 @@
   override def parse(s: String): Int = {
     val specialDate = convertSpecialDate(s.trim, zoneId)
     specialDate.getOrElse {
-<<<<<<< HEAD
-      localDateToDays(getLocalDate(s, formatter.parse(s)))
-=======
       try {
-        val localDate = LocalDate.parse(s, formatter)
-        localDateToDays(localDate)
+        localDateToDays(getLocalDate(s, formatter.parse(s)))
       } catch checkDiffResult(s, legacyFormatter.parse)
->>>>>>> 77c49cb7
     }
   }
 
