--- conflicted
+++ resolved
@@ -114,13 +114,8 @@
    * Note: The date is shifted by the offset of the default JVM time zone for backward compatibility
    *       with Spark 2.4 and earlier versions.
    *
-<<<<<<< HEAD
-   * @param days The number of days since 1970-01-01.
-   * @return A `java.sql.Date` from number of days since epoch.
-=======
-   * @param daysSinceEpoch The number of days since 1970-01-01 in Proleptic Gregorian calendar.
+   * @param days The number of days since 1970-01-01 in Proleptic Gregorian calendar.
    * @return A local date in the hybrid calendar as `java.sql.Date` from number of days since epoch.
->>>>>>> f3771c6b
    */
   def toJavaDate(days: Int): Date = {
     val rebasedDays = rebaseGregorianToJulianDays(days)
