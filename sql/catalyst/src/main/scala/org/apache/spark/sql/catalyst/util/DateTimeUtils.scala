/*
 * Licensed to the Apache Software Foundation (ASF) under one or more
 * contributor license agreements.  See the NOTICE file distributed with
 * this work for additional information regarding copyright ownership.
 * The ASF licenses this file to You under the Apache License, Version 2.0
 * (the "License"); you may not use this file except in compliance with
 * the License.  You may obtain a copy of the License at
 *
 *    http://www.apache.org/licenses/LICENSE-2.0
 *
 * Unless required by applicable law or agreed to in writing, software
 * distributed under the License is distributed on an "AS IS" BASIS,
 * WITHOUT WARRANTIES OR CONDITIONS OF ANY KIND, either express or implied.
 * See the License for the specific language governing permissions and
 * limitations under the License.
 */

package org.apache.spark.sql.catalyst.util

import java.nio.charset.StandardCharsets
import java.sql.{Date, Timestamp}
import java.time._
import java.time.temporal.{ChronoField, ChronoUnit, IsoFields}
import java.util.{Locale, TimeZone}
import java.util.concurrent.TimeUnit._

import scala.util.control.NonFatal

import sun.util.calendar.ZoneInfo

import org.apache.spark.sql.catalyst.util.DateTimeConstants._
import org.apache.spark.sql.catalyst.util.RebaseDateTime._
import org.apache.spark.sql.types.Decimal
import org.apache.spark.unsafe.types.{CalendarInterval, UTF8String}

/**
 * Helper functions for converting between internal and external date and time representations.
 * Dates are exposed externally as java.sql.Date and are represented internally as the number of
 * dates since the Unix epoch (1970-01-01). Timestamps are exposed externally as java.sql.Timestamp
 * and are stored internally as longs, which are capable of storing timestamps with microsecond
 * precision.
 */
object DateTimeUtils {

  // see http://stackoverflow.com/questions/466321/convert-unix-timestamp-to-julian
  // it's 2440587.5, rounding up to compatible with Hive
  final val JULIAN_DAY_OF_EPOCH = 2440588

  final val julianCommonEraStart = Timestamp.valueOf("0001-01-01 00:00:00")

  final val TimeZoneUTC = TimeZone.getTimeZone("UTC")

  val TIMEZONE_OPTION = "timeZone"

  def getZoneId(timeZoneId: String): ZoneId = ZoneId.of(timeZoneId, ZoneId.SHORT_IDS)
  def getTimeZone(timeZoneId: String): TimeZone = {
    TimeZone.getTimeZone(getZoneId(timeZoneId))
  }

  def microsToDays(micros: Long): Int = {
    microsToDays(micros, ZoneId.systemDefault())
  }

  def microsToDays(micros: Long, zoneId: ZoneId): Int = {
    val instant = microsToInstant(micros)
    localDateToDays(LocalDateTime.ofInstant(instant, zoneId).toLocalDate)
  }

  def daysToMicros(days: Int): Long = {
    daysToMicros(days, ZoneId.systemDefault())
  }

  def daysToMicros(days: Int, zoneId: ZoneId): Long = {
    val instant = daysToLocalDate(days).atStartOfDay(zoneId).toInstant
    instantToMicros(instant)
  }

  // Converts the `micros` timestamp to string according to Hive TimestampWritable convention.
  def timestampToString(tf: TimestampFormatter, micros: Long): String = {
    tf.format(micros)
  }

  /**
   * Converts an instance of `java.sql.Date` to a number of days since the epoch
   * 1970-01-01 via extracting date fields `year`, `month`, `days` from the input,
   * creating a local date in Proleptic Gregorian calendar from the fields, and
   * getting the number of days from the resulted local date.
   *
   * This approach was taken to have the same local date as the triple of `year`,
   * `month`, `day` in the original hybrid calendar used by `java.sql.Date` and
   * Proleptic Gregorian calendar used by Spark since version 3.0.0, see SPARK-26651.
   *
   * @param date It represents a specific instant in time based on
   *             the hybrid calendar which combines Julian and
   *             Gregorian calendars.
   * @return The number of days since epoch from java.sql.Date.
   */
  def fromJavaDate(date: Date): Int = {
    val millisUtc = date.getTime
    val millisLocal = millisUtc + TimeZone.getDefault.getOffset(millisUtc)
    val julianDays = Math.toIntExact(Math.floorDiv(millisLocal, MILLIS_PER_DAY))
    rebaseJulianToGregorianDays(julianDays)
  }

  /**
   * The opposite to `fromJavaDate` method which converts a number of days to an
   * instance of `java.sql.Date`. It builds a local date in Proleptic Gregorian
   * calendar, extracts date fields `year`, `month`, `day`, and creates a local
   * date in the hybrid calendar (Julian + Gregorian calendars) from the fields.
   *
   * The purpose of the conversion is to have the same local date as the triple
   * of `year`, `month`, `day` in the original Proleptic Gregorian calendar and
   * in the target calender.
   *
   * @param days The number of days since 1970-01-01.
   * @return A `java.sql.Date` from number of days since epoch.
   */
  def toJavaDate(days: Int): Date = {
    val rebasedDays = rebaseGregorianToJulianDays(days)
    val localMillis = Math.multiplyExact(rebasedDays, MILLIS_PER_DAY)
    val timeZoneOffset = TimeZone.getDefault match {
      case zoneInfo: ZoneInfo => zoneInfo.getOffsetsByWall(localMillis, null)
      case timeZone: TimeZone => timeZone.getOffset(localMillis - timeZone.getRawOffset)
    }
    new Date(localMillis - timeZoneOffset)
  }

  /**
   * Converts microseconds since the epoch to an instance of `java.sql.Timestamp`
   * via creating a local timestamp at the system time zone in Proleptic Gregorian
   * calendar, extracting date and time fields like `year` and `hours`, and forming
   * new timestamp in the hybrid calendar from the extracted fields.
   *
   * The conversion is based on the JVM system time zone because the `java.sql.Timestamp`
   * uses the time zone internally.
   *
   * The method performs the conversion via local timestamp fields to have the same date-time
   * representation as `year`, `month`, `day`, ..., `seconds` in the original calendar
   * and in the target calendar.
   *
   * @param micros The number of microseconds since 1970-01-01T00:00:00.000000Z.
   * @return A `java.sql.Timestamp` from number of micros since epoch.
   */
  def toJavaTimestamp(micros: Long): Timestamp = {
    val rebasedMicros = rebaseGregorianToJulianMicros(micros)
    val seconds = Math.floorDiv(rebasedMicros, MICROS_PER_SECOND)
    val ts = new Timestamp(seconds * MILLIS_PER_SECOND)
    val nanos = (rebasedMicros - seconds * MICROS_PER_SECOND) * NANOS_PER_MICROS
    ts.setNanos(nanos.toInt)
    ts
  }

  /**
   * Converts an instance of `java.sql.Timestamp` to the number of microseconds since
   * 1970-01-01T00:00:00.000000Z. It extracts date-time fields from the input, builds
   * a local timestamp in Proleptic Gregorian calendar from the fields, and binds
   * the timestamp to the system time zone. The resulted instant is converted to
   * microseconds since the epoch.
   *
   * The conversion is performed via the system time zone because it is used internally
   * in `java.sql.Timestamp` while extracting date-time fields.
   *
   * The goal of the function is to have the same local date-time in the original calendar
   * - the hybrid calendar (Julian + Gregorian) and in the target calendar which is
   * Proleptic Gregorian calendar, see SPARK-26651.
   *
   * @param t It represents a specific instant in time based on
   *          the hybrid calendar which combines Julian and
   *          Gregorian calendars.
   * @return The number of micros since epoch from `java.sql.Timestamp`.
   */
  def fromJavaTimestamp(t: Timestamp): Long = {
    val micros = millisToMicros(t.getTime) + (t.getNanos / NANOS_PER_MICROS) % MICROS_PER_MILLIS
    rebaseJulianToGregorianMicros(micros)
  }

  /**
   * Returns the number of microseconds since epoch from Julian day
   * and nanoseconds in a day
   */
  def fromJulianDay(days: Int, nanoseconds: Long): Long = {
    // use Long to avoid rounding errors
    val seconds = (days - JULIAN_DAY_OF_EPOCH).toLong * SECONDS_PER_DAY
    val micros = SECONDS.toMicros(seconds) + NANOSECONDS.toMicros(nanoseconds)
    val rebased = rebaseJulianToGregorianMicros(micros)
    rebased
  }

  /**
   * Returns Julian day and nanoseconds in a day from the number of microseconds
   *
   * Note: support timestamp since 4717 BC (without negative nanoseconds, compatible with Hive).
   */
  def toJulianDay(micros: Long): (Int, Long) = {
    val julianUs = rebaseGregorianToJulianMicros(micros) + JULIAN_DAY_OF_EPOCH * MICROS_PER_DAY
    val days = julianUs / MICROS_PER_DAY
    val us = julianUs % MICROS_PER_DAY
    (days.toInt, MICROSECONDS.toNanos(us))
  }

  /**
   * Converts the timestamp to milliseconds since epoch. In spark timestamp values have microseconds
   * precision, so this conversion is lossy.
   */
  def microsToMillis(micros: Long): Long = {
    // When the timestamp is negative i.e before 1970, we need to adjust the millseconds portion.
    // Example - 1965-01-01 10:11:12.123456 is represented as (-157700927876544) in micro precision.
    // In millis precision the above needs to be represented as (-157700927877).
    Math.floorDiv(micros, MICROS_PER_MILLIS)
  }

  /**
   * Converts milliseconds since the epoch to microseconds.
   */
  def millisToMicros(millis: Long): Long = {
    Math.multiplyExact(millis, MICROS_PER_MILLIS)
  }

  def microsToEpochDays(micros: Long, zoneId: ZoneId): Int = {
    localDateToDays(microsToInstant(micros).atZone(zoneId).toLocalDate)
  }

  def epochDaysToMicros(days: Int, zoneId: ZoneId): Long = {
    val localDate = LocalDate.ofEpochDay(days)
    val zeroLocalTime = LocalTime.MIDNIGHT
    val localDateTime = LocalDateTime.of(localDate, zeroLocalTime)
    instantToMicros(localDateTime.atZone(zoneId).toInstant)
  }

  // A method called by JSON/CSV parser to clean up the legacy timestamp string by removing the
  // "GMT" string.
  def cleanLegacyTimestampStr(s: String): String = {
    val indexOfGMT = s.indexOf("GMT")
    if (indexOfGMT != -1) {
      // ISO8601 with a weird time zone specifier (2000-01-01T00:00GMT+01:00)
      val s0 = s.substring(0, indexOfGMT)
      val s1 = s.substring(indexOfGMT + 3)
      // Mapped to 2000-01-01T00:00+01:00
      s0 + s1
    } else {
      s
    }
  }

  /**
   * Trim and parse a given UTF8 date string to the corresponding a corresponding [[Long]] value.
   * The return type is [[Option]] in order to distinguish between 0L and null. The following
   * formats are allowed:
   *
   * `yyyy`
   * `yyyy-[m]m`
   * `yyyy-[m]m-[d]d`
   * `yyyy-[m]m-[d]d `
   * `yyyy-[m]m-[d]d [h]h:[m]m:[s]s.[ms][ms][ms][us][us][us][zone_id]`
   * `yyyy-[m]m-[d]dT[h]h:[m]m:[s]s.[ms][ms][ms][us][us][us][zone_id]`
   * `[h]h:[m]m:[s]s.[ms][ms][ms][us][us][us][zone_id]`
   * `T[h]h:[m]m:[s]s.[ms][ms][ms][us][us][us][zone_id]`
   *
   * where `zone_id` should have one of the forms:
   *   - Z - Zulu time zone UTC+0
   *   - +|-[h]h:[m]m
   *   - A short id, see https://docs.oracle.com/javase/8/docs/api/java/time/ZoneId.html#SHORT_IDS
   *   - An id with one of the prefixes UTC+, UTC-, GMT+, GMT-, UT+ or UT-,
   *     and a suffix in the formats:
   *     - +|-h[h]
   *     - +|-hh[:]mm
   *     - +|-hh:mm:ss
   *     - +|-hhmmss
   *  - Region-based zone IDs in the form `area/city`, such as `Europe/Paris`
   */
  def stringToTimestamp(s: UTF8String, timeZoneId: ZoneId): Option[Long] = {
    if (s == null) {
      return None
    }
    var tz: Option[String] = None
    val segments: Array[Int] = Array[Int](1, 1, 1, 0, 0, 0, 0, 0, 0)
    var i = 0
    var currentSegmentValue = 0
    val bytes = s.trimAll().getBytes
    val specialTimestamp = convertSpecialTimestamp(bytes, timeZoneId)
    if (specialTimestamp.isDefined) return specialTimestamp
    var j = 0
    var digitsMilli = 0
    var justTime = false
    while (j < bytes.length) {
      val b = bytes(j)
      val parsedValue = b - '0'.toByte
      if (parsedValue < 0 || parsedValue > 9) {
        if (j == 0 && b == 'T') {
          justTime = true
          i += 3
        } else if (i < 2) {
          if (b == '-') {
            if (i == 0 && j != 4) {
              // year should have exact four digits
              return None
            }
            segments(i) = currentSegmentValue
            currentSegmentValue = 0
            i += 1
          } else if (i == 0 && b == ':') {
            justTime = true
            segments(3) = currentSegmentValue
            currentSegmentValue = 0
            i = 4
          } else {
            return None
          }
        } else if (i == 2) {
          if (b == ' ' || b == 'T') {
            segments(i) = currentSegmentValue
            currentSegmentValue = 0
            i += 1
          } else {
            return None
          }
        } else if (i == 3 || i == 4) {
          if (b == ':') {
            segments(i) = currentSegmentValue
            currentSegmentValue = 0
            i += 1
          } else {
            return None
          }
        } else if (i == 5 || i == 6) {
          if (b == '-' || b == '+') {
            segments(i) = currentSegmentValue
            currentSegmentValue = 0
            i += 1
            tz = Some(new String(bytes, j, 1))
          } else if (b == '.' && i == 5) {
            segments(i) = currentSegmentValue
            currentSegmentValue = 0
            i += 1
          } else {
            segments(i) = currentSegmentValue
            currentSegmentValue = 0
            i += 1
            tz = Some(new String(bytes, j, bytes.length - j))
            j = bytes.length - 1
          }
          if (i == 6  && b != '.') {
            i += 1
          }
        } else {
          if (i < segments.length && (b == ':' || b == ' ')) {
            segments(i) = currentSegmentValue
            currentSegmentValue = 0
            i += 1
          } else {
            return None
          }
        }
      } else {
        if (i == 6) {
          digitsMilli += 1
        }
        currentSegmentValue = currentSegmentValue * 10 + parsedValue
      }
      j += 1
    }

    segments(i) = currentSegmentValue
    if (!justTime && i == 0 && j != 4) {
      // year should have exact four digits
      return None
    }

    while (digitsMilli < 6) {
      segments(6) *= 10
      digitsMilli += 1
    }

    // We are truncating the nanosecond part, which results in loss of precision
    while (digitsMilli > 6) {
      segments(6) /= 10
      digitsMilli -= 1
    }
    try {
      val zoneId = tz match {
        case None => timeZoneId
        case Some("+") => ZoneOffset.ofHoursMinutes(segments(7), segments(8))
        case Some("-") => ZoneOffset.ofHoursMinutes(-segments(7), -segments(8))
        case Some(zoneName: String) => getZoneId(zoneName.trim)
      }
      val nanoseconds = MICROSECONDS.toNanos(segments(6))
      val localTime = LocalTime.of(segments(3), segments(4), segments(5), nanoseconds.toInt)
      val localDate = if (justTime) {
        LocalDate.now(zoneId)
      } else {
        LocalDate.of(segments(0), segments(1), segments(2))
      }
      val localDateTime = LocalDateTime.of(localDate, localTime)
      val zonedDateTime = ZonedDateTime.of(localDateTime, zoneId)
      val instant = Instant.from(zonedDateTime)
      Some(instantToMicros(instant))
    } catch {
      case NonFatal(_) => None
    }
  }

  def instantToMicros(instant: Instant): Long = {
    val us = Math.multiplyExact(instant.getEpochSecond, MICROS_PER_SECOND)
    val result = Math.addExact(us, NANOSECONDS.toMicros(instant.getNano))
    result
  }

  def microsToInstant(micros: Long): Instant = {
    val secs = Math.floorDiv(micros, MICROS_PER_SECOND)
    // Unfolded Math.floorMod(us, MICROS_PER_SECOND) to reuse the result of
    // the above calculation of `secs` via `floorDiv`.
    val mos = micros - secs * MICROS_PER_SECOND
    Instant.ofEpochSecond(secs, mos * NANOS_PER_MICROS)
  }

  def instantToDays(instant: Instant): Int = {
    val seconds = instant.getEpochSecond
    val days = Math.floorDiv(seconds, SECONDS_PER_DAY)
    days.toInt
  }

  def localDateToDays(localDate: LocalDate): Int = {
    Math.toIntExact(localDate.toEpochDay)
  }

  def daysToLocalDate(days: Int): LocalDate = LocalDate.ofEpochDay(days)

  /**
   * Trim and parse a given UTF8 date string to a corresponding [[Int]] value.
   * The return type is [[Option]] in order to distinguish between 0 and null. The following
   * formats are allowed:
   *
   * `yyyy`
   * `yyyy-[m]m`
   * `yyyy-[m]m-[d]d`
   * `yyyy-[m]m-[d]d `
   * `yyyy-[m]m-[d]d *`
   * `yyyy-[m]m-[d]dT*`
   */
  def stringToDate(s: UTF8String, zoneId: ZoneId): Option[Int] = {
    if (s == null) {
      return None
    }
    val segments: Array[Int] = Array[Int](1, 1, 1)
    var i = 0
    var currentSegmentValue = 0
    val bytes = s.trimAll().getBytes
    val specialDate = convertSpecialDate(bytes, zoneId)
    if (specialDate.isDefined) return specialDate
    var j = 0
    while (j < bytes.length && (i < 3 && !(bytes(j) == ' ' || bytes(j) == 'T'))) {
      val b = bytes(j)
      if (i < 2 && b == '-') {
        if (i == 0 && j != 4) {
          // year should have exact four digits
          return None
        }
        segments(i) = currentSegmentValue
        currentSegmentValue = 0
        i += 1
      } else {
        val parsedValue = b - '0'.toByte
        if (parsedValue < 0 || parsedValue > 9) {
          return None
        } else {
          currentSegmentValue = currentSegmentValue * 10 + parsedValue
        }
      }
      j += 1
    }
    if (i == 0 && j != 4) {
      // year should have exact four digits
      return None
    }
    if (i < 2 && j < bytes.length) {
      // For the `yyyy` and `yyyy-[m]m` formats, entire input must be consumed.
      return None
    }
    segments(i) = currentSegmentValue
    try {
      val localDate = LocalDate.of(segments(0), segments(1), segments(2))
      Some(localDateToDays(localDate))
    } catch {
      case NonFatal(_) => None
    }
  }

  private def getLocalDateTime(micros: Long, zoneId: ZoneId): LocalDateTime = {
    microsToInstant(micros).atZone(zoneId).toLocalDateTime
  }

  /**
   * Returns the hour value of a given timestamp value. The timestamp is expressed in microseconds.
   */
  def getHours(micros: Long, zoneId: ZoneId): Int = {
    getLocalDateTime(micros, zoneId).getHour
  }

  /**
   * Returns the minute value of a given timestamp value. The timestamp is expressed in
   * microseconds since the epoch.
   */
  def getMinutes(micros: Long, zoneId: ZoneId): Int = {
    getLocalDateTime(micros, zoneId).getMinute
  }

  /**
   * Returns the second value of a given timestamp value. The timestamp is expressed in
   * microseconds since the epoch.
   */
  def getSeconds(micros: Long, zoneId: ZoneId): Int = {
    getLocalDateTime(micros, zoneId).getSecond
  }

  /**
   * Returns the seconds part and its fractional part with microseconds.
   */
  def getSecondsWithFraction(micros: Long, zoneId: ZoneId): Decimal = {
    Decimal(getMicroseconds(micros, zoneId), 8, 6)
  }

  /**
<<<<<<< HEAD
   * Returns local seconds, including fractional parts, multiplied by 1000.
   *
   * @param micros The number of microseconds since the epoch.
   * @param zoneId The time zone id which milliseconds should be obtained in.
   */
  def getMilliseconds(micros: Long, zoneId: ZoneId): Decimal = {
    Decimal(getMicroseconds(micros, zoneId), 8, 3)
  }

  /**
   * Returns local seconds, including fractional parts, multiplied by 1000000.
   *
   * @param micros The number of microseconds since the epoch.
   * @param zoneId The time zone id which milliseconds should be obtained in.
=======
   * Returns seconds, including fractional parts, multiplied by 1000000. The timestamp
   * is expressed in microseconds since the epoch.
>>>>>>> 7959808e
   */
  def getMicroseconds(micros: Long, zoneId: ZoneId): Int = {
    val lt = getLocalDateTime(micros, zoneId)
    (lt.getLong(ChronoField.MICRO_OF_SECOND) + lt.getSecond * MICROS_PER_SECOND).toInt
  }

  /**
   * Returns the 'day in year' value for the given number of days since 1970-01-01.
   */
  def getDayInYear(days: Int): Int = {
    LocalDate.ofEpochDay(days).getDayOfYear
  }

<<<<<<< HEAD
  private def extractFromYear(days: Int, divider: Int): Int = {
    val localDate = daysToLocalDate(days)
    val yearOfEra = localDate.get(ChronoField.YEAR_OF_ERA)
    var result = yearOfEra / divider
    if ((yearOfEra % divider) != 0 || yearOfEra <= 1) result += 1
    if (localDate.get(ChronoField.ERA) == 0) result = -result
    result
  }

  /**
   * Returns the millennium for the given number of days since 1970-01-01.
   */
  def getMillennium(days: Int): Int = extractFromYear(days, 1000)

  /**
   * Returns the century for the given number of days since 1970-01-01.
   */
  def getCentury(days: Int): Int = extractFromYear(days, 100)

  /**
   * Returns the decade for the given number of days since 1970-01-01.
   */
  def getDecade(days: Int): Int = Math.floorDiv(getYear(days), 10)

=======
>>>>>>> 7959808e
  /**
   * Returns the year value for the given number of days since 1970-01-01.
   */
  def getYear(days: Int): Int = {
    LocalDate.ofEpochDay(days).getYear
  }

  /**
   * Returns the year which conforms to ISO 8601. Each ISO 8601 week-numbering
   * year begins with the Monday of the week containing the 4th of January.
   */
<<<<<<< HEAD
  def getIsoYear(days: Int): Int = {
    daysToLocalDate(days).get(IsoFields.WEEK_BASED_YEAR)
=======
  def getWeekBasedYear(date: SQLDate): Int = {
    daysToLocalDate(date).get(IsoFields.WEEK_BASED_YEAR)
>>>>>>> 7959808e
  }

  /** Returns the quarter for the given number of days since 1970-01-01. */
  def getQuarter(days: Int): Int = {
    LocalDate.ofEpochDay(days).get(IsoFields.QUARTER_OF_YEAR)
  }

  /**
   * Split date (expressed in days since 1.1.1970) into four fields:
   * year, month (Jan is Month 1), dayInMonth, daysToMonthEnd (0 if it's last day of month).
   */
  def splitDate(days: Int): (Int, Int, Int, Int) = {
    val ld = LocalDate.ofEpochDay(days)
    (ld.getYear, ld.getMonthValue, ld.getDayOfMonth, ld.lengthOfMonth() - ld.getDayOfMonth)
  }

  /**
   * Returns the month value for the given number of days since 1970-01-01.
   * January is month 1.
   */
  def getMonth(days: Int): Int = {
    LocalDate.ofEpochDay(days).getMonthValue
  }

  /**
   * Returns the 'day of month' value for the given number of days since 1970-01-01.
   */
  def getDayOfMonth(days: Int): Int = {
    LocalDate.ofEpochDay(days).getDayOfMonth
  }

  /**
   * Add date and year-month interval.
   * Returns a date value, expressed in days since 1.1.1970.
   */
  def dateAddMonths(days: Int, months: Int): Int = {
    LocalDate.ofEpochDay(days).plusMonths(months).toEpochDay.toInt
  }

  /**
   * Add timestamp and full interval.
   * Returns a timestamp value, expressed in microseconds since 1.1.1970 00:00:00.
   */
  def timestampAddInterval(
      start: Long,
      months: Int,
      days: Int,
      microseconds: Long,
      zoneId: ZoneId): Long = {
    val resultTimestamp = microsToInstant(start)
      .atZone(zoneId)
      .plusMonths(months)
      .plusDays(days)
      .plus(microseconds, ChronoUnit.MICROS)
    instantToMicros(resultTimestamp.toInstant)
  }

  /**
   * Returns number of months between micros1 and micros2. micros1 and micros2 are expressed in
   * microseconds since 1.1.1970. If micros1 is later than micros2, the result is positive.
   *
   * If micros1 and micros2 are on the same day of month, or both are the last day of month,
   * returns, time of day will be ignored.
   *
   * Otherwise, the difference is calculated based on 31 days per month.
   * The result is rounded to 8 decimal places if `roundOff` is set to true.
   */
  def monthsBetween(
      micros1: Long,
      micros2: Long,
      roundOff: Boolean,
      zoneId: ZoneId): Double = {
    val date1 = microsToDays(micros1, zoneId)
    val date2 = microsToDays(micros2, zoneId)
    val (year1, monthInYear1, dayInMonth1, daysToMonthEnd1) = splitDate(date1)
    val (year2, monthInYear2, dayInMonth2, daysToMonthEnd2) = splitDate(date2)

    val months1 = year1 * 12 + monthInYear1
    val months2 = year2 * 12 + monthInYear2

    val monthDiff = (months1 - months2).toDouble

    if (dayInMonth1 == dayInMonth2 || ((daysToMonthEnd1 == 0) && (daysToMonthEnd2 == 0))) {
      return monthDiff
    }
    // using milliseconds can cause precision loss with more than 8 digits
    // we follow Hive's implementation which uses seconds
    val secondsInDay1 = MICROSECONDS.toSeconds(micros1 - daysToMicros(date1, zoneId))
    val secondsInDay2 = MICROSECONDS.toSeconds(micros2 - daysToMicros(date2, zoneId))
    val secondsDiff = (dayInMonth1 - dayInMonth2) * SECONDS_PER_DAY + secondsInDay1 - secondsInDay2
    val secondsInMonth = DAYS.toSeconds(31)
    val diff = monthDiff + secondsDiff / secondsInMonth.toDouble
    if (roundOff) {
      // rounding to 8 digits
      math.round(diff * 1e8) / 1e8
    } else {
      diff
    }
  }

  // Thursday = 0 since 1970/Jan/01 => Thursday
  private val SUNDAY = 3
  private val MONDAY = 4
  private val TUESDAY = 5
  private val WEDNESDAY = 6
  private val THURSDAY = 0
  private val FRIDAY = 1
  private val SATURDAY = 2

  /*
   * Returns day of week from String. Starting from Thursday, marked as 0.
   * (Because 1970-01-01 is Thursday).
   */
  def getDayOfWeekFromString(string: UTF8String): Int = {
    val dowString = string.toString.toUpperCase(Locale.ROOT)
    dowString match {
      case "SU" | "SUN" | "SUNDAY" => SUNDAY
      case "MO" | "MON" | "MONDAY" => MONDAY
      case "TU" | "TUE" | "TUESDAY" => TUESDAY
      case "WE" | "WED" | "WEDNESDAY" => WEDNESDAY
      case "TH" | "THU" | "THURSDAY" => THURSDAY
      case "FR" | "FRI" | "FRIDAY" => FRIDAY
      case "SA" | "SAT" | "SATURDAY" => SATURDAY
      case _ => -1
    }
  }

  /**
   * Returns the first date which is later than startDate and is of the given dayOfWeek.
   * dayOfWeek is an integer ranges in [0, 6], and 0 is Thu, 1 is Fri, etc,.
   */
  def getNextDateForDayOfWeek(startDay: Int, dayOfWeek: Int): Int = {
    startDay + 1 + ((dayOfWeek - 1 - startDay) % 7 + 7) % 7
  }

  /** Returns last day of the month for the given number of days since 1970-01-01. */
  def getLastDayOfMonth(days: Int): Int = {
    val localDate = LocalDate.ofEpochDay(days)
    (days - localDate.getDayOfMonth) + localDate.lengthOfMonth()
  }

  // The constants are visible for testing purpose only.
  private[sql] val TRUNC_INVALID = -1
  // The levels from TRUNC_TO_MICROSECOND to TRUNC_TO_DAY are used in truncations
  // of TIMESTAMP values only.
  private[sql] val TRUNC_TO_MICROSECOND = 0
  private[sql] val MIN_LEVEL_OF_TIMESTAMP_TRUNC = TRUNC_TO_MICROSECOND
  private[sql] val TRUNC_TO_MILLISECOND = 1
  private[sql] val TRUNC_TO_SECOND = 2
  private[sql] val TRUNC_TO_MINUTE = 3
  private[sql] val TRUNC_TO_HOUR = 4
  private[sql] val TRUNC_TO_DAY = 5
  // The levels from TRUNC_TO_WEEK to TRUNC_TO_YEAR are used in truncations
  // of DATE and TIMESTAMP values.
  private[sql] val TRUNC_TO_WEEK = 6
  private[sql] val MIN_LEVEL_OF_DATE_TRUNC = TRUNC_TO_WEEK
  private[sql] val TRUNC_TO_MONTH = 7
  private[sql] val TRUNC_TO_QUARTER = 8
  private[sql] val TRUNC_TO_YEAR = 9

  /**
   * Returns the trunc date from original date and trunc level.
   * Trunc level should be generated using `parseTruncLevel()`, should be between 6 and 9.
   */
<<<<<<< HEAD
  def truncDate(days: Int, level: Int): Int = {
    def truncToYearLevel(divider: Int, adjust: Int): Int = {
      val oldYear = getYear(days)
      var newYear = Math.floorDiv(oldYear, divider) * divider
      if (adjust > 0 && newYear == oldYear) {
        newYear -= divider
      }
      newYear += adjust
      localDateToDays(LocalDate.of(newYear, 1, 1))
    }
=======
  def truncDate(d: SQLDate, level: Int): SQLDate = {
>>>>>>> 7959808e
    level match {
      case TRUNC_TO_WEEK => getNextDateForDayOfWeek(days - 7, MONDAY)
      case TRUNC_TO_MONTH => days - getDayOfMonth(days) + 1
      case TRUNC_TO_QUARTER =>
<<<<<<< HEAD
        localDateToDays(daysToLocalDate(days).`with`(IsoFields.DAY_OF_QUARTER, 1L))
      case TRUNC_TO_YEAR => days - getDayInYear(days) + 1
      case TRUNC_TO_DECADE => truncToYearLevel(10, 0)
      case TRUNC_TO_CENTURY => truncToYearLevel(100, 1)
      case TRUNC_TO_MILLENNIUM => truncToYearLevel(1000, 1)
=======
        localDateToDays(daysToLocalDate(d).`with`(IsoFields.DAY_OF_QUARTER, 1L))
      case TRUNC_TO_YEAR => d - DateTimeUtils.getDayInYear(d) + 1
>>>>>>> 7959808e
      case _ =>
        // caller make sure that this should never be reached
        sys.error(s"Invalid trunc level: $level")
    }
  }

  private def truncToUnit(micros: Long, zoneId: ZoneId, unit: ChronoUnit): Long = {
    val truncated = microsToInstant(micros).atZone(zoneId).truncatedTo(unit)
    instantToMicros(truncated.toInstant)
  }

  /**
   * Returns the trunc date time from original date time and trunc level.
   * Trunc level should be generated using `parseTruncLevel()`, should be between 0 and 9.
   */
  def truncTimestamp(micros: Long, level: Int, zoneId: ZoneId): Long = {
    level match {
      case TRUNC_TO_MICROSECOND => micros
      case TRUNC_TO_MILLISECOND =>
        micros - Math.floorMod(micros, MICROS_PER_MILLIS)
      case TRUNC_TO_SECOND =>
        micros - Math.floorMod(micros, MICROS_PER_SECOND)
      case TRUNC_TO_MINUTE =>
        micros - Math.floorMod(micros, MICROS_PER_MINUTE)
      case TRUNC_TO_HOUR => truncToUnit(micros, zoneId, ChronoUnit.HOURS)
      case TRUNC_TO_DAY => truncToUnit(micros, zoneId, ChronoUnit.DAYS)
      case _ => // Try to truncate date levels
        val dDays = microsToDays(micros, zoneId)
        daysToMicros(truncDate(dDays, level), zoneId)
    }
  }

  /**
   * Returns the truncate level, could be from TRUNC_TO_MICROSECOND to TRUNC_TO_YEAR,
   * or TRUNC_INVALID, TRUNC_INVALID means unsupported truncate level.
   */
  def parseTruncLevel(format: UTF8String): Int = {
    if (format == null) {
      TRUNC_INVALID
    } else {
      format.toString.toUpperCase(Locale.ROOT) match {
        case "MICROSECOND" => TRUNC_TO_MICROSECOND
        case "MILLISECOND" => TRUNC_TO_MILLISECOND
        case "SECOND" => TRUNC_TO_SECOND
        case "MINUTE" => TRUNC_TO_MINUTE
        case "HOUR" => TRUNC_TO_HOUR
        case "DAY" | "DD" => TRUNC_TO_DAY
        case "WEEK" => TRUNC_TO_WEEK
        case "MON" | "MONTH" | "MM" => TRUNC_TO_MONTH
        case "QUARTER" => TRUNC_TO_QUARTER
        case "YEAR" | "YYYY" | "YY" => TRUNC_TO_YEAR
        case _ => TRUNC_INVALID
      }
    }
  }

  /**
   * Convert the timestamp `micros` from one timezone to another.
   *
   * TODO: Because of DST, the conversion between UTC and human time is not exactly one-to-one
   * mapping, the conversion here may return wrong result, we should make the timestamp
   * timezone-aware.
   */
  def convertTz(micros: Long, fromZone: ZoneId, toZone: ZoneId): Long = {
    val rebasedDateTime = microsToInstant(micros).atZone(toZone).toLocalDateTime.atZone(fromZone)
    instantToMicros(rebasedDateTime.toInstant)
  }

  /**
   * Returns a timestamp of given timezone from utc timestamp, with the same string
   * representation in their timezone.
   */
  def fromUTCTime(micros: Long, timeZone: String): Long = {
    convertTz(micros, ZoneOffset.UTC, getZoneId(timeZone))
  }

  /**
   * Returns a utc timestamp from a given timestamp from a given timezone, with the same
   * string representation in their timezone.
   */
  def toUTCTime(micros: Long, timeZone: String): Long = {
    convertTz(micros, getZoneId(timeZone), ZoneOffset.UTC)
  }

<<<<<<< HEAD
  /**
   * Returns the number of seconds with fractional part in microsecond precision
   * since 1970-01-01 00:00:00 local time.
   */
  def getEpoch(micros: Long, zoneId: ZoneId): Decimal = {
    val offset = SECONDS.toMicros(
      zoneId.getRules.getOffset(microsToInstant(micros)).getTotalSeconds)
    val sinceEpoch = micros + offset
    Decimal(sinceEpoch, 20, 6)
  }

  def currentTimestamp(): Long = instantToMicros(Instant.now())
=======
  def currentTimestamp(): SQLTimestamp = instantToMicros(Instant.now())
>>>>>>> 7959808e

  def currentDate(zoneId: ZoneId): Int = localDateToDays(LocalDate.now(zoneId))

  private def today(zoneId: ZoneId): ZonedDateTime = {
    Instant.now().atZone(zoneId).`with`(LocalTime.MIDNIGHT)
  }

  private val specialValueRe = """(\p{Alpha}+)\p{Blank}*(.*)""".r

  /**
   * Extracts special values from an input string ignoring case.
   * @param input A trimmed string
   * @param zoneId Zone identifier used to get the current date.
   * @return Some special value in lower case or None.
   */
  private def extractSpecialValue(input: String, zoneId: ZoneId): Option[String] = {
    def isValid(value: String, timeZoneId: String): Boolean = {
      // Special value can be without any time zone
      if (timeZoneId.isEmpty) return true
      // "now" must not have the time zone field
      if (value.compareToIgnoreCase("now") == 0) return false
      // If the time zone field presents in the input, it must be resolvable
      try {
        getZoneId(timeZoneId)
        true
      } catch {
        case NonFatal(_) => false
      }
    }

    assert(input.trim.length == input.length)
    if (input.length < 3 || !input(0).isLetter) return None
    input match {
      case specialValueRe(v, z) if isValid(v, z) => Some(v.toLowerCase(Locale.US))
      case _ => None
    }
  }

  /**
   * Converts notational shorthands that are converted to ordinary timestamps.
   * @param input A trimmed string
   * @param zoneId Zone identifier used to get the current date.
   * @return Some of microseconds since the epoch if the conversion completed
   *         successfully otherwise None.
   */
  def convertSpecialTimestamp(input: String, zoneId: ZoneId): Option[Long] = {
    extractSpecialValue(input, zoneId).flatMap {
      case "epoch" => Some(0)
      case "now" => Some(currentTimestamp())
      case "today" => Some(instantToMicros(today(zoneId).toInstant))
      case "tomorrow" => Some(instantToMicros(today(zoneId).plusDays(1).toInstant))
      case "yesterday" => Some(instantToMicros(today(zoneId).minusDays(1).toInstant))
      case _ => None
    }
  }

  private def convertSpecialTimestamp(bytes: Array[Byte], zoneId: ZoneId): Option[Long] = {
    if (bytes.length > 0 && Character.isAlphabetic(bytes(0))) {
      convertSpecialTimestamp(new String(bytes, StandardCharsets.UTF_8), zoneId)
    } else {
      None
    }
  }

  /**
   * Converts notational shorthands that are converted to ordinary dates.
   * @param input A trimmed string
   * @param zoneId Zone identifier used to get the current date.
   * @return Some of days since the epoch if the conversion completed successfully otherwise None.
   */
  def convertSpecialDate(input: String, zoneId: ZoneId): Option[Int] = {
    extractSpecialValue(input, zoneId).flatMap {
      case "epoch" => Some(0)
      case "now" | "today" => Some(currentDate(zoneId))
      case "tomorrow" => Some(Math.addExact(currentDate(zoneId), 1))
      case "yesterday" => Some(Math.subtractExact(currentDate(zoneId), 1))
      case _ => None
    }
  }

  private def convertSpecialDate(bytes: Array[Byte], zoneId: ZoneId): Option[Int] = {
    if (bytes.length > 0 && Character.isAlphabetic(bytes(0))) {
      convertSpecialDate(new String(bytes, StandardCharsets.UTF_8), zoneId)
    } else {
      None
    }
  }

  /**
   * Subtracts two dates.
   * @param endDay The end date, exclusive
   * @param startDay The start date, inclusive
   * @return An interval between two dates. The interval can be negative
   *         if the end date is before the start date.
   */
  def subtractDates(endDay: Int, startDay: Int): CalendarInterval = {
    val period = Period.between(
      LocalDate.ofEpochDay(startDay),
      LocalDate.ofEpochDay(endDay))
    val months = period.getMonths + 12 * period.getYears
    val days = period.getDays
    new CalendarInterval(months, days, 0)
  }
}<|MERGE_RESOLUTION|>--- conflicted
+++ resolved
@@ -520,25 +520,10 @@
   }
 
   /**
-<<<<<<< HEAD
-   * Returns local seconds, including fractional parts, multiplied by 1000.
+   * Returns local seconds, including fractional parts, multiplied by 1000000.
    *
    * @param micros The number of microseconds since the epoch.
    * @param zoneId The time zone id which milliseconds should be obtained in.
-   */
-  def getMilliseconds(micros: Long, zoneId: ZoneId): Decimal = {
-    Decimal(getMicroseconds(micros, zoneId), 8, 3)
-  }
-
-  /**
-   * Returns local seconds, including fractional parts, multiplied by 1000000.
-   *
-   * @param micros The number of microseconds since the epoch.
-   * @param zoneId The time zone id which milliseconds should be obtained in.
-=======
-   * Returns seconds, including fractional parts, multiplied by 1000000. The timestamp
-   * is expressed in microseconds since the epoch.
->>>>>>> 7959808e
    */
   def getMicroseconds(micros: Long, zoneId: ZoneId): Int = {
     val lt = getLocalDateTime(micros, zoneId)
@@ -552,33 +537,6 @@
     LocalDate.ofEpochDay(days).getDayOfYear
   }
 
-<<<<<<< HEAD
-  private def extractFromYear(days: Int, divider: Int): Int = {
-    val localDate = daysToLocalDate(days)
-    val yearOfEra = localDate.get(ChronoField.YEAR_OF_ERA)
-    var result = yearOfEra / divider
-    if ((yearOfEra % divider) != 0 || yearOfEra <= 1) result += 1
-    if (localDate.get(ChronoField.ERA) == 0) result = -result
-    result
-  }
-
-  /**
-   * Returns the millennium for the given number of days since 1970-01-01.
-   */
-  def getMillennium(days: Int): Int = extractFromYear(days, 1000)
-
-  /**
-   * Returns the century for the given number of days since 1970-01-01.
-   */
-  def getCentury(days: Int): Int = extractFromYear(days, 100)
-
-  /**
-   * Returns the decade for the given number of days since 1970-01-01.
-   */
-  def getDecade(days: Int): Int = Math.floorDiv(getYear(days), 10)
-
-=======
->>>>>>> 7959808e
   /**
    * Returns the year value for the given number of days since 1970-01-01.
    */
@@ -590,13 +548,8 @@
    * Returns the year which conforms to ISO 8601. Each ISO 8601 week-numbering
    * year begins with the Monday of the week containing the 4th of January.
    */
-<<<<<<< HEAD
-  def getIsoYear(days: Int): Int = {
+  def getWeekBasedYear(days: Int): Int = {
     daysToLocalDate(days).get(IsoFields.WEEK_BASED_YEAR)
-=======
-  def getWeekBasedYear(date: SQLDate): Int = {
-    daysToLocalDate(date).get(IsoFields.WEEK_BASED_YEAR)
->>>>>>> 7959808e
   }
 
   /** Returns the quarter for the given number of days since 1970-01-01. */
@@ -761,34 +714,13 @@
    * Returns the trunc date from original date and trunc level.
    * Trunc level should be generated using `parseTruncLevel()`, should be between 6 and 9.
    */
-<<<<<<< HEAD
-  def truncDate(days: Int, level: Int): Int = {
-    def truncToYearLevel(divider: Int, adjust: Int): Int = {
-      val oldYear = getYear(days)
-      var newYear = Math.floorDiv(oldYear, divider) * divider
-      if (adjust > 0 && newYear == oldYear) {
-        newYear -= divider
-      }
-      newYear += adjust
-      localDateToDays(LocalDate.of(newYear, 1, 1))
-    }
-=======
-  def truncDate(d: SQLDate, level: Int): SQLDate = {
->>>>>>> 7959808e
+  def truncDate(days: Int, level: Int): SQLDate = {
     level match {
       case TRUNC_TO_WEEK => getNextDateForDayOfWeek(days - 7, MONDAY)
-      case TRUNC_TO_MONTH => days - getDayOfMonth(days) + 1
+      case TRUNC_TO_MONTH => days - DateTimeUtils.getDayOfMonth(days) + 1
       case TRUNC_TO_QUARTER =>
-<<<<<<< HEAD
         localDateToDays(daysToLocalDate(days).`with`(IsoFields.DAY_OF_QUARTER, 1L))
-      case TRUNC_TO_YEAR => days - getDayInYear(days) + 1
-      case TRUNC_TO_DECADE => truncToYearLevel(10, 0)
-      case TRUNC_TO_CENTURY => truncToYearLevel(100, 1)
-      case TRUNC_TO_MILLENNIUM => truncToYearLevel(1000, 1)
-=======
-        localDateToDays(daysToLocalDate(d).`with`(IsoFields.DAY_OF_QUARTER, 1L))
-      case TRUNC_TO_YEAR => d - DateTimeUtils.getDayInYear(d) + 1
->>>>>>> 7959808e
+      case TRUNC_TO_YEAR => days - DateTimeUtils.getDayInYear(days) + 1
       case _ =>
         // caller make sure that this should never be reached
         sys.error(s"Invalid trunc level: $level")
@@ -873,22 +805,7 @@
     convertTz(micros, getZoneId(timeZone), ZoneOffset.UTC)
   }
 
-<<<<<<< HEAD
-  /**
-   * Returns the number of seconds with fractional part in microsecond precision
-   * since 1970-01-01 00:00:00 local time.
-   */
-  def getEpoch(micros: Long, zoneId: ZoneId): Decimal = {
-    val offset = SECONDS.toMicros(
-      zoneId.getRules.getOffset(microsToInstant(micros)).getTotalSeconds)
-    val sinceEpoch = micros + offset
-    Decimal(sinceEpoch, 20, 6)
-  }
-
   def currentTimestamp(): Long = instantToMicros(Instant.now())
-=======
-  def currentTimestamp(): SQLTimestamp = instantToMicros(Instant.now())
->>>>>>> 7959808e
 
   def currentDate(zoneId: ZoneId): Int = localDateToDays(LocalDate.now(zoneId))
 
