/*
 * Licensed to the Apache Software Foundation (ASF) under one or more
 * contributor license agreements.  See the NOTICE file distributed with
 * this work for additional information regarding copyright ownership.
 * The ASF licenses this file to You under the Apache License, Version 2.0
 * (the "License"); you may not use this file except in compliance with
 * the License.  You may obtain a copy of the License at
 *
 *    http://www.apache.org/licenses/LICENSE-2.0
 *
 * Unless required by applicable law or agreed to in writing, software
 * distributed under the License is distributed on an "AS IS" BASIS,
 * WITHOUT WARRANTIES OR CONDITIONS OF ANY KIND, either express or implied.
 * See the License for the specific language governing permissions and
 * limitations under the License.
 */

package org.apache.spark.sql.catalyst.optimizer

import scala.collection.mutable

import org.apache.spark.sql.AnalysisException
import org.apache.spark.sql.catalyst.analysis._
import org.apache.spark.sql.catalyst.catalog.{InMemoryCatalog, SessionCatalog}
import org.apache.spark.sql.catalyst.expressions._
import org.apache.spark.sql.catalyst.expressions.aggregate._
import org.apache.spark.sql.catalyst.plans._
import org.apache.spark.sql.catalyst.plans.logical._
import org.apache.spark.sql.catalyst.rules._
import org.apache.spark.sql.connector.catalog.CatalogManager
import org.apache.spark.sql.internal.SQLConf
import org.apache.spark.sql.types._
import org.apache.spark.util.Utils

/**
 * Abstract class all optimizers should inherit of, contains the standard batches (extending
 * Optimizers can override this.
 */
abstract class Optimizer(catalogManager: CatalogManager)
  extends RuleExecutor[LogicalPlan] {

  // Check for structural integrity of the plan in test mode.
  // Currently we check after the execution of each rule if a plan:
  // - is still resolved
  // - only host special expressions in supported operators
  // - has globally-unique attribute IDs
  override protected def isPlanIntegral(plan: LogicalPlan): Boolean = {
    !Utils.isTesting || (plan.resolved &&
      plan.find(PlanHelper.specialExpressionsInUnsupportedOperator(_).nonEmpty).isEmpty &&
      LogicalPlanIntegrity.checkIfExprIdsAreGloballyUnique(plan))
  }

  override protected val excludedOnceBatches: Set[String] =
    Set(
      "PartitionPruning",
      "Extract Python UDFs")

  protected def fixedPoint =
    FixedPoint(
      SQLConf.get.optimizerMaxIterations,
      maxIterationsSetting = SQLConf.OPTIMIZER_MAX_ITERATIONS.key)

  /**
   * Defines the default rule batches in the Optimizer.
   *
   * Implementations of this class should override this method, and [[nonExcludableRules]] if
   * necessary, instead of [[batches]]. The rule batches that eventually run in the Optimizer,
   * i.e., returned by [[batches]], will be (defaultBatches - (excludedRules - nonExcludableRules)).
   */
  def defaultBatches: Seq[Batch] = {
    val operatorOptimizationRuleSet =
      Seq(
        // Operator push down
        PushProjectionThroughUnion,
        ReorderJoin,
        EliminateOuterJoin,
        PushDownPredicates,
        PushDownLeftSemiAntiJoin,
        PushLeftSemiLeftAntiThroughJoin,
        LimitPushDown,
        ColumnPruning,
        // Operator combine
        CollapseRepartition,
        CollapseProject,
        CollapseWindow,
        CombineFilters,
        CombineLimits,
        CombineUnions,
        // Constant folding and strength reduction
        TransposeWindow,
        NullPropagation,
        ConstantPropagation,
        FoldablePropagation,
        OptimizeIn,
        ConstantFolding,
        EliminateAggregateFilter,
        ReorderAssociativeOperator,
        LikeSimplification,
        BooleanSimplification,
        SimplifyConditionals,
        RemoveDispensableExpressions,
        SimplifyBinaryComparison,
        ReplaceNullWithFalseInPredicate,
        PruneFilters,
        SimplifyCasts,
        SimplifyCaseConversionExpressions,
        RewriteCorrelatedScalarSubquery,
        EliminateSerialization,
        RemoveRedundantAliases,
        RemoveRedundantAggregates,
        UnwrapCastInBinaryComparison,
        RemoveNoopOperators,
        OptimizeUpdateFields,
        SimplifyExtractValueOps,
        OptimizeJsonExprs,
        CombineConcats) ++
        extendedOperatorOptimizationRules

    val operatorOptimizationBatch: Seq[Batch] = {
      Batch("Operator Optimization before Inferring Filters", fixedPoint,
        operatorOptimizationRuleSet: _*) ::
      Batch("Infer Filters", Once,
        InferFiltersFromGenerate,
        InferFiltersFromConstraints) ::
      Batch("Operator Optimization after Inferring Filters", fixedPoint,
        operatorOptimizationRuleSet: _*) ::
      // Set strategy to Once to avoid pushing filter every time because we do not change the
      // join condition.
      Batch("Push extra predicate through join", fixedPoint,
        PushExtraPredicateThroughJoin,
        PushDownPredicates) :: Nil
    }

    val batches = (Batch("Eliminate Distinct", Once, EliminateDistinct) ::
    // Technically some of the rules in Finish Analysis are not optimizer rules and belong more
    // in the analyzer, because they are needed for correctness (e.g. ComputeCurrentTime).
    // However, because we also use the analyzer to canonicalized queries (for view definition),
    // we do not eliminate subqueries or compute current time in the analyzer.
    Batch("Finish Analysis", Once,
      EliminateResolvedHint,
      EliminateSubqueryAliases,
      EliminateView,
      ReplaceExpressions,
      RewriteNonCorrelatedExists,
      ComputeCurrentTime,
      GetCurrentDatabaseAndCatalog(catalogManager),
      ReplaceDeduplicateWithAggregate) ::
    //////////////////////////////////////////////////////////////////////////////////////////
    // Optimizer rules start here
    //////////////////////////////////////////////////////////////////////////////////////////
    // - Do the first call of CombineUnions before starting the major Optimizer rules,
    //   since it can reduce the number of iteration and the other rules could add/move
    //   extra operators between two adjacent Union operators.
    // - Call CombineUnions again in Batch("Operator Optimizations"),
    //   since the other rules might make two separate Unions operators adjacent.
    Batch("Union", Once,
      CombineUnions) ::
    Batch("OptimizeLimitZero", Once,
      OptimizeLimitZero) ::
    // Run this once earlier. This might simplify the plan and reduce cost of optimizer.
    // For example, a query such as Filter(LocalRelation) would go through all the heavy
    // optimizer rules that are triggered when there is a filter
    // (e.g. InferFiltersFromConstraints). If we run this batch earlier, the query becomes just
    // LocalRelation and does not trigger many rules.
    Batch("LocalRelation early", fixedPoint,
      ConvertToLocalRelation,
      PropagateEmptyRelation,
      // PropagateEmptyRelation can change the nullability of an attribute from nullable to
      // non-nullable when an empty relation child of a Union is removed
      UpdateAttributeNullability) ::
    Batch("Pullup Correlated Expressions", Once,
      PullupCorrelatedPredicates) ::
    // Subquery batch applies the optimizer rules recursively. Therefore, it makes no sense
    // to enforce idempotence on it and we change this batch from Once to FixedPoint(1).
    Batch("Subquery", FixedPoint(1),
      OptimizeSubqueries) ::
    Batch("Replace Operators", fixedPoint,
      RewriteExceptAll,
      RewriteIntersectAll,
      ReplaceIntersectWithSemiJoin,
      ReplaceExceptWithFilter,
      ReplaceExceptWithAntiJoin,
      ReplaceDistinctWithAggregate) ::
    Batch("Aggregate", fixedPoint,
      RemoveLiteralFromGroupExpressions,
      RemoveRepetitionFromGroupExpressions) :: Nil ++
    operatorOptimizationBatch) :+
    // This batch pushes filters and projections into scan nodes. Before this batch, the logical
    // plan may contain nodes that do not report stats. Anything that uses stats must run after
    // this batch.
    Batch("Early Filter and Projection Push-Down", Once, earlyScanPushDownRules: _*) :+
    // Since join costs in AQP can change between multiple runs, there is no reason that we have an
    // idempotence enforcement on this batch. We thus make it FixedPoint(1) instead of Once.
    Batch("Join Reorder", FixedPoint(1),
      CostBasedJoinReorder) :+
    Batch("Eliminate Sorts", Once,
      EliminateSorts) :+
    Batch("Decimal Optimizations", fixedPoint,
      DecimalAggregates) :+
    // This batch must run after "Decimal Optimizations", as that one may change the
    // aggregate distinct column
    Batch("Distinct Aggregate Rewrite", Once,
      RewriteDistinctAggregates) :+
    Batch("Object Expressions Optimization", fixedPoint,
      EliminateMapObjects,
      CombineTypedFilters,
      ObjectSerializerPruning,
      ReassignLambdaVariableID) :+
    Batch("LocalRelation", fixedPoint,
      ConvertToLocalRelation,
      PropagateEmptyRelation,
      // PropagateEmptyRelation can change the nullability of an attribute from nullable to
      // non-nullable when an empty relation child of a Union is removed
      UpdateAttributeNullability) :+
    // The following batch should be executed after batch "Join Reorder" and "LocalRelation".
    Batch("Check Cartesian Products", Once,
      CheckCartesianProducts) :+
    Batch("RewriteSubquery", Once,
      RewritePredicateSubquery,
      ColumnPruning,
      CollapseProject,
      RemoveNoopOperators) :+
    // This batch must be executed after the `RewriteSubquery` batch, which creates joins.
    Batch("NormalizeFloatingNumbers", Once, NormalizeFloatingNumbers) :+
    Batch("ReplaceUpdateFieldsExpression", Once, ReplaceUpdateFieldsExpression)

    // remove any batches with no rules. this may happen when subclasses do not add optional rules.
    batches.filter(_.rules.nonEmpty)
  }

  /**
   * Defines rules that cannot be excluded from the Optimizer even if they are specified in
   * SQL config "excludedRules".
   *
   * Implementations of this class can override this method if necessary. The rule batches
   * that eventually run in the Optimizer, i.e., returned by [[batches]], will be
   * (defaultBatches - (excludedRules - nonExcludableRules)).
   */
  def nonExcludableRules: Seq[String] =
    EliminateDistinct.ruleName ::
      EliminateResolvedHint.ruleName ::
      EliminateSubqueryAliases.ruleName ::
      EliminateView.ruleName ::
      ReplaceExpressions.ruleName ::
      ComputeCurrentTime.ruleName ::
      GetCurrentDatabaseAndCatalog(catalogManager).ruleName ::
      RewriteDistinctAggregates.ruleName ::
      ReplaceDeduplicateWithAggregate.ruleName ::
      ReplaceIntersectWithSemiJoin.ruleName ::
      ReplaceExceptWithFilter.ruleName ::
      ReplaceExceptWithAntiJoin.ruleName ::
      RewriteExceptAll.ruleName ::
      RewriteIntersectAll.ruleName ::
      ReplaceDistinctWithAggregate.ruleName ::
      PullupCorrelatedPredicates.ruleName ::
      RewriteCorrelatedScalarSubquery.ruleName ::
      RewritePredicateSubquery.ruleName ::
      NormalizeFloatingNumbers.ruleName ::
      ReplaceUpdateFieldsExpression.ruleName :: Nil

  /**
   * Optimize all the subqueries inside expression.
   */
  object OptimizeSubqueries extends Rule[LogicalPlan] {
    private def removeTopLevelSort(plan: LogicalPlan): LogicalPlan = {
      plan match {
        case Sort(_, _, child) => child
        case Project(fields, child) => Project(fields, removeTopLevelSort(child))
        case other => other
      }
    }
    def apply(plan: LogicalPlan): LogicalPlan = plan transformAllExpressions {
      case s: SubqueryExpression =>
        val Subquery(newPlan, _) = Optimizer.this.execute(Subquery.fromExpression(s))
        // At this point we have an optimized subquery plan that we are going to attach
        // to this subquery expression. Here we can safely remove any top level sort
        // in the plan as tuples produced by a subquery are un-ordered.
        s.withNewPlan(removeTopLevelSort(newPlan))
    }
  }

  /**
   * Override to provide additional rules for the operator optimization batch.
   */
  def extendedOperatorOptimizationRules: Seq[Rule[LogicalPlan]] = Nil

  /**
   * Override to provide additional rules for early projection and filter pushdown to scans.
   */
  def earlyScanPushDownRules: Seq[Rule[LogicalPlan]] = Nil

  /**
   * Returns (defaultBatches - (excludedRules - nonExcludableRules)), the rule batches that
   * eventually run in the Optimizer.
   *
   * Implementations of this class should override [[defaultBatches]], and [[nonExcludableRules]]
   * if necessary, instead of this method.
   */
  final override def batches: Seq[Batch] = {
    val excludedRulesConf =
      SQLConf.get.optimizerExcludedRules.toSeq.flatMap(Utils.stringToSeq)
    val excludedRules = excludedRulesConf.filter { ruleName =>
      val nonExcludable = nonExcludableRules.contains(ruleName)
      if (nonExcludable) {
        logWarning(s"Optimization rule '${ruleName}' was not excluded from the optimizer " +
          s"because this rule is a non-excludable rule.")
      }
      !nonExcludable
    }
    if (excludedRules.isEmpty) {
      defaultBatches
    } else {
      defaultBatches.flatMap { batch =>
        val filteredRules = batch.rules.filter { rule =>
          val exclude = excludedRules.contains(rule.ruleName)
          if (exclude) {
            logInfo(s"Optimization rule '${rule.ruleName}' is excluded from the optimizer.")
          }
          !exclude
        }
        if (batch.rules == filteredRules) {
          Some(batch)
        } else if (filteredRules.nonEmpty) {
          Some(Batch(batch.name, batch.strategy, filteredRules: _*))
        } else {
          logInfo(s"Optimization batch '${batch.name}' is excluded from the optimizer " +
            s"as all enclosed rules have been excluded.")
          None
        }
      }
    }
  }
}

/**
 * Remove useless DISTINCT for MAX and MIN.
 * This rule should be applied before RewriteDistinctAggregates.
 */
object EliminateDistinct extends Rule[LogicalPlan] {
  override def apply(plan: LogicalPlan): LogicalPlan = plan transformExpressions  {
    case ae: AggregateExpression if ae.isDistinct =>
      ae.aggregateFunction match {
        case _: Max | _: Min => ae.copy(isDistinct = false)
        case _ => ae
      }
  }
}

/**
 * Remove useless FILTER clause for aggregate expressions.
 * This rule should be applied before RewriteDistinctAggregates.
 */
object EliminateAggregateFilter extends Rule[LogicalPlan] {
  override def apply(plan: LogicalPlan): LogicalPlan = plan transformExpressions  {
    case ae @ AggregateExpression(_, _, _, Some(Literal.TrueLiteral), _) =>
      ae.copy(filter = None)
    case AggregateExpression(af: DeclarativeAggregate, _, _, Some(Literal.FalseLiteral), _) =>
      val initialProject = SafeProjection.create(af.initialValues)
      val evalProject = SafeProjection.create(af.evaluateExpression :: Nil, af.aggBufferAttributes)
      val initialBuffer = initialProject(EmptyRow)
      val internalRow = evalProject(initialBuffer)
      Literal.create(internalRow.get(0, af.dataType), af.dataType)
    case AggregateExpression(af: ImperativeAggregate, _, _, Some(Literal.FalseLiteral), _) =>
      val buffer = new SpecificInternalRow(af.aggBufferAttributes.map(_.dataType))
      af.initialize(buffer)
      Literal.create(af.eval(buffer), af.dataType)
  }
}

/**
 * An optimizer used in test code.
 *
 * To ensure extendability, we leave the standard rules in the abstract optimizer rules, while
 * specific rules go to the subclasses
 */
object SimpleTestOptimizer extends SimpleTestOptimizer

class SimpleTestOptimizer extends Optimizer(
  new CatalogManager(
    new SQLConf().copy(SQLConf.CASE_SENSITIVE -> true),
    FakeV2SessionCatalog,
    new SessionCatalog(new InMemoryCatalog, EmptyFunctionRegistry, new SQLConf())))

/**
 * Remove redundant aliases from a query plan. A redundant alias is an alias that does not change
 * the name or metadata of a column, and does not deduplicate it.
 */
object RemoveRedundantAliases extends Rule[LogicalPlan] {

  /**
   * Create an attribute mapping from the old to the new attributes. This function will only
   * return the attribute pairs that have changed.
   */
  private def createAttributeMapping(current: LogicalPlan, next: LogicalPlan)
      : Seq[(Attribute, Attribute)] = {
    current.output.zip(next.output).filterNot {
      case (a1, a2) => a1.semanticEquals(a2)
    }
  }

  /**
   * Remove the top-level alias from an expression when it is redundant.
   */
  private def removeRedundantAlias(e: Expression, excludeList: AttributeSet): Expression = e match {
    // Alias with metadata can not be stripped, or the metadata will be lost.
    // If the alias name is different from attribute name, we can't strip it either, or we
    // may accidentally change the output schema name of the root plan.
    case a @ Alias(attr: Attribute, name)
      if a.metadata == Metadata.empty &&
        name == attr.name &&
        !excludeList.contains(attr) &&
        !excludeList.contains(a) =>
      attr
    case a => a
  }

  /**
   * Remove redundant alias expression from a LogicalPlan and its subtree. A set of excludes is used
   * to prevent the removal of seemingly redundant aliases used to deduplicate the input for a
   * (self) join or to prevent the removal of top-level subquery attributes.
   */
  private def removeRedundantAliases(plan: LogicalPlan, excluded: AttributeSet): LogicalPlan = {
    plan match {
      // We want to keep the same output attributes for subqueries. This means we cannot remove
      // the aliases that produce these attributes
      case Subquery(child, correlated) =>
        Subquery(removeRedundantAliases(child, excluded ++ child.outputSet), correlated)

      // A join has to be treated differently, because the left and the right side of the join are
      // not allowed to use the same attributes. We use an exclude list to prevent us from creating
      // a situation in which this happens; the rule will only remove an alias if its child
      // attribute is not on the black list.
      case Join(left, right, joinType, condition, hint) =>
        val newLeft = removeRedundantAliases(left, excluded ++ right.outputSet)
        val newRight = removeRedundantAliases(right, excluded ++ newLeft.outputSet)
        val mapping = AttributeMap(
          createAttributeMapping(left, newLeft) ++
          createAttributeMapping(right, newRight))
        val newCondition = condition.map(_.transform {
          case a: Attribute => mapping.getOrElse(a, a)
        })
        Join(newLeft, newRight, joinType, newCondition, hint)

      case _ =>
        // Remove redundant aliases in the subtree(s).
        val currentNextAttrPairs = mutable.Buffer.empty[(Attribute, Attribute)]
        val newNode = plan.mapChildren { child =>
          val newChild = removeRedundantAliases(child, excluded)
          currentNextAttrPairs ++= createAttributeMapping(child, newChild)
          newChild
        }

        // Create the attribute mapping. Note that the currentNextAttrPairs can contain duplicate
        // keys in case of Union (this is caused by the PushProjectionThroughUnion rule); in this
        // case we use the first mapping (which should be provided by the first child).
        val mapping = AttributeMap(currentNextAttrPairs.toSeq)

        // Create a an expression cleaning function for nodes that can actually produce redundant
        // aliases, use identity otherwise.
        val clean: Expression => Expression = plan match {
          case _: Project => removeRedundantAlias(_, excluded)
          case _: Aggregate => removeRedundantAlias(_, excluded)
          case _: Window => removeRedundantAlias(_, excluded)
          case _ => identity[Expression]
        }

        // Transform the expressions.
        newNode.mapExpressions { expr =>
          clean(expr.transform {
            case a: Attribute => mapping.getOrElse(a, a)
          })
        }
    }
  }

  def apply(plan: LogicalPlan): LogicalPlan = removeRedundantAliases(plan, AttributeSet.empty)
}

/**
 * Remove redundant aggregates from a query plan. A redundant aggregate is an aggregate whose
 * only goal is to keep distinct values, while its parent aggregate would ignore duplicate values.
 */
object RemoveRedundantAggregates extends Rule[LogicalPlan] with AliasHelper {
  def apply(plan: LogicalPlan): LogicalPlan = plan transformUp {
    case upper @ Aggregate(_, _, lower: Aggregate) if lowerIsRedundant(upper, lower) =>
      val aliasMap = getAliasMap(lower)

      upper.copy(
        child = lower.child,
        groupingExpressions = upper.groupingExpressions.map(replaceAlias(_, aliasMap)),
        aggregateExpressions = upper.aggregateExpressions.map(
          replaceAliasButKeepName(_, aliasMap))
      )
  }

  private def lowerIsRedundant(upper: Aggregate, lower: Aggregate): Boolean = {
    val isDeterministic = !CollapseProject.haveCommonNonDeterministicOutput(
      upper.aggregateExpressions, lower.aggregateExpressions)

    val upperReferencesOnlyGrouping = upper.references.subsetOf(AttributeSet(
      lower.aggregateExpressions.filter(!isAggregate(_)).map(_.toAttribute)))

    val upperHasNoAggregateExpressions = upper.aggregateExpressions
      .forall(_.find(isAggregate).isEmpty)

    isDeterministic && upperReferencesOnlyGrouping && upperHasNoAggregateExpressions
  }

  private def isAggregate(expr: Expression): Boolean = {
    expr.find(e => e.isInstanceOf[AggregateExpression] ||
      PythonUDF.isGroupedAggPandasUDF(e)).isDefined
  }
}

/**
 * Remove no-op operators from the query plan that do not make any modifications.
 */
object RemoveNoopOperators extends Rule[LogicalPlan] {
  def apply(plan: LogicalPlan): LogicalPlan = plan transform {
    // Eliminate no-op Projects
    case p @ Project(_, child) if child.sameOutput(p) => child

    // Eliminate no-op Window
    case w: Window if w.windowExpressions.isEmpty => w.child
  }
}

/**
 * Pushes down [[LocalLimit]] beneath UNION ALL and beneath the streamed inputs of outer joins.
 */
object LimitPushDown extends Rule[LogicalPlan] {

  private def stripGlobalLimitIfPresent(plan: LogicalPlan): LogicalPlan = {
    plan match {
      case GlobalLimit(_, child) => child
      case _ => plan
    }
  }

  private def maybePushLocalLimit(limitExp: Expression, plan: LogicalPlan): LogicalPlan = {
    (limitExp, plan.maxRowsPerPartition) match {
      case (IntegerLiteral(newLimit), Some(childMaxRows)) if newLimit < childMaxRows =>
        // If the child has a cap on max rows per partition and the cap is larger than
        // the new limit, put a new LocalLimit there.
        LocalLimit(limitExp, stripGlobalLimitIfPresent(plan))

      case (_, None) =>
        // If the child has no cap, put the new LocalLimit.
        LocalLimit(limitExp, stripGlobalLimitIfPresent(plan))

      case _ =>
        // Otherwise, don't put a new LocalLimit.
        plan
    }
  }

  def apply(plan: LogicalPlan): LogicalPlan = plan transform {
    // Adding extra Limits below UNION ALL for children which are not Limit or do not have Limit
    // descendants whose maxRow is larger. This heuristic is valid assuming there does not exist any
    // Limit push-down rule that is unable to infer the value of maxRows.
    // Note: right now Union means UNION ALL, which does not de-duplicate rows, so it is safe to
    // pushdown Limit through it. Once we add UNION DISTINCT, however, we will not be able to
    // pushdown Limit.
    case LocalLimit(exp, u: Union) =>
      LocalLimit(exp, u.copy(children = u.children.map(maybePushLocalLimit(exp, _))))
    // Add extra limits below OUTER JOIN. For LEFT OUTER and RIGHT OUTER JOIN we push limits to
    // the left and right sides, respectively. It's not safe to push limits below FULL OUTER
    // JOIN in the general case without a more invasive rewrite.
    // We also need to ensure that this limit pushdown rule will not eventually introduce limits
    // on both sides if it is applied multiple times. Therefore:
    //   - If one side is already limited, stack another limit on top if the new limit is smaller.
    //     The redundant limit will be collapsed by the CombineLimits rule.
    case LocalLimit(exp, join @ Join(left, right, joinType, _, _)) =>
      val newJoin = joinType match {
        case RightOuter => join.copy(right = maybePushLocalLimit(exp, right))
        case LeftOuter => join.copy(left = maybePushLocalLimit(exp, left))
        case _ => join
      }
      LocalLimit(exp, newJoin)
  }
}

/**
 * Pushes Project operator to both sides of a Union operator.
 * Operations that are safe to pushdown are listed as follows.
 * Union:
 * Right now, Union means UNION ALL, which does not de-duplicate rows. So, it is
 * safe to pushdown Filters and Projections through it. Filter pushdown is handled by another
 * rule PushDownPredicates. Once we add UNION DISTINCT, we will not be able to pushdown Projections.
 */
object PushProjectionThroughUnion extends Rule[LogicalPlan] with PredicateHelper {

  /**
   * Maps Attributes from the left side to the corresponding Attribute on the right side.
   */
  private def buildRewrites(left: LogicalPlan, right: LogicalPlan): AttributeMap[Attribute] = {
    assert(left.output.size == right.output.size)
    AttributeMap(left.output.zip(right.output))
  }

  /**
   * Rewrites an expression so that it can be pushed to the right side of a
   * Union or Except operator. This method relies on the fact that the output attributes
   * of a union/intersect/except are always equal to the left child's output.
   */
  private def pushToRight[A <: Expression](e: A, rewrites: AttributeMap[Attribute]) = {
    val result = e transform {
      case a: Attribute => rewrites(a)
    } match {
      // Make sure exprId is unique in each child of Union.
      case Alias(child, alias) => Alias(child, alias)()
      case other => other
    }

    // We must promise the compiler that we did not discard the names in the case of project
    // expressions.  This is safe since the only transformation is from Attribute => Attribute.
    result.asInstanceOf[A]
  }

  def apply(plan: LogicalPlan): LogicalPlan = plan transform {

    // Push down deterministic projection through UNION ALL
    case p @ Project(projectList, u: Union) =>
      assert(u.children.nonEmpty)
      if (projectList.forall(_.deterministic)) {
        val newFirstChild = Project(projectList, u.children.head)
        val newOtherChildren = u.children.tail.map { child =>
          val rewrites = buildRewrites(u.children.head, child)
          Project(projectList.map(pushToRight(_, rewrites)), child)
        }
        u.copy(children = newFirstChild +: newOtherChildren)
      } else {
        p
      }
  }
}

/**
 * Attempts to eliminate the reading of unneeded columns from the query plan.
 *
 * Since adding Project before Filter conflicts with PushPredicatesThroughProject, this rule will
 * remove the Project p2 in the following pattern:
 *
 *   p1 @ Project(_, Filter(_, p2 @ Project(_, child))) if p2.outputSet.subsetOf(p2.inputSet)
 *
 * p2 is usually inserted by this rule and useless, p1 could prune the columns anyway.
 */
object ColumnPruning extends Rule[LogicalPlan] {

  def apply(plan: LogicalPlan): LogicalPlan = removeProjectBeforeFilter(plan transform {
    // Prunes the unused columns from project list of Project/Aggregate/Expand
    case p @ Project(_, p2: Project) if !p2.outputSet.subsetOf(p.references) =>
      p.copy(child = p2.copy(projectList = p2.projectList.filter(p.references.contains)))
    case p @ Project(_, a: Aggregate) if !a.outputSet.subsetOf(p.references) =>
      p.copy(
        child = a.copy(aggregateExpressions = a.aggregateExpressions.filter(p.references.contains)))
    case a @ Project(_, e @ Expand(_, _, grandChild)) if !e.outputSet.subsetOf(a.references) =>
      val newOutput = e.output.filter(a.references.contains(_))
      val newProjects = e.projections.map { proj =>
        proj.zip(e.output).filter { case (_, a) =>
          newOutput.contains(a)
        }.unzip._1
      }
      a.copy(child = Expand(newProjects, newOutput, grandChild))

    // Prunes the unused columns from child of `DeserializeToObject`
    case d @ DeserializeToObject(_, _, child) if !child.outputSet.subsetOf(d.references) =>
      d.copy(child = prunedChild(child, d.references))

    // Prunes the unused columns from child of Aggregate/Expand/Generate/ScriptTransformation
    case a @ Aggregate(_, _, child) if !child.outputSet.subsetOf(a.references) =>
      a.copy(child = prunedChild(child, a.references))
    case f @ FlatMapGroupsInPandas(_, _, _, child) if !child.outputSet.subsetOf(f.references) =>
      f.copy(child = prunedChild(child, f.references))
    case e @ Expand(_, _, child) if !child.outputSet.subsetOf(e.references) =>
      e.copy(child = prunedChild(child, e.references))
    case s @ ScriptTransformation(_, _, _, child, _)
        if !child.outputSet.subsetOf(s.references) =>
      s.copy(child = prunedChild(child, s.references))

    // prune unrequired references
    case p @ Project(_, g: Generate) if p.references != g.outputSet =>
      val requiredAttrs = p.references -- g.producedAttributes ++ g.generator.references
      val newChild = prunedChild(g.child, requiredAttrs)
      val unrequired = g.generator.references -- p.references
      val unrequiredIndices = newChild.output.zipWithIndex.filter(t => unrequired.contains(t._1))
        .map(_._2)
      p.copy(child = g.copy(child = newChild, unrequiredChildIndex = unrequiredIndices))

    // prune unrequired nested fields from `Generate`.
    case GeneratorNestedColumnAliasing(p) => p

    // Eliminate unneeded attributes from right side of a Left Existence Join.
    case j @ Join(_, right, LeftExistence(_), _, _) =>
      j.copy(right = prunedChild(right, j.references))

    // all the columns will be used to compare, so we can't prune them
    case p @ Project(_, _: SetOperation) => p
    case p @ Project(_, _: Distinct) => p
    // Eliminate unneeded attributes from children of Union.
    case p @ Project(_, u: Union) =>
      if (!u.outputSet.subsetOf(p.references)) {
        val firstChild = u.children.head
        val newOutput = prunedChild(firstChild, p.references).output
        // pruning the columns of all children based on the pruned first child.
        val newChildren = u.children.map { p =>
          val selected = p.output.zipWithIndex.filter { case (a, i) =>
            newOutput.contains(firstChild.output(i))
          }.map(_._1)
          Project(selected, p)
        }
        p.copy(child = u.withNewChildren(newChildren))
      } else {
        p
      }

    // Prune unnecessary window expressions
    case p @ Project(_, w: Window) if !w.windowOutputSet.subsetOf(p.references) =>
      p.copy(child = w.copy(
        windowExpressions = w.windowExpressions.filter(p.references.contains)))

    // Can't prune the columns on LeafNode
    case p @ Project(_, _: LeafNode) => p

    case NestedColumnAliasing(p) => p

    // for all other logical plans that inherits the output from it's children
    // Project over project is handled by the first case, skip it here.
    case p @ Project(_, child) if !child.isInstanceOf[Project] =>
      val required = child.references ++ p.references
      if (!child.inputSet.subsetOf(required)) {
        val newChildren = child.children.map(c => prunedChild(c, required))
        p.copy(child = child.withNewChildren(newChildren))
      } else {
        p
      }
  })

  /** Applies a projection only when the child is producing unnecessary attributes */
  private def prunedChild(c: LogicalPlan, allReferences: AttributeSet) =
    if (!c.outputSet.subsetOf(allReferences)) {
      Project(c.output.filter(allReferences.contains), c)
    } else {
      c
    }

  /**
   * The Project before Filter is not necessary but conflict with PushPredicatesThroughProject,
   * so remove it. Since the Projects have been added top-down, we need to remove in bottom-up
   * order, otherwise lower Projects can be missed.
   */
  private def removeProjectBeforeFilter(plan: LogicalPlan): LogicalPlan = plan transformUp {
    case p1 @ Project(_, f @ Filter(_, p2 @ Project(_, child)))
      if p2.outputSet.subsetOf(child.outputSet) &&
        // We only remove attribute-only project.
        p2.projectList.forall(_.isInstanceOf[AttributeReference]) =>
      p1.copy(child = f.copy(child = child))
  }
}

/**
 * Combines two [[Project]] operators into one and perform alias substitution,
 * merging the expressions into one single expression for the following cases.
 * 1. When two [[Project]] operators are adjacent.
 * 2. When two [[Project]] operators have LocalLimit/Sample/Repartition operator between them
 *    and the upper project consists of the same number of columns which is equal or aliasing.
 *    `GlobalLimit(LocalLimit)` pattern is also considered.
 */
object CollapseProject extends Rule[LogicalPlan] with AliasHelper {

  def apply(plan: LogicalPlan): LogicalPlan = plan transformUp {
    case p1 @ Project(_, p2: Project) =>
      if (haveCommonNonDeterministicOutput(p1.projectList, p2.projectList)) {
        p1
      } else {
        p2.copy(projectList = buildCleanedProjectList(p1.projectList, p2.projectList))
      }
    case p @ Project(_, agg: Aggregate) =>
      if (haveCommonNonDeterministicOutput(p.projectList, agg.aggregateExpressions)) {
        p
      } else {
        agg.copy(aggregateExpressions = buildCleanedProjectList(
          p.projectList, agg.aggregateExpressions))
      }
    case Project(l1, g @ GlobalLimit(_, limit @ LocalLimit(_, p2 @ Project(l2, _))))
        if isRenaming(l1, l2) =>
      val newProjectList = buildCleanedProjectList(l1, l2)
      g.copy(child = limit.copy(child = p2.copy(projectList = newProjectList)))
    case Project(l1, limit @ LocalLimit(_, p2 @ Project(l2, _))) if isRenaming(l1, l2) =>
      val newProjectList = buildCleanedProjectList(l1, l2)
      limit.copy(child = p2.copy(projectList = newProjectList))
    case Project(l1, r @ Repartition(_, _, p @ Project(l2, _))) if isRenaming(l1, l2) =>
      r.copy(child = p.copy(projectList = buildCleanedProjectList(l1, p.projectList)))
    case Project(l1, s @ Sample(_, _, _, _, p2 @ Project(l2, _))) if isRenaming(l1, l2) =>
      s.copy(child = p2.copy(projectList = buildCleanedProjectList(l1, p2.projectList)))
  }

<<<<<<< HEAD
  def haveCommonNonDeterministicOutput(
=======
  private def haveCommonNonDeterministicOutput(
>>>>>>> f284218d
      upper: Seq[NamedExpression], lower: Seq[NamedExpression]): Boolean = {
    val aliases = getAliasMap(lower)

    // Collapse upper and lower Projects if and only if their overlapped expressions are all
    // deterministic.
    upper.exists(_.collect {
      case a: Attribute if aliases.contains(a) => aliases(a).child
    }.exists(!_.deterministic))
  }

  private def buildCleanedProjectList(
      upper: Seq[NamedExpression],
      lower: Seq[NamedExpression]): Seq[NamedExpression] = {
    val aliases = getAliasMap(lower)
    upper.map(replaceAliasButKeepName(_, aliases))
  }

  private def isRenaming(list1: Seq[NamedExpression], list2: Seq[NamedExpression]): Boolean = {
    list1.length == list2.length && list1.zip(list2).forall {
      case (e1, e2) if e1.semanticEquals(e2) => true
      case (Alias(a: Attribute, _), b) if a.metadata == Metadata.empty && a.name == b.name => true
      case _ => false
    }
  }
}

/**
 * Combines adjacent [[RepartitionOperation]] operators
 */
object CollapseRepartition extends Rule[LogicalPlan] {
  def apply(plan: LogicalPlan): LogicalPlan = plan transformUp {
    // Case 1: When a Repartition has a child of Repartition or RepartitionByExpression,
    // 1) When the top node does not enable the shuffle (i.e., coalesce API), but the child
    //   enables the shuffle. Returns the child node if the last numPartitions is bigger;
    //   otherwise, keep unchanged.
    // 2) In the other cases, returns the top node with the child's child
    case r @ Repartition(_, _, child: RepartitionOperation) => (r.shuffle, child.shuffle) match {
      case (false, true) => if (r.numPartitions >= child.numPartitions) child else r
      case _ => r.copy(child = child.child)
    }
    // Case 2: When a RepartitionByExpression has a child of Repartition or RepartitionByExpression
    // we can remove the child.
    case r @ RepartitionByExpression(_, child: RepartitionOperation, _) =>
      r.copy(child = child.child)
  }
}

/**
 * Collapse Adjacent Window Expression.
 * - If the partition specs and order specs are the same and the window expression are
 *   independent and are of the same window function type, collapse into the parent.
 */
object CollapseWindow extends Rule[LogicalPlan] {
  def apply(plan: LogicalPlan): LogicalPlan = plan transformUp {
    case w1 @ Window(we1, ps1, os1, w2 @ Window(we2, ps2, os2, grandChild))
        if ps1 == ps2 && os1 == os2 && w1.references.intersect(w2.windowOutputSet).isEmpty &&
          we1.nonEmpty && we2.nonEmpty &&
          // This assumes Window contains the same type of window expressions. This is ensured
          // by ExtractWindowFunctions.
          WindowFunctionType.functionType(we1.head) == WindowFunctionType.functionType(we2.head) =>
      w1.copy(windowExpressions = we2 ++ we1, child = grandChild)
  }
}

/**
 * Transpose Adjacent Window Expressions.
 * - If the partition spec of the parent Window expression is compatible with the partition spec
 *   of the child window expression, transpose them.
 */
object TransposeWindow extends Rule[LogicalPlan] {
  private def compatibleParititions(ps1 : Seq[Expression], ps2: Seq[Expression]): Boolean = {
    ps1.length < ps2.length && ps2.take(ps1.length).permutations.exists(ps1.zip(_).forall {
      case (l, r) => l.semanticEquals(r)
    })
  }

  def apply(plan: LogicalPlan): LogicalPlan = plan transformUp {
    case w1 @ Window(we1, ps1, os1, w2 @ Window(we2, ps2, os2, grandChild))
        if w1.references.intersect(w2.windowOutputSet).isEmpty &&
           w1.expressions.forall(_.deterministic) &&
           w2.expressions.forall(_.deterministic) &&
           compatibleParititions(ps1, ps2) =>
      Project(w1.output, Window(we2, ps2, os2, Window(we1, ps1, os1, grandChild)))
  }
}

/**
 * Infers filters from [[Generate]], such that rows that would have been removed
 * by this [[Generate]] can be removed earlier - before joins and in data sources.
 */
object InferFiltersFromGenerate extends Rule[LogicalPlan] {
  def apply(plan: LogicalPlan): LogicalPlan = plan transformUp {
    // This rule does not infer filters from foldable expressions to avoid constant filters
    // like 'size([1, 2, 3]) > 0'. These do not show up in child's constraints and
    // then the idempotence will break.
    case generate @ Generate(e, _, _, _, _, _)
      if !e.deterministic || e.children.forall(_.foldable) => generate

    case generate @ Generate(g, _, false, _, _, _) if canInferFilters(g) =>
      // Exclude child's constraints to guarantee idempotency
      val inferredFilters = ExpressionSet(
        Seq(
          GreaterThan(Size(g.children.head), Literal(0)),
          IsNotNull(g.children.head)
        )
      ) -- generate.child.constraints

      if (inferredFilters.nonEmpty) {
        generate.copy(child = Filter(inferredFilters.reduce(And), generate.child))
      } else {
        generate
      }
  }

  private def canInferFilters(g: Generator): Boolean = g match {
    case _: ExplodeBase => true
    case _: Inline => true
    case _ => false
  }
}

/**
 * Generate a list of additional filters from an operator's existing constraint but remove those
 * that are either already part of the operator's condition or are part of the operator's child
 * constraints. These filters are currently inserted to the existing conditions in the Filter
 * operators and on either side of Join operators.
 *
 * Note: While this optimization is applicable to a lot of types of join, it primarily benefits
 * Inner and LeftSemi joins.
 */
object InferFiltersFromConstraints extends Rule[LogicalPlan]
  with PredicateHelper with ConstraintHelper {

  def apply(plan: LogicalPlan): LogicalPlan = {
    if (SQLConf.get.constraintPropagationEnabled) {
      inferFilters(plan)
    } else {
      plan
    }
  }

  private def inferFilters(plan: LogicalPlan): LogicalPlan = plan transform {
    case filter @ Filter(condition, child) =>
      val newFilters = filter.constraints --
        (child.constraints ++ splitConjunctivePredicates(condition))
      if (newFilters.nonEmpty) {
        Filter(And(newFilters.reduce(And), condition), child)
      } else {
        filter
      }

    case join @ Join(left, right, joinType, conditionOpt, _) =>
      joinType match {
        // For inner join, we can infer additional filters for both sides. LeftSemi is kind of an
        // inner join, it just drops the right side in the final output.
        case _: InnerLike | LeftSemi =>
          val allConstraints = getAllConstraints(left, right, conditionOpt)
          val newLeft = inferNewFilter(left, allConstraints)
          val newRight = inferNewFilter(right, allConstraints)
          join.copy(left = newLeft, right = newRight)

        // For right outer join, we can only infer additional filters for left side.
        case RightOuter =>
          val allConstraints = getAllConstraints(left, right, conditionOpt)
          val newLeft = inferNewFilter(left, allConstraints)
          join.copy(left = newLeft)

        // For left join, we can only infer additional filters for right side.
        case LeftOuter | LeftAnti =>
          val allConstraints = getAllConstraints(left, right, conditionOpt)
          val newRight = inferNewFilter(right, allConstraints)
          join.copy(right = newRight)

        case _ => join
      }
  }

  private def getAllConstraints(
      left: LogicalPlan,
      right: LogicalPlan,
      conditionOpt: Option[Expression]): ExpressionSet = {
    val baseConstraints = left.constraints.union(right.constraints)
      .union(ExpressionSet(conditionOpt.map(splitConjunctivePredicates).getOrElse(Nil)))
    baseConstraints.union(inferAdditionalConstraints(baseConstraints))
  }

  private def inferNewFilter(plan: LogicalPlan, constraints: ExpressionSet): LogicalPlan = {
    val newPredicates = constraints
      .union(constructIsNotNullConstraints(constraints, plan.output))
      .filter { c =>
        c.references.nonEmpty && c.references.subsetOf(plan.outputSet) && c.deterministic
      } -- plan.constraints
    if (newPredicates.isEmpty) {
      plan
    } else {
      Filter(newPredicates.reduce(And), plan)
    }
  }
}

/**
 * Combines all adjacent [[Union]] operators into a single [[Union]].
 */
object CombineUnions extends Rule[LogicalPlan] {
  def apply(plan: LogicalPlan): LogicalPlan = plan transformDown {
    case u: Union => flattenUnion(u, false)
    case Distinct(u: Union) => Distinct(flattenUnion(u, true))
  }

  private def flattenUnion(union: Union, flattenDistinct: Boolean): Union = {
    val topByName = union.byName
    val topAllowMissingCol = union.allowMissingCol

    val stack = mutable.Stack[LogicalPlan](union)
    val flattened = mutable.ArrayBuffer.empty[LogicalPlan]
    // Note that we should only flatten the unions with same byName and allowMissingCol.
    // Although we do `UnionCoercion` at analysis phase, we manually run `CombineUnions`
    // in some places like `Dataset.union`. Flattening unions with different resolution
    // rules (by position and by name) could cause incorrect results.
    while (stack.nonEmpty) {
      stack.pop() match {
        case Distinct(Union(children, byName, allowMissingCol))
            if flattenDistinct && byName == topByName && allowMissingCol == topAllowMissingCol =>
          stack.pushAll(children.reverse)
        case Union(children, byName, allowMissingCol)
            if byName == topByName && allowMissingCol == topAllowMissingCol =>
          stack.pushAll(children.reverse)
        case child =>
          flattened += child
      }
    }
    union.copy(children = flattened.toSeq)
  }
}

/**
 * Combines two adjacent [[Filter]] operators into one, merging the non-redundant conditions into
 * one conjunctive predicate.
 */
object CombineFilters extends Rule[LogicalPlan] with PredicateHelper {
  def apply(plan: LogicalPlan): LogicalPlan = plan transform applyLocally

  val applyLocally: PartialFunction[LogicalPlan, LogicalPlan] = {
    // The query execution/optimization does not guarantee the expressions are evaluated in order.
    // We only can combine them if and only if both are deterministic.
    case Filter(fc, nf @ Filter(nc, grandChild)) if fc.deterministic && nc.deterministic =>
      (ExpressionSet(splitConjunctivePredicates(fc)) --
        ExpressionSet(splitConjunctivePredicates(nc))).reduceOption(And) match {
        case Some(ac) =>
          Filter(And(nc, ac), grandChild)
        case None =>
          nf
      }
  }
}

/**
 * Removes Sort operations if they don't affect the final output ordering.
 * Note that changes in the final output ordering may affect the file size (SPARK-32318).
 * This rule handles the following cases:
 * 1) if the sort order is empty or the sort order does not have any reference
 * 2) if the child is already sorted
 * 3) if there is another Sort operator separated by 0...n Project, Filter, Repartition or
 *    RepartitionByExpression (with deterministic expressions) operators
 * 4) if the Sort operator is within Join separated by 0...n Project, Filter, Repartition or
 *    RepartitionByExpression (with deterministic expressions) operators only and the Join condition
 *    is deterministic
 * 5) if the Sort operator is within GroupBy separated by 0...n Project, Filter, Repartition or
 *    RepartitionByExpression (with deterministic expressions) operators only and the aggregate
 *    function is order irrelevant
 */
object EliminateSorts extends Rule[LogicalPlan] {
  def apply(plan: LogicalPlan): LogicalPlan = plan transform {
    case s @ Sort(orders, _, child) if orders.isEmpty || orders.exists(_.child.foldable) =>
      val newOrders = orders.filterNot(_.child.foldable)
      if (newOrders.isEmpty) child else s.copy(order = newOrders)
    case Sort(orders, true, child) if SortOrder.orderingSatisfies(child.outputOrdering, orders) =>
      child
    case s @ Sort(_, _, child) => s.copy(child = recursiveRemoveSort(child))
    case j @ Join(originLeft, originRight, _, cond, _) if cond.forall(_.deterministic) =>
      j.copy(left = recursiveRemoveSort(originLeft), right = recursiveRemoveSort(originRight))
    case g @ Aggregate(_, aggs, originChild) if isOrderIrrelevantAggs(aggs) =>
      g.copy(child = recursiveRemoveSort(originChild))
  }

  private def recursiveRemoveSort(plan: LogicalPlan): LogicalPlan = plan match {
    case Sort(_, _, child) => recursiveRemoveSort(child)
    case other if canEliminateSort(other) =>
      other.withNewChildren(other.children.map(recursiveRemoveSort))
    case _ => plan
  }

  private def canEliminateSort(plan: LogicalPlan): Boolean = plan match {
    case p: Project => p.projectList.forall(_.deterministic)
    case f: Filter => f.condition.deterministic
    case r: RepartitionByExpression => r.partitionExpressions.forall(_.deterministic)
    case _: Repartition => true
    case _ => false
  }

  private def isOrderIrrelevantAggs(aggs: Seq[NamedExpression]): Boolean = {
    def isOrderIrrelevantAggFunction(func: AggregateFunction): Boolean = func match {
      case _: Min | _: Max | _: Count | _: BitAggregate => true
      // Arithmetic operations for floating-point values are order-sensitive
      // (they are not associative).
      case _: Sum | _: Average | _: CentralMomentAgg =>
        !Seq(FloatType, DoubleType).exists(_.sameType(func.children.head.dataType))
      case _ => false
    }

    def checkValidAggregateExpression(expr: Expression): Boolean = expr match {
      case _: AttributeReference => true
      case ae: AggregateExpression => isOrderIrrelevantAggFunction(ae.aggregateFunction)
      case _: UserDefinedExpression => false
      case e => e.children.forall(checkValidAggregateExpression)
    }

    aggs.forall(checkValidAggregateExpression)
  }
}

/**
 * Removes filters that can be evaluated trivially.  This can be done through the following ways:
 * 1) by eliding the filter for cases where it will always evaluate to `true`.
 * 2) by substituting a dummy empty relation when the filter will always evaluate to `false`.
 * 3) by eliminating the always-true conditions given the constraints on the child's output.
 */
object PruneFilters extends Rule[LogicalPlan] with PredicateHelper {
  def apply(plan: LogicalPlan): LogicalPlan = plan transform {
    // If the filter condition always evaluate to true, remove the filter.
    case Filter(Literal(true, BooleanType), child) => child
    // If the filter condition always evaluate to null or false,
    // replace the input with an empty relation.
    case Filter(Literal(null, _), child) =>
      LocalRelation(child.output, data = Seq.empty, isStreaming = plan.isStreaming)
    case Filter(Literal(false, BooleanType), child) =>
      LocalRelation(child.output, data = Seq.empty, isStreaming = plan.isStreaming)
    // If any deterministic condition is guaranteed to be true given the constraints on the child's
    // output, remove the condition
    case f @ Filter(fc, p: LogicalPlan) =>
      val (prunedPredicates, remainingPredicates) =
        splitConjunctivePredicates(fc).partition { cond =>
          cond.deterministic && p.constraints.contains(cond)
        }
      if (prunedPredicates.isEmpty) {
        f
      } else if (remainingPredicates.isEmpty) {
        p
      } else {
        val newCond = remainingPredicates.reduce(And)
        Filter(newCond, p)
      }
  }
}

/**
 * The unified version for predicate pushdown of normal operators and joins.
 * This rule improves performance of predicate pushdown for cascading joins such as:
 *  Filter-Join-Join-Join. Most predicates can be pushed down in a single pass.
 */
object PushDownPredicates extends Rule[LogicalPlan] with PredicateHelper {
  def apply(plan: LogicalPlan): LogicalPlan = plan transform {
    CombineFilters.applyLocally
      .orElse(PushPredicateThroughNonJoin.applyLocally)
      .orElse(PushPredicateThroughJoin.applyLocally)
  }
}

/**
 * Pushes [[Filter]] operators through many operators iff:
 * 1) the operator is deterministic
 * 2) the predicate is deterministic and the operator will not change any of rows.
 *
 * This heuristic is valid assuming the expression evaluation cost is minimal.
 */
object PushPredicateThroughNonJoin extends Rule[LogicalPlan] with PredicateHelper {
  def apply(plan: LogicalPlan): LogicalPlan = plan transform applyLocally

  val applyLocally: PartialFunction[LogicalPlan, LogicalPlan] = {
    // SPARK-13473: We can't push the predicate down when the underlying projection output non-
    // deterministic field(s).  Non-deterministic expressions are essentially stateful. This
    // implies that, for a given input row, the output are determined by the expression's initial
    // state and all the input rows processed before. In another word, the order of input rows
    // matters for non-deterministic expressions, while pushing down predicates changes the order.
    // This also applies to Aggregate.
    case Filter(condition, project @ Project(fields, grandChild))
      if fields.forall(_.deterministic) && canPushThroughCondition(grandChild, condition) =>
      val aliasMap = getAliasMap(project)
      project.copy(child = Filter(replaceAlias(condition, aliasMap), grandChild))

    case filter @ Filter(condition, aggregate: Aggregate)
      if aggregate.aggregateExpressions.forall(_.deterministic)
        && aggregate.groupingExpressions.nonEmpty =>
      val aliasMap = getAliasMap(aggregate)

      // For each filter, expand the alias and check if the filter can be evaluated using
      // attributes produced by the aggregate operator's child operator.
      val (candidates, nonDeterministic) =
        splitConjunctivePredicates(condition).partition(_.deterministic)

      val (pushDown, rest) = candidates.partition { cond =>
        val replaced = replaceAlias(cond, aliasMap)
        cond.references.nonEmpty && replaced.references.subsetOf(aggregate.child.outputSet)
      }

      val stayUp = rest ++ nonDeterministic

      if (pushDown.nonEmpty) {
        val pushDownPredicate = pushDown.reduce(And)
        val replaced = replaceAlias(pushDownPredicate, aliasMap)
        val newAggregate = aggregate.copy(child = Filter(replaced, aggregate.child))
        // If there is no more filter to stay up, just eliminate the filter.
        // Otherwise, create "Filter(stayUp) <- Aggregate <- Filter(pushDownPredicate)".
        if (stayUp.isEmpty) newAggregate else Filter(stayUp.reduce(And), newAggregate)
      } else {
        filter
      }

    // Push [[Filter]] operators through [[Window]] operators. Parts of the predicate that can be
    // pushed beneath must satisfy the following conditions:
    // 1. All the expressions are part of window partitioning key. The expressions can be compound.
    // 2. Deterministic.
    // 3. Placed before any non-deterministic predicates.
    case filter @ Filter(condition, w: Window)
      if w.partitionSpec.forall(_.isInstanceOf[AttributeReference]) =>
      val partitionAttrs = AttributeSet(w.partitionSpec.flatMap(_.references))

      val (candidates, nonDeterministic) =
        splitConjunctivePredicates(condition).partition(_.deterministic)

      val (pushDown, rest) = candidates.partition { cond =>
        cond.references.subsetOf(partitionAttrs)
      }

      val stayUp = rest ++ nonDeterministic

      if (pushDown.nonEmpty) {
        val pushDownPredicate = pushDown.reduce(And)
        val newWindow = w.copy(child = Filter(pushDownPredicate, w.child))
        if (stayUp.isEmpty) newWindow else Filter(stayUp.reduce(And), newWindow)
      } else {
        filter
      }

    case filter @ Filter(condition, union: Union) =>
      // Union could change the rows, so non-deterministic predicate can't be pushed down
      val (pushDown, stayUp) = splitConjunctivePredicates(condition).partition(_.deterministic)

      if (pushDown.nonEmpty) {
        val pushDownCond = pushDown.reduceLeft(And)
        val output = union.output
        val newGrandChildren = union.children.map { grandchild =>
          val newCond = pushDownCond transform {
            case e if output.exists(_.semanticEquals(e)) =>
              grandchild.output(output.indexWhere(_.semanticEquals(e)))
          }
          assert(newCond.references.subsetOf(grandchild.outputSet))
          Filter(newCond, grandchild)
        }
        val newUnion = union.withNewChildren(newGrandChildren)
        if (stayUp.nonEmpty) {
          Filter(stayUp.reduceLeft(And), newUnion)
        } else {
          newUnion
        }
      } else {
        filter
      }

    case filter @ Filter(condition, watermark: EventTimeWatermark) =>
      val (pushDown, stayUp) = splitConjunctivePredicates(condition).partition { p =>
        p.deterministic && !p.references.contains(watermark.eventTime)
      }

      if (pushDown.nonEmpty) {
        val pushDownPredicate = pushDown.reduceLeft(And)
        val newWatermark = watermark.copy(child = Filter(pushDownPredicate, watermark.child))
        // If there is no more filter to stay up, just eliminate the filter.
        // Otherwise, create "Filter(stayUp) <- watermark <- Filter(pushDownPredicate)".
        if (stayUp.isEmpty) newWatermark else Filter(stayUp.reduceLeft(And), newWatermark)
      } else {
        filter
      }

    case filter @ Filter(_, u: UnaryNode)
        if canPushThrough(u) && u.expressions.forall(_.deterministic) =>
      pushDownPredicate(filter, u.child) { predicate =>
        u.withNewChildren(Seq(Filter(predicate, u.child)))
      }
  }

  def canPushThrough(p: UnaryNode): Boolean = p match {
    // Note that some operators (e.g. project, aggregate, union) are being handled separately
    // (earlier in this rule).
    case _: AppendColumns => true
    case _: Distinct => true
    case _: Generate => true
    case _: Pivot => true
    case _: RepartitionByExpression => true
    case _: Repartition => true
    case _: ScriptTransformation => true
    case _: Sort => true
    case _: BatchEvalPython => true
    case _: ArrowEvalPython => true
    case _ => false
  }

  private def pushDownPredicate(
      filter: Filter,
      grandchild: LogicalPlan)(insertFilter: Expression => LogicalPlan): LogicalPlan = {
    // Only push down the predicates that is deterministic and all the referenced attributes
    // come from grandchild.
    // TODO: non-deterministic predicates could be pushed through some operators that do not change
    // the rows.
    val (candidates, nonDeterministic) =
      splitConjunctivePredicates(filter.condition).partition(_.deterministic)

    val (pushDown, rest) = candidates.partition { cond =>
      cond.references.subsetOf(grandchild.outputSet)
    }

    val stayUp = rest ++ nonDeterministic

    if (pushDown.nonEmpty) {
      val newChild = insertFilter(pushDown.reduceLeft(And))
      if (stayUp.nonEmpty) {
        Filter(stayUp.reduceLeft(And), newChild)
      } else {
        newChild
      }
    } else {
      filter
    }
  }

  /**
   * Check if we can safely push a filter through a projection, by making sure that predicate
   * subqueries in the condition do not contain the same attributes as the plan they are moved
   * into. This can happen when the plan and predicate subquery have the same source.
   */
  private def canPushThroughCondition(plan: LogicalPlan, condition: Expression): Boolean = {
    val attributes = plan.outputSet
    val matched = condition.find {
      case s: SubqueryExpression => s.plan.outputSet.intersect(attributes).nonEmpty
      case _ => false
    }
    matched.isEmpty
  }
}

/**
 * Pushes down [[Filter]] operators where the `condition` can be
 * evaluated using only the attributes of the left or right side of a join.  Other
 * [[Filter]] conditions are moved into the `condition` of the [[Join]].
 *
 * And also pushes down the join filter, where the `condition` can be evaluated using only the
 * attributes of the left or right side of sub query when applicable.
 *
 * Check https://cwiki.apache.org/confluence/display/Hive/OuterJoinBehavior for more details
 */
object PushPredicateThroughJoin extends Rule[LogicalPlan] with PredicateHelper {
  /**
   * Splits join condition expressions or filter predicates (on a given join's output) into three
   * categories based on the attributes required to evaluate them. Note that we explicitly exclude
   * non-deterministic (i.e., stateful) condition expressions in canEvaluateInLeft or
   * canEvaluateInRight to prevent pushing these predicates on either side of the join.
   *
   * @return (canEvaluateInLeft, canEvaluateInRight, haveToEvaluateInBoth)
   */
  private def split(condition: Seq[Expression], left: LogicalPlan, right: LogicalPlan) = {
    val (pushDownCandidates, nonDeterministic) = condition.partition(_.deterministic)
    val (leftEvaluateCondition, rest) =
      pushDownCandidates.partition(_.references.subsetOf(left.outputSet))
    val (rightEvaluateCondition, commonCondition) =
        rest.partition(expr => expr.references.subsetOf(right.outputSet))

    (leftEvaluateCondition, rightEvaluateCondition, commonCondition ++ nonDeterministic)
  }

  private def canPushThrough(joinType: JoinType): Boolean = joinType match {
    case _: InnerLike | LeftSemi | RightOuter | LeftOuter | LeftAnti | ExistenceJoin(_) => true
    case _ => false
  }

  def apply(plan: LogicalPlan): LogicalPlan = plan transform applyLocally

  val applyLocally: PartialFunction[LogicalPlan, LogicalPlan] = {
    // push the where condition down into join filter
    case f @ Filter(filterCondition, Join(left, right, joinType, joinCondition, hint))
        if canPushThrough(joinType) =>
      val (leftFilterConditions, rightFilterConditions, commonFilterCondition) =
        split(splitConjunctivePredicates(filterCondition), left, right)
      joinType match {
        case _: InnerLike =>
          // push down the single side `where` condition into respective sides
          val newLeft = leftFilterConditions.
            reduceLeftOption(And).map(Filter(_, left)).getOrElse(left)
          val newRight = rightFilterConditions.
            reduceLeftOption(And).map(Filter(_, right)).getOrElse(right)
          val (newJoinConditions, others) =
            commonFilterCondition.partition(canEvaluateWithinJoin)
          val newJoinCond = (newJoinConditions ++ joinCondition).reduceLeftOption(And)

          val join = Join(newLeft, newRight, joinType, newJoinCond, hint)
          if (others.nonEmpty) {
            Filter(others.reduceLeft(And), join)
          } else {
            join
          }
        case RightOuter =>
          // push down the right side only `where` condition
          val newLeft = left
          val newRight = rightFilterConditions.
            reduceLeftOption(And).map(Filter(_, right)).getOrElse(right)
          val newJoinCond = joinCondition
          val newJoin = Join(newLeft, newRight, RightOuter, newJoinCond, hint)

          (leftFilterConditions ++ commonFilterCondition).
            reduceLeftOption(And).map(Filter(_, newJoin)).getOrElse(newJoin)
        case LeftOuter | LeftExistence(_) =>
          // push down the left side only `where` condition
          val newLeft = leftFilterConditions.
            reduceLeftOption(And).map(Filter(_, left)).getOrElse(left)
          val newRight = right
          val newJoinCond = joinCondition
          val newJoin = Join(newLeft, newRight, joinType, newJoinCond, hint)

          (rightFilterConditions ++ commonFilterCondition).
            reduceLeftOption(And).map(Filter(_, newJoin)).getOrElse(newJoin)

        case other =>
          throw new IllegalStateException(s"Unexpected join type: $other")
      }

    // push down the join filter into sub query scanning if applicable
    case j @ Join(left, right, joinType, joinCondition, hint) if canPushThrough(joinType) =>
      val (leftJoinConditions, rightJoinConditions, commonJoinCondition) =
        split(joinCondition.map(splitConjunctivePredicates).getOrElse(Nil), left, right)

      joinType match {
        case _: InnerLike | LeftSemi =>
          // push down the single side only join filter for both sides sub queries
          val newLeft = leftJoinConditions.
            reduceLeftOption(And).map(Filter(_, left)).getOrElse(left)
          val newRight = rightJoinConditions.
            reduceLeftOption(And).map(Filter(_, right)).getOrElse(right)
          val newJoinCond = commonJoinCondition.reduceLeftOption(And)

          Join(newLeft, newRight, joinType, newJoinCond, hint)
        case RightOuter =>
          // push down the left side only join filter for left side sub query
          val newLeft = leftJoinConditions.
            reduceLeftOption(And).map(Filter(_, left)).getOrElse(left)
          val newRight = right
          val newJoinCond = (rightJoinConditions ++ commonJoinCondition).reduceLeftOption(And)

          Join(newLeft, newRight, RightOuter, newJoinCond, hint)
        case LeftOuter | LeftAnti | ExistenceJoin(_) =>
          // push down the right side only join filter for right sub query
          val newLeft = left
          val newRight = rightJoinConditions.
            reduceLeftOption(And).map(Filter(_, right)).getOrElse(right)
          val newJoinCond = (leftJoinConditions ++ commonJoinCondition).reduceLeftOption(And)

          Join(newLeft, newRight, joinType, newJoinCond, hint)

        case other =>
          throw new IllegalStateException(s"Unexpected join type: $other")
      }
  }
}

/**
 * Combines two adjacent [[Limit]] operators into one, merging the
 * expressions into one single expression.
 */
object CombineLimits extends Rule[LogicalPlan] {
  def apply(plan: LogicalPlan): LogicalPlan = plan transform {
    case GlobalLimit(le, GlobalLimit(ne, grandChild)) =>
      GlobalLimit(Least(Seq(ne, le)), grandChild)
    case LocalLimit(le, LocalLimit(ne, grandChild)) =>
      LocalLimit(Least(Seq(ne, le)), grandChild)
    case Limit(le, Limit(ne, grandChild)) =>
      Limit(Least(Seq(ne, le)), grandChild)
  }
}

/**
 * Check if there any cartesian products between joins of any type in the optimized plan tree.
 * Throw an error if a cartesian product is found without an explicit cross join specified.
 * This rule is effectively disabled if the CROSS_JOINS_ENABLED flag is true.
 *
 * This rule must be run AFTER the ReorderJoin rule since the join conditions for each join must be
 * collected before checking if it is a cartesian product. If you have
 * SELECT * from R, S where R.r = S.s,
 * the join between R and S is not a cartesian product and therefore should be allowed.
 * The predicate R.r = S.s is not recognized as a join condition until the ReorderJoin rule.
 *
 * This rule must be run AFTER the batch "LocalRelation", since a join with empty relation should
 * not be a cartesian product.
 */
object CheckCartesianProducts extends Rule[LogicalPlan] with PredicateHelper {
  /**
   * Check if a join is a cartesian product. Returns true if
   * there are no join conditions involving references from both left and right.
   */
  def isCartesianProduct(join: Join): Boolean = {
    val conditions = join.condition.map(splitConjunctivePredicates).getOrElse(Nil)

    conditions match {
      case Seq(Literal.FalseLiteral) | Seq(Literal(null, BooleanType)) => false
      case _ => !conditions.map(_.references).exists(refs =>
        refs.exists(join.left.outputSet.contains) && refs.exists(join.right.outputSet.contains))
    }
  }

  def apply(plan: LogicalPlan): LogicalPlan =
    if (SQLConf.get.crossJoinEnabled) {
      plan
    } else plan transform {
      case j @ Join(left, right, Inner | LeftOuter | RightOuter | FullOuter, _, _)
        if isCartesianProduct(j) =>
          throw new AnalysisException(
            s"""Detected implicit cartesian product for ${j.joinType.sql} join between logical plans
               |${left.treeString(false).trim}
               |and
               |${right.treeString(false).trim}
               |Join condition is missing or trivial.
               |Either: use the CROSS JOIN syntax to allow cartesian products between these
               |relations, or: enable implicit cartesian products by setting the configuration
               |variable spark.sql.crossJoin.enabled=true"""
            .stripMargin)
    }
}

/**
 * Speeds up aggregates on fixed-precision decimals by executing them on unscaled Long values.
 *
 * This uses the same rules for increasing the precision and scale of the output as
 * [[org.apache.spark.sql.catalyst.analysis.DecimalPrecision]].
 */
object DecimalAggregates extends Rule[LogicalPlan] {
  import Decimal.MAX_LONG_DIGITS

  /** Maximum number of decimal digits representable precisely in a Double */
  private val MAX_DOUBLE_DIGITS = 15

  def apply(plan: LogicalPlan): LogicalPlan = plan transform {
    case q: LogicalPlan => q transformExpressionsDown {
      case we @ WindowExpression(ae @ AggregateExpression(af, _, _, _, _), _) => af match {
        case Sum(e @ DecimalType.Expression(prec, scale)) if prec + 10 <= MAX_LONG_DIGITS =>
          MakeDecimal(we.copy(windowFunction = ae.copy(aggregateFunction = Sum(UnscaledValue(e)))),
            prec + 10, scale)

        case Average(e @ DecimalType.Expression(prec, scale)) if prec + 4 <= MAX_DOUBLE_DIGITS =>
          val newAggExpr =
            we.copy(windowFunction = ae.copy(aggregateFunction = Average(UnscaledValue(e))))
          Cast(
            Divide(newAggExpr, Literal.create(math.pow(10.0, scale), DoubleType)),
            DecimalType(prec + 4, scale + 4), Option(SQLConf.get.sessionLocalTimeZone))

        case _ => we
      }
      case ae @ AggregateExpression(af, _, _, _, _) => af match {
        case Sum(e @ DecimalType.Expression(prec, scale)) if prec + 10 <= MAX_LONG_DIGITS =>
          MakeDecimal(ae.copy(aggregateFunction = Sum(UnscaledValue(e))), prec + 10, scale)

        case Average(e @ DecimalType.Expression(prec, scale)) if prec + 4 <= MAX_DOUBLE_DIGITS =>
          val newAggExpr = ae.copy(aggregateFunction = Average(UnscaledValue(e)))
          Cast(
            Divide(newAggExpr, Literal.create(math.pow(10.0, scale), DoubleType)),
            DecimalType(prec + 4, scale + 4), Option(SQLConf.get.sessionLocalTimeZone))

        case _ => ae
      }
    }
  }
}

/**
 * Converts local operations (i.e. ones that don't require data exchange) on `LocalRelation` to
 * another `LocalRelation`.
 */
object ConvertToLocalRelation extends Rule[LogicalPlan] {
  def apply(plan: LogicalPlan): LogicalPlan = plan transform {
    case Project(projectList, LocalRelation(output, data, isStreaming))
        if !projectList.exists(hasUnevaluableExpr) =>
      val projection = new InterpretedMutableProjection(projectList, output)
      projection.initialize(0)
      LocalRelation(projectList.map(_.toAttribute), data.map(projection(_).copy()), isStreaming)

    case Limit(IntegerLiteral(limit), LocalRelation(output, data, isStreaming)) =>
      LocalRelation(output, data.take(limit), isStreaming)

    case Filter(condition, LocalRelation(output, data, isStreaming))
        if !hasUnevaluableExpr(condition) =>
      val predicate = Predicate.create(condition, output)
      predicate.initialize(0)
      LocalRelation(output, data.filter(row => predicate.eval(row)), isStreaming)
  }

  private def hasUnevaluableExpr(expr: Expression): Boolean = {
    expr.find(e => e.isInstanceOf[Unevaluable] && !e.isInstanceOf[AttributeReference]).isDefined
  }
}

/**
 * Replaces logical [[Distinct]] operator with an [[Aggregate]] operator.
 * {{{
 *   SELECT DISTINCT f1, f2 FROM t  ==>  SELECT f1, f2 FROM t GROUP BY f1, f2
 * }}}
 */
object ReplaceDistinctWithAggregate extends Rule[LogicalPlan] {
  def apply(plan: LogicalPlan): LogicalPlan = plan transform {
    case Distinct(child) => Aggregate(child.output, child.output, child)
  }
}

/**
 * Replaces logical [[Deduplicate]] operator with an [[Aggregate]] operator.
 */
object ReplaceDeduplicateWithAggregate extends Rule[LogicalPlan] {
  def apply(plan: LogicalPlan): LogicalPlan = plan transformUpWithNewOutput {
    case d @ Deduplicate(keys, child) if !child.isStreaming =>
      val keyExprIds = keys.map(_.exprId)
      val aggCols = child.output.map { attr =>
        if (keyExprIds.contains(attr.exprId)) {
          attr
        } else {
          Alias(new First(attr).toAggregateExpression(), attr.name)()
        }
      }
      // SPARK-22951: Physical aggregate operators distinguishes global aggregation and grouping
      // aggregations by checking the number of grouping keys. The key difference here is that a
      // global aggregation always returns at least one row even if there are no input rows. Here
      // we append a literal when the grouping key list is empty so that the result aggregate
      // operator is properly treated as a grouping aggregation.
      val nonemptyKeys = if (keys.isEmpty) Literal(1) :: Nil else keys
      val newAgg = Aggregate(nonemptyKeys, aggCols, child)
      val attrMapping = d.output.zip(newAgg.output)
      newAgg -> attrMapping
  }
}

/**
 * Replaces logical [[Intersect]] operator with a left-semi [[Join]] operator.
 * {{{
 *   SELECT a1, a2 FROM Tab1 INTERSECT SELECT b1, b2 FROM Tab2
 *   ==>  SELECT DISTINCT a1, a2 FROM Tab1 LEFT SEMI JOIN Tab2 ON a1<=>b1 AND a2<=>b2
 * }}}
 *
 * Note:
 * 1. This rule is only applicable to INTERSECT DISTINCT. Do not use it for INTERSECT ALL.
 * 2. This rule has to be done after de-duplicating the attributes; otherwise, the generated
 *    join conditions will be incorrect.
 */
object ReplaceIntersectWithSemiJoin extends Rule[LogicalPlan] {
  def apply(plan: LogicalPlan): LogicalPlan = plan transform {
    case Intersect(left, right, false) =>
      assert(left.output.size == right.output.size)
      val joinCond = left.output.zip(right.output).map { case (l, r) => EqualNullSafe(l, r) }
      Distinct(Join(left, right, LeftSemi, joinCond.reduceLeftOption(And), JoinHint.NONE))
  }
}

/**
 * Replaces logical [[Except]] operator with a left-anti [[Join]] operator.
 * {{{
 *   SELECT a1, a2 FROM Tab1 EXCEPT SELECT b1, b2 FROM Tab2
 *   ==>  SELECT DISTINCT a1, a2 FROM Tab1 LEFT ANTI JOIN Tab2 ON a1<=>b1 AND a2<=>b2
 * }}}
 *
 * Note:
 * 1. This rule is only applicable to EXCEPT DISTINCT. Do not use it for EXCEPT ALL.
 * 2. This rule has to be done after de-duplicating the attributes; otherwise, the generated
 *    join conditions will be incorrect.
 */
object ReplaceExceptWithAntiJoin extends Rule[LogicalPlan] {
  def apply(plan: LogicalPlan): LogicalPlan = plan transform {
    case Except(left, right, false) =>
      assert(left.output.size == right.output.size)
      val joinCond = left.output.zip(right.output).map { case (l, r) => EqualNullSafe(l, r) }
      Distinct(Join(left, right, LeftAnti, joinCond.reduceLeftOption(And), JoinHint.NONE))
  }
}

/**
 * Replaces logical [[Except]] operator using a combination of Union, Aggregate
 * and Generate operator.
 *
 * Input Query :
 * {{{
 *    SELECT c1 FROM ut1 EXCEPT ALL SELECT c1 FROM ut2
 * }}}
 *
 * Rewritten Query:
 * {{{
 *   SELECT c1
 *   FROM (
 *     SELECT replicate_rows(sum_val, c1)
 *       FROM (
 *         SELECT c1, sum_val
 *           FROM (
 *             SELECT c1, sum(vcol) AS sum_val
 *               FROM (
 *                 SELECT 1L as vcol, c1 FROM ut1
 *                 UNION ALL
 *                 SELECT -1L as vcol, c1 FROM ut2
 *              ) AS union_all
 *            GROUP BY union_all.c1
 *          )
 *        WHERE sum_val > 0
 *       )
 *   )
 * }}}
 */

object RewriteExceptAll extends Rule[LogicalPlan] {
  def apply(plan: LogicalPlan): LogicalPlan = plan transform {
    case Except(left, right, true) =>
      assert(left.output.size == right.output.size)

      val newColumnLeft = Alias(Literal(1L), "vcol")()
      val newColumnRight = Alias(Literal(-1L), "vcol")()
      val modifiedLeftPlan = Project(Seq(newColumnLeft) ++ left.output, left)
      val modifiedRightPlan = Project(Seq(newColumnRight) ++ right.output, right)
      val unionPlan = Union(modifiedLeftPlan, modifiedRightPlan)
      val aggSumCol =
        Alias(AggregateExpression(Sum(unionPlan.output.head.toAttribute), Complete, false), "sum")()
      val aggOutputColumns = left.output ++ Seq(aggSumCol)
      val aggregatePlan = Aggregate(left.output, aggOutputColumns, unionPlan)
      val filteredAggPlan = Filter(GreaterThan(aggSumCol.toAttribute, Literal(0L)), aggregatePlan)
      val genRowPlan = Generate(
        ReplicateRows(Seq(aggSumCol.toAttribute) ++ left.output),
        unrequiredChildIndex = Nil,
        outer = false,
        qualifier = None,
        left.output,
        filteredAggPlan
      )
      Project(left.output, genRowPlan)
  }
}

/**
 * Replaces logical [[Intersect]] operator using a combination of Union, Aggregate
 * and Generate operator.
 *
 * Input Query :
 * {{{
 *    SELECT c1 FROM ut1 INTERSECT ALL SELECT c1 FROM ut2
 * }}}
 *
 * Rewritten Query:
 * {{{
 *   SELECT c1
 *   FROM (
 *        SELECT replicate_row(min_count, c1)
 *        FROM (
 *             SELECT c1, If (vcol1_cnt > vcol2_cnt, vcol2_cnt, vcol1_cnt) AS min_count
 *             FROM (
 *                  SELECT   c1, count(vcol1) as vcol1_cnt, count(vcol2) as vcol2_cnt
 *                  FROM (
 *                       SELECT true as vcol1, null as , c1 FROM ut1
 *                       UNION ALL
 *                       SELECT null as vcol1, true as vcol2, c1 FROM ut2
 *                       ) AS union_all
 *                  GROUP BY c1
 *                  HAVING vcol1_cnt >= 1 AND vcol2_cnt >= 1
 *                  )
 *             )
 *         )
 * }}}
 */
object RewriteIntersectAll extends Rule[LogicalPlan] {
  def apply(plan: LogicalPlan): LogicalPlan = plan transform {
    case Intersect(left, right, true) =>
      assert(left.output.size == right.output.size)

      val trueVcol1 = Alias(Literal(true), "vcol1")()
      val nullVcol1 = Alias(Literal(null, BooleanType), "vcol1")()

      val trueVcol2 = Alias(Literal(true), "vcol2")()
      val nullVcol2 = Alias(Literal(null, BooleanType), "vcol2")()

      // Add a projection on the top of left and right plans to project out
      // the additional virtual columns.
      val leftPlanWithAddedVirtualCols = Project(Seq(trueVcol1, nullVcol2) ++ left.output, left)
      val rightPlanWithAddedVirtualCols = Project(Seq(nullVcol1, trueVcol2) ++ right.output, right)

      val unionPlan = Union(leftPlanWithAddedVirtualCols, rightPlanWithAddedVirtualCols)

      // Expressions to compute count and minimum of both the counts.
      val vCol1AggrExpr =
        Alias(AggregateExpression(Count(unionPlan.output(0)), Complete, false), "vcol1_count")()
      val vCol2AggrExpr =
        Alias(AggregateExpression(Count(unionPlan.output(1)), Complete, false), "vcol2_count")()
      val ifExpression = Alias(If(
        GreaterThan(vCol1AggrExpr.toAttribute, vCol2AggrExpr.toAttribute),
        vCol2AggrExpr.toAttribute,
        vCol1AggrExpr.toAttribute
      ), "min_count")()

      val aggregatePlan = Aggregate(left.output,
        Seq(vCol1AggrExpr, vCol2AggrExpr) ++ left.output, unionPlan)
      val filterPlan = Filter(And(GreaterThanOrEqual(vCol1AggrExpr.toAttribute, Literal(1L)),
        GreaterThanOrEqual(vCol2AggrExpr.toAttribute, Literal(1L))), aggregatePlan)
      val projectMinPlan = Project(left.output ++ Seq(ifExpression), filterPlan)

      // Apply the replicator to replicate rows based on min_count
      val genRowPlan = Generate(
        ReplicateRows(Seq(ifExpression.toAttribute) ++ left.output),
        unrequiredChildIndex = Nil,
        outer = false,
        qualifier = None,
        left.output,
        projectMinPlan
      )
      Project(left.output, genRowPlan)
  }
}

/**
 * Removes literals from group expressions in [[Aggregate]], as they have no effect to the result
 * but only makes the grouping key bigger.
 */
object RemoveLiteralFromGroupExpressions extends Rule[LogicalPlan] {
  def apply(plan: LogicalPlan): LogicalPlan = plan transform {
    case a @ Aggregate(grouping, _, _) if grouping.nonEmpty =>
      val newGrouping = grouping.filter(!_.foldable)
      if (newGrouping.nonEmpty) {
        a.copy(groupingExpressions = newGrouping)
      } else {
        // All grouping expressions are literals. We should not drop them all, because this can
        // change the return semantics when the input of the Aggregate is empty (SPARK-17114). We
        // instead replace this by single, easy to hash/sort, literal expression.
        a.copy(groupingExpressions = Seq(Literal(0, IntegerType)))
      }
  }
}

/**
 * Removes repetition from group expressions in [[Aggregate]], as they have no effect to the result
 * but only makes the grouping key bigger.
 */
object RemoveRepetitionFromGroupExpressions extends Rule[LogicalPlan] {
  def apply(plan: LogicalPlan): LogicalPlan = plan transform {
    case a @ Aggregate(grouping, _, _) if grouping.size > 1 =>
      val newGrouping = ExpressionSet(grouping).toSeq
      if (newGrouping.size == grouping.size) {
        a
      } else {
        a.copy(groupingExpressions = newGrouping)
      }
  }
}

/**
 * Replaces GlobalLimit 0 and LocalLimit 0 nodes (subtree) with empty Local Relation, as they don't
 * return any rows.
 */
object OptimizeLimitZero extends Rule[LogicalPlan] {
  // returns empty Local Relation corresponding to given plan
  private def empty(plan: LogicalPlan) =
    LocalRelation(plan.output, data = Seq.empty, isStreaming = plan.isStreaming)

  def apply(plan: LogicalPlan): LogicalPlan = plan transformUp {
    // Nodes below GlobalLimit or LocalLimit can be pruned if the limit value is zero (0).
    // Any subtree in the logical plan that has GlobalLimit 0 or LocalLimit 0 as its root is
    // semantically equivalent to an empty relation.
    //
    // In such cases, the effects of Limit 0 can be propagated through the Logical Plan by replacing
    // the (Global/Local) Limit subtree with an empty LocalRelation, thereby pruning the subtree
    // below and triggering other optimization rules of PropagateEmptyRelation to propagate the
    // changes up the Logical Plan.
    //
    // Replace Global Limit 0 nodes with empty Local Relation
    case gl @ GlobalLimit(IntegerLiteral(0), _) =>
      empty(gl)

    // Note: For all SQL queries, if a LocalLimit 0 node exists in the Logical Plan, then a
    // GlobalLimit 0 node would also exist. Thus, the above case would be sufficient to handle
    // almost all cases. However, if a user explicitly creates a Logical Plan with LocalLimit 0 node
    // then the following rule will handle that case as well.
    //
    // Replace Local Limit 0 nodes with empty Local Relation
    case ll @ LocalLimit(IntegerLiteral(0), _) =>
      empty(ll)
  }
}<|MERGE_RESOLUTION|>--- conflicted
+++ resolved
@@ -795,11 +795,7 @@
       s.copy(child = p2.copy(projectList = buildCleanedProjectList(l1, p2.projectList)))
   }
 
-<<<<<<< HEAD
-  def haveCommonNonDeterministicOutput(
-=======
   private def haveCommonNonDeterministicOutput(
->>>>>>> f284218d
       upper: Seq[NamedExpression], lower: Seq[NamedExpression]): Boolean = {
     val aliases = getAliasMap(lower)
 
