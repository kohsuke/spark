--- conflicted
+++ resolved
@@ -1185,17 +1185,14 @@
       // To resolve duplicate expression IDs for Join and Intersect
       case j @ Join(left, right, _, _, _) if !j.duplicateResolved =>
         j.copy(right = dedupRight(left, right))
-<<<<<<< HEAD
       case f @ FlatMapCoGroupsInPandas(leftAttributes, rightAttributes, _, _, left, right) =>
         val leftRes = leftAttributes
           .map(x => resolveExpressionBottomUp(x, left).asInstanceOf[Attribute])
         val rightRes = rightAttributes
           .map(x => resolveExpressionBottomUp(x, right).asInstanceOf[Attribute])
         f.copy(leftAttributes = leftRes, rightAttributes = rightRes)
-=======
       // intersect/except will be rewritten to join at the begininng of optimizer. Here we need to
       // deduplicate the right side plan, so that we won't produce an invalid self-join later.
->>>>>>> 39c11273
       case i @ Intersect(left, right, _) if !i.duplicateResolved =>
         i.copy(right = dedupRight(left, right))
       case e @ Except(left, right, _) if !e.duplicateResolved =>
