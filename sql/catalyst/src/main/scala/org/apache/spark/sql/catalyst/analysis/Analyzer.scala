--- conflicted
+++ resolved
@@ -180,12 +180,7 @@
   lazy val batches: Seq[Batch] = Seq(
     Batch("Hints", fixedPoint,
       new ResolveHints.ResolveJoinStrategyHints(conf),
-<<<<<<< HEAD
-      new ResolveHints.ResolveCoalesceHints(conf),
-      new ResolveHints.RemoveAllHints(conf)),
-=======
-      ResolveHints.ResolveCoalesceHints),
->>>>>>> dd92e153
+      new ResolveHints.ResolveCoalesceHints(conf)),
     Batch("Simple Sanity Check", Once,
       LookupFunctions),
     Batch("Substitution", fixedPoint,
