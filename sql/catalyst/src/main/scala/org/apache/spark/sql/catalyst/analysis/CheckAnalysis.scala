--- conflicted
+++ resolved
@@ -26,11 +26,7 @@
 import org.apache.spark.sql.catalyst.plans._
 import org.apache.spark.sql.catalyst.plans.logical._
 import org.apache.spark.sql.catalyst.util.TypeUtils
-<<<<<<< HEAD
-import org.apache.spark.sql.connector.catalog.TableChange.{AddColumn, DeleteColumn, RenameColumn, UpdateColumnComment, UpdateColumnNullability, UpdateColumnType}
-=======
 import org.apache.spark.sql.connector.catalog.TableChange.{AddColumn, After, ColumnPosition, DeleteColumn, RenameColumn, UpdateColumnComment, UpdateColumnNullability, UpdateColumnPosition, UpdateColumnType}
->>>>>>> 2d4b5eae
 import org.apache.spark.sql.internal.SQLConf
 import org.apache.spark.sql.types._
 
@@ -332,15 +328,9 @@
             }
 
           case GlobalLimit(limitExpr, _) => checkLimitLikeClause("limit", limitExpr)
-<<<<<<< HEAD
 
           case LocalLimit(limitExpr, _) => checkLimitLikeClause("limit", limitExpr)
 
-=======
-
-          case LocalLimit(limitExpr, _) => checkLimitLikeClause("limit", limitExpr)
-
->>>>>>> 2d4b5eae
           case Tail(limitExpr, _) => checkLimitLikeClause("tail", limitExpr)
 
           case _: Union | _: SetOperation if operator.children.length > 1 =>
@@ -482,16 +472,9 @@
 
             alter.changes.foreach {
               case add: AddColumn =>
-<<<<<<< HEAD
-                val parent = add.fieldNames.init
-                if (parent.nonEmpty) {
-                  findField("add to", parent)
-                }
-=======
                 checkColumnNotExists("add", add.fieldNames(), table.schema)
                 val parent = findParentStruct("add", add.fieldNames())
                 positionArgumentExists(add.position(), parent)
->>>>>>> 2d4b5eae
                 TypeUtils.failWithIntervalType(add.dataType())
               case update: UpdateColumnType =>
                 val field = findField("update", update.fieldNames)
@@ -525,11 +508,6 @@
                 val field = findField("update", update.fieldNames)
                 val fieldName = update.fieldNames.quoted
                 if (!update.nullable && field.nullable) {
-<<<<<<< HEAD
-                  throw new AnalysisException(
-                    s"Cannot change nullable column to non-nullable: $fieldName")
-                }
-=======
                   alter.failAnalysis(
                     s"Cannot change nullable column to non-nullable: $fieldName")
                 }
@@ -537,7 +515,6 @@
                 findField("update", updatePos.fieldNames)
                 val parent = findParentStruct("update", updatePos.fieldNames())
                 positionArgumentExists(updatePos.position(), parent)
->>>>>>> 2d4b5eae
               case rename: RenameColumn =>
                 findField("rename", rename.fieldNames)
                 checkColumnNotExists(
