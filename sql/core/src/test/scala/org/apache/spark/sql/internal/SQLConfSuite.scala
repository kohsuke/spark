/*
 * Licensed to the Apache Software Foundation (ASF) under one or more
 * contributor license agreements.  See the NOTICE file distributed with
 * this work for additional information regarding copyright ownership.
 * The ASF licenses this file to You under the Apache License, Version 2.0
 * (the "License"); you may not use this file except in compliance with
 * the License.  You may obtain a copy of the License at
 *
 *    http://www.apache.org/licenses/LICENSE-2.0
 *
 * Unless required by applicable law or agreed to in writing, software
 * distributed under the License is distributed on an "AS IS" BASIS,
 * WITHOUT WARRANTIES OR CONDITIONS OF ANY KIND, either express or implied.
 * See the License for the specific language governing permissions and
 * limitations under the License.
 */

package org.apache.spark.sql.internal

import org.apache.hadoop.fs.Path

import org.apache.spark.sql._
import org.apache.spark.sql.internal.StaticSQLConf._
import org.apache.spark.sql.test.{SharedSQLContext, TestSQLContext}
import org.apache.spark.util.Utils

class SQLConfSuite extends QueryTest with SharedSQLContext {
  import testImplicits._

  private val testKey = "test.key.0"
  private val testVal = "test.val.0"

  test("propagate from spark conf") {
    // We create a new context here to avoid order dependence with other tests that might call
    // clear().
    val newContext = new SQLContext(SparkSession.builder().sparkContext(sparkContext).getOrCreate())
    assert(newContext.getConf("spark.sql.testkey", "false") === "true")
  }

  test("programmatic ways of basic setting and getting") {
    // Set a conf first.
    spark.conf.set(testKey, testVal)
    // Clear the conf.
    spark.sessionState.conf.clear()
    // After clear, only overrideConfs used by unit test should be in the SQLConf.
    assert(spark.conf.getAll === TestSQLContext.overrideConfs)

    spark.conf.set(testKey, testVal)
    assert(spark.conf.get(testKey) === testVal)
    assert(spark.conf.get(testKey, testVal + "_") === testVal)
    assert(spark.conf.getAll.contains(testKey))

    // Tests SQLConf as accessed from a SQLContext is mutable after
    // the latter is initialized, unlike SparkConf inside a SparkContext.
    assert(spark.conf.get(testKey) === testVal)
    assert(spark.conf.get(testKey, testVal + "_") === testVal)
    assert(spark.conf.getAll.contains(testKey))

    spark.sessionState.conf.clear()
  }

  test("parse SQL set commands") {
    spark.sessionState.conf.clear()
    sql(s"set $testKey=$testVal")
    assert(spark.conf.get(testKey, testVal + "_") === testVal)
    assert(spark.conf.get(testKey, testVal + "_") === testVal)

    sql("set some.property=20")
    assert(spark.conf.get("some.property", "0") === "20")
    sql("set some.property = 40")
    assert(spark.conf.get("some.property", "0") === "40")

    val key = "spark.sql.key"
    val vs = "val0,val_1,val2.3,my_table"
    sql(s"set $key=$vs")
    assert(spark.conf.get(key, "0") === vs)

    sql(s"set $key=")
    assert(spark.conf.get(key, "0") === "")

    spark.sessionState.conf.clear()
  }

  test("set command for display") {
    spark.sessionState.conf.clear()
    checkAnswer(
      sql("SET").where("key = 'spark.sql.groupByOrdinal'").select("key", "value"),
      Nil)

    checkAnswer(
      sql("SET -v").where("key = 'spark.sql.groupByOrdinal'").select("key", "value"),
      Row("spark.sql.groupByOrdinal", "true"))

    sql("SET spark.sql.groupByOrdinal=false")

    checkAnswer(
      sql("SET").where("key = 'spark.sql.groupByOrdinal'").select("key", "value"),
      Row("spark.sql.groupByOrdinal", "false"))

    checkAnswer(
      sql("SET -v").where("key = 'spark.sql.groupByOrdinal'").select("key", "value"),
      Row("spark.sql.groupByOrdinal", "false"))
  }

  test("deprecated property") {
    spark.sessionState.conf.clear()
    val original = spark.conf.get(SQLConf.SHUFFLE_PARTITIONS)
    try {
      sql(s"set ${SQLConf.Deprecated.MAPRED_REDUCE_TASKS}=10")
      assert(spark.conf.get(SQLConf.SHUFFLE_PARTITIONS) === 10)
    } finally {
      sql(s"set ${SQLConf.SHUFFLE_PARTITIONS}=$original")
    }
  }

  test("reset - public conf") {
    spark.sessionState.conf.clear()
    val original = spark.conf.get(SQLConf.GROUP_BY_ORDINAL)
    try {
      assert(spark.conf.get(SQLConf.GROUP_BY_ORDINAL))
      sql(s"set ${SQLConf.GROUP_BY_ORDINAL.key}=false")
      assert(spark.conf.get(SQLConf.GROUP_BY_ORDINAL) === false)
<<<<<<< HEAD
      assert(sql("set").where(s"key = '${SQLConf.GROUP_BY_ORDINAL.key}'").count() == 1)
      sql("reset")
      assert(spark.conf.get(SQLConf.GROUP_BY_ORDINAL) === true)
      assert(sql("set").where(s"key = '${SQLConf.GROUP_BY_ORDINAL.key}'").count() == 0)
=======
      assert(sql(s"set").where(s"key = '${SQLConf.GROUP_BY_ORDINAL.key}'").count() == 1)
      sql(s"reset")
      assert(spark.conf.get(SQLConf.GROUP_BY_ORDINAL))
      assert(sql(s"set").where(s"key = '${SQLConf.GROUP_BY_ORDINAL.key}'").count() == 0)
>>>>>>> 0ea8db9f
    } finally {
      sql(s"set ${SQLConf.GROUP_BY_ORDINAL}=$original")
    }
  }

  test("reset - internal conf") {
    spark.sessionState.conf.clear()
    val original = spark.conf.get(SQLConf.OPTIMIZER_MAX_ITERATIONS)
    try {
      assert(spark.conf.get(SQLConf.OPTIMIZER_MAX_ITERATIONS) === 100)
      sql(s"set ${SQLConf.OPTIMIZER_MAX_ITERATIONS.key}=10")
      assert(spark.conf.get(SQLConf.OPTIMIZER_MAX_ITERATIONS) === 10)
      assert(sql("set").where(s"key = '${SQLConf.OPTIMIZER_MAX_ITERATIONS.key}'").count() == 1)
      sql("reset")
      assert(spark.conf.get(SQLConf.OPTIMIZER_MAX_ITERATIONS) === 100)
      assert(sql("set").where(s"key = '${SQLConf.OPTIMIZER_MAX_ITERATIONS.key}'").count() == 0)
    } finally {
      sql(s"set ${SQLConf.OPTIMIZER_MAX_ITERATIONS}=$original")
    }
  }

  test("reset - user-defined conf") {
    spark.sessionState.conf.clear()
    val userDefinedConf = "x.y.z.reset"
    try {
      assert(spark.conf.getOption(userDefinedConf).isEmpty)
      sql(s"set $userDefinedConf=false")
      assert(spark.conf.get(userDefinedConf) === "false")
      assert(sql("set").where(s"key = '$userDefinedConf'").count() == 1)
      sql("reset")
      assert(spark.conf.getOption(userDefinedConf).isEmpty)
    } finally {
      spark.conf.unset(userDefinedConf)
    }
  }

  test("invalid conf value") {
    spark.sessionState.conf.clear()
    val e = intercept[IllegalArgumentException] {
      sql(s"set ${SQLConf.CASE_SENSITIVE.key}=10")
    }
    assert(e.getMessage === s"${SQLConf.CASE_SENSITIVE.key} should be boolean, but was 10")
  }

  test("Test SHUFFLE_TARGET_POSTSHUFFLE_INPUT_SIZE's method") {
    spark.sessionState.conf.clear()

    spark.conf.set(SQLConf.SHUFFLE_TARGET_POSTSHUFFLE_INPUT_SIZE.key, "100")
    assert(spark.conf.get(SQLConf.SHUFFLE_TARGET_POSTSHUFFLE_INPUT_SIZE) === 100)

    spark.conf.set(SQLConf.SHUFFLE_TARGET_POSTSHUFFLE_INPUT_SIZE.key, "1k")
    assert(spark.conf.get(SQLConf.SHUFFLE_TARGET_POSTSHUFFLE_INPUT_SIZE) === 1024)

    spark.conf.set(SQLConf.SHUFFLE_TARGET_POSTSHUFFLE_INPUT_SIZE.key, "1M")
    assert(spark.conf.get(SQLConf.SHUFFLE_TARGET_POSTSHUFFLE_INPUT_SIZE) === 1048576)

    spark.conf.set(SQLConf.SHUFFLE_TARGET_POSTSHUFFLE_INPUT_SIZE.key, "1g")
    assert(spark.conf.get(SQLConf.SHUFFLE_TARGET_POSTSHUFFLE_INPUT_SIZE) === 1073741824)

    spark.conf.set(SQLConf.SHUFFLE_TARGET_POSTSHUFFLE_INPUT_SIZE.key, "-1")
    assert(spark.conf.get(SQLConf.SHUFFLE_TARGET_POSTSHUFFLE_INPUT_SIZE) === -1)

    // Test overflow exception
    intercept[IllegalArgumentException] {
      // This value exceeds Long.MaxValue
      spark.conf.set(SQLConf.SHUFFLE_TARGET_POSTSHUFFLE_INPUT_SIZE.key, "90000000000g")
    }

    intercept[IllegalArgumentException] {
      // This value less than Long.MinValue
      spark.conf.set(SQLConf.SHUFFLE_TARGET_POSTSHUFFLE_INPUT_SIZE.key, "-90000000000g")
    }

    spark.sessionState.conf.clear()
  }

  test("SparkSession can access configs set in SparkConf") {
    try {
      sparkContext.conf.set("spark.to.be.or.not.to.be", "my love")
      sparkContext.conf.set("spark.sql.with.or.without.you", "my love")
      val spark = new SparkSession(sparkContext)
      assert(spark.conf.get("spark.to.be.or.not.to.be") == "my love")
      assert(spark.conf.get("spark.sql.with.or.without.you") == "my love")
    } finally {
      sparkContext.conf.remove("spark.to.be.or.not.to.be")
      sparkContext.conf.remove("spark.sql.with.or.without.you")
    }
  }

  test("default value of WAREHOUSE_PATH") {
    // JVM adds a trailing slash if the directory exists and leaves it as-is, if it doesn't
    // In our comparison, strip trailing slash off of both sides, to account for such cases
    assert(new Path(Utils.resolveURI("spark-warehouse")).toString.stripSuffix("/") === spark
      .sessionState.conf.warehousePath.stripSuffix("/"))
  }

  test("static SQL conf comes from SparkConf") {
    val previousValue = sparkContext.conf.get(SCHEMA_STRING_LENGTH_THRESHOLD)
    try {
      sparkContext.conf.set(SCHEMA_STRING_LENGTH_THRESHOLD, 2000)
      val newSession = new SparkSession(sparkContext)
      assert(newSession.conf.get(SCHEMA_STRING_LENGTH_THRESHOLD) == 2000)
      checkAnswer(
        newSession.sql(s"SET ${SCHEMA_STRING_LENGTH_THRESHOLD.key}"),
        Row(SCHEMA_STRING_LENGTH_THRESHOLD.key, "2000"))
    } finally {
      sparkContext.conf.set(SCHEMA_STRING_LENGTH_THRESHOLD, previousValue)
    }
  }

  test("cannot set/unset static SQL conf") {
    val e1 = intercept[AnalysisException](sql(s"SET ${SCHEMA_STRING_LENGTH_THRESHOLD.key}=10"))
    assert(e1.message.contains("Cannot modify the value of a static config"))
    val e2 = intercept[AnalysisException](spark.conf.unset(SCHEMA_STRING_LENGTH_THRESHOLD.key))
    assert(e2.message.contains("Cannot modify the value of a static config"))
  }

  test("SPARK-21588 SQLContext.getConf(key, null) should return null") {
    withSQLConf(SQLConf.SHUFFLE_PARTITIONS.key -> "1") {
      assert("1" == spark.conf.get(SQLConf.SHUFFLE_PARTITIONS.key, null))
      assert("1" == spark.conf.get(SQLConf.SHUFFLE_PARTITIONS.key, "<undefined>"))
    }

    assert(spark.conf.getOption("spark.sql.nonexistent").isEmpty)
    assert(null == spark.conf.get("spark.sql.nonexistent", null))
    assert("<undefined>" == spark.conf.get("spark.sql.nonexistent", "<undefined>"))
  }

  test("SPARK-10365: PARQUET_OUTPUT_TIMESTAMP_TYPE") {
    spark.sessionState.conf.clear()

    // check default value
    assert(spark.sessionState.conf.parquetOutputTimestampType ==
      SQLConf.ParquetOutputTimestampType.TIMESTAMP_MICROS)

    // PARQUET_INT64_AS_TIMESTAMP_MILLIS should be respected.
    spark.sessionState.conf.setConf(SQLConf.PARQUET_INT64_AS_TIMESTAMP_MILLIS, true)
    assert(spark.sessionState.conf.parquetOutputTimestampType ==
      SQLConf.ParquetOutputTimestampType.TIMESTAMP_MILLIS)

    // PARQUET_OUTPUT_TIMESTAMP_TYPE has higher priority over PARQUET_INT64_AS_TIMESTAMP_MILLIS
    spark.sessionState.conf.setConf(SQLConf.PARQUET_OUTPUT_TIMESTAMP_TYPE, "timestamp_micros")
    assert(spark.sessionState.conf.parquetOutputTimestampType ==
      SQLConf.ParquetOutputTimestampType.TIMESTAMP_MICROS)
    spark.sessionState.conf.setConf(SQLConf.PARQUET_OUTPUT_TIMESTAMP_TYPE, "int96")
    assert(spark.sessionState.conf.parquetOutputTimestampType ==
      SQLConf.ParquetOutputTimestampType.INT96)

    // test invalid conf value
    intercept[IllegalArgumentException] {
      spark.conf.set(SQLConf.PARQUET_OUTPUT_TIMESTAMP_TYPE.key, "invalid")
    }

    spark.sessionState.conf.clear()
  }

  test("SPARK-22779: correctly compute default value for fallback configs") {
    val fallback = SQLConf.buildConf("spark.sql.__test__.spark_22779")
      .fallbackConf(SQLConf.PARQUET_COMPRESSION)

    assert(spark.sessionState.conf.getConfString(fallback.key) ===
      SQLConf.PARQUET_COMPRESSION.defaultValue.get)
    assert(spark.sessionState.conf.getConfString(fallback.key, "lzo") === "lzo")

    val displayValue = spark.sessionState.conf.getAllDefinedConfs
      .find { case (key, _, _) => key == fallback.key }
      .map { case (_, v, _) => v }
      .get
    assert(displayValue === fallback.defaultValueString)

    spark.sessionState.conf.setConf(SQLConf.PARQUET_COMPRESSION, "gzip")
    assert(spark.sessionState.conf.getConfString(fallback.key) === "gzip")

    spark.sessionState.conf.setConf(fallback, "lzo")
    assert(spark.sessionState.conf.getConfString(fallback.key) === "lzo")

    val newDisplayValue = spark.sessionState.conf.getAllDefinedConfs
      .find { case (key, _, _) => key == fallback.key }
      .map { case (_, v, _) => v }
      .get
    assert(newDisplayValue === "lzo")

    SQLConf.unregister(fallback)
  }

  test("SPARK-24783: spark.sql.shuffle.partitions=0 should throw exception ") {
    val e = intercept[IllegalArgumentException] {
      spark.conf.set(SQLConf.SHUFFLE_PARTITIONS.key, 0)
    }
    assert(e.getMessage.contains("spark.sql.shuffle.partitions"))
    val e2 = intercept[IllegalArgumentException] {
      spark.conf.set(SQLConf.SHUFFLE_PARTITIONS.key, -1)
    }
    assert(e2.getMessage.contains("spark.sql.shuffle.partitions"))
  }

}<|MERGE_RESOLUTION|>--- conflicted
+++ resolved
@@ -120,17 +120,10 @@
       assert(spark.conf.get(SQLConf.GROUP_BY_ORDINAL))
       sql(s"set ${SQLConf.GROUP_BY_ORDINAL.key}=false")
       assert(spark.conf.get(SQLConf.GROUP_BY_ORDINAL) === false)
-<<<<<<< HEAD
-      assert(sql("set").where(s"key = '${SQLConf.GROUP_BY_ORDINAL.key}'").count() == 1)
-      sql("reset")
-      assert(spark.conf.get(SQLConf.GROUP_BY_ORDINAL) === true)
-      assert(sql("set").where(s"key = '${SQLConf.GROUP_BY_ORDINAL.key}'").count() == 0)
-=======
       assert(sql(s"set").where(s"key = '${SQLConf.GROUP_BY_ORDINAL.key}'").count() == 1)
       sql(s"reset")
       assert(spark.conf.get(SQLConf.GROUP_BY_ORDINAL))
       assert(sql(s"set").where(s"key = '${SQLConf.GROUP_BY_ORDINAL.key}'").count() == 0)
->>>>>>> 0ea8db9f
     } finally {
       sql(s"set ${SQLConf.GROUP_BY_ORDINAL}=$original")
     }
@@ -143,10 +136,10 @@
       assert(spark.conf.get(SQLConf.OPTIMIZER_MAX_ITERATIONS) === 100)
       sql(s"set ${SQLConf.OPTIMIZER_MAX_ITERATIONS.key}=10")
       assert(spark.conf.get(SQLConf.OPTIMIZER_MAX_ITERATIONS) === 10)
-      assert(sql("set").where(s"key = '${SQLConf.OPTIMIZER_MAX_ITERATIONS.key}'").count() == 1)
-      sql("reset")
+      assert(sql(s"set").where(s"key = '${SQLConf.OPTIMIZER_MAX_ITERATIONS.key}'").count() == 1)
+      sql(s"reset")
       assert(spark.conf.get(SQLConf.OPTIMIZER_MAX_ITERATIONS) === 100)
-      assert(sql("set").where(s"key = '${SQLConf.OPTIMIZER_MAX_ITERATIONS.key}'").count() == 0)
+      assert(sql(s"set").where(s"key = '${SQLConf.OPTIMIZER_MAX_ITERATIONS.key}'").count() == 0)
     } finally {
       sql(s"set ${SQLConf.OPTIMIZER_MAX_ITERATIONS}=$original")
     }
@@ -159,8 +152,8 @@
       assert(spark.conf.getOption(userDefinedConf).isEmpty)
       sql(s"set $userDefinedConf=false")
       assert(spark.conf.get(userDefinedConf) === "false")
-      assert(sql("set").where(s"key = '$userDefinedConf'").count() == 1)
-      sql("reset")
+      assert(sql(s"set").where(s"key = '$userDefinedConf'").count() == 1)
+      sql(s"reset")
       assert(spark.conf.getOption(userDefinedConf).isEmpty)
     } finally {
       spark.conf.unset(userDefinedConf)
