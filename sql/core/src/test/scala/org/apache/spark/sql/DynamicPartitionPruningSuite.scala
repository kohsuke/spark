--- conflicted
+++ resolved
@@ -1350,7 +1350,23 @@
     }
   }
 
-<<<<<<< HEAD
+  test("SPARK-32817: DPP throws error when the broadcast side is empty") {
+    withSQLConf(
+      SQLConf.DYNAMIC_PARTITION_PRUNING_ENABLED.key -> "true",
+      SQLConf.DYNAMIC_PARTITION_PRUNING_REUSE_BROADCAST_ONLY.key -> "true") {
+      val df = sql(
+        """
+          |SELECT * FROM fact_sk f
+          |JOIN dim_store s
+          |ON f.store_id = s.store_id WHERE s.country = 'XYZ'
+        """.stripMargin)
+
+      checkPartitionPruningPredicate(df, false, true)
+
+      checkAnswer(df, Nil)
+    }
+  }
+
   test("Subquery reuse across the whole plan") {
     withSQLConf(SQLConf.DYNAMIC_PARTITION_PRUNING_ENABLED.key -> "true",
       SQLConf.DYNAMIC_PARTITION_PRUNING_REUSE_BROADCAST_ONLY.key -> "false",
@@ -1395,22 +1411,6 @@
         assert(reusedSubqueryIds.forall(subqueryIds.contains(_)),
           "ReusedSubqueryExec should reuse an existing subquery")
       }
-=======
-  test("SPARK-32817: DPP throws error when the broadcast side is empty") {
-    withSQLConf(
-      SQLConf.DYNAMIC_PARTITION_PRUNING_ENABLED.key -> "true",
-      SQLConf.DYNAMIC_PARTITION_PRUNING_REUSE_BROADCAST_ONLY.key -> "true") {
-      val df = sql(
-        """
-          |SELECT * FROM fact_sk f
-          |JOIN dim_store s
-          |ON f.store_id = s.store_id WHERE s.country = 'XYZ'
-        """.stripMargin)
-
-      checkPartitionPruningPredicate(df, false, true)
-
-      checkAnswer(df, Nil)
->>>>>>> ce566bed
     }
   }
 }
