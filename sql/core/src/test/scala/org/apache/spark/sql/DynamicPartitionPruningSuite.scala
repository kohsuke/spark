--- conflicted
+++ resolved
@@ -1315,17 +1315,10 @@
     }
   }
 
-<<<<<<< HEAD
-  test("Subquery reuse across the whole plan") {
-    withSQLConf(SQLConf.DYNAMIC_PARTITION_PRUNING_ENABLED.key -> "true",
-      SQLConf.DYNAMIC_PARTITION_PRUNING_REUSE_BROADCAST_ONLY.key -> "false",
-      SQLConf.EXCHANGE_REUSE_ENABLED.key -> "false") {
-=======
   test("SPARK-32659: Fix the data issue when pruning DPP on non-atomic type") {
     withSQLConf(
       SQLConf.DYNAMIC_PARTITION_PRUNING_FALLBACK_FILTER_RATIO.key -> "2", // Make sure insert DPP
       SQLConf.DYNAMIC_PARTITION_PRUNING_REUSE_BROADCAST_ONLY.key -> "false") {
->>>>>>> a0bd273b
       withTable("df1", "df2") {
         spark.range(1000)
           .select(col("id"), col("id").as("k"))
@@ -1343,30 +1336,6 @@
           .mode("overwrite")
           .saveAsTable("df2")
 
-<<<<<<< HEAD
-        val df = sql(
-          """
-            |SELECT df1.id, df2.k
-            |FROM df1 JOIN df2 ON df1.k = df2.k
-            |WHERE df2.id < (SELECT max(id) FROM df2 WHERE id <= 2)
-            |""".stripMargin)
-
-        checkPartitionPruningPredicate(df, true, false)
-
-        checkAnswer(df, Row(0, 0) :: Row(1, 1) :: Nil)
-
-        val plan = df.queryExecution.executedPlan
-
-        val subqueryIds = plan.collectWithSubqueries { case s: SubqueryExec => s.id }
-        val reusedSubqueryIds = plan.collectWithSubqueries {
-          case rs: ReusedSubqueryExec => rs.child.id
-        }
-
-        assert(subqueryIds.size == 2, "Whole plan subquery reusing not working correctly")
-        assert(reusedSubqueryIds.size == 1, "Whole plan subquery reusing not working correctly")
-        assert(reusedSubqueryIds.forall(subqueryIds.contains(_)),
-          "ReusedSubqueryExec should reuse an existing subquery")
-=======
         Seq(CodegenObjectFactoryMode.NO_CODEGEN,
           CodegenObjectFactoryMode.CODEGEN_ONLY).foreach { mode =>
           Seq(true, false).foreach { pruning =>
@@ -1391,7 +1360,53 @@
             }
           }
         }
->>>>>>> a0bd273b
+      }
+    }
+  }
+
+  test("Subquery reuse across the whole plan") {
+    withSQLConf(SQLConf.DYNAMIC_PARTITION_PRUNING_ENABLED.key -> "true",
+      SQLConf.DYNAMIC_PARTITION_PRUNING_REUSE_BROADCAST_ONLY.key -> "false",
+      SQLConf.EXCHANGE_REUSE_ENABLED.key -> "false") {
+      withTable("df1", "df2") {
+        spark.range(1000)
+          .select(col("id"), col("id").as("k"))
+          .write
+          .partitionBy("k")
+          .format(tableFormat)
+          .mode("overwrite")
+          .saveAsTable("df1")
+
+        spark.range(100)
+          .select(col("id"), col("id").as("k"))
+          .write
+          .partitionBy("k")
+          .format(tableFormat)
+          .mode("overwrite")
+          .saveAsTable("df2")
+
+        val df = sql(
+          """
+            |SELECT df1.id, df2.k
+            |FROM df1 JOIN df2 ON df1.k = df2.k
+            |WHERE df2.id < (SELECT max(id) FROM df2 WHERE id <= 2)
+            |""".stripMargin)
+
+        checkPartitionPruningPredicate(df, true, false)
+
+        checkAnswer(df, Row(0, 0) :: Row(1, 1) :: Nil)
+
+        val plan = df.queryExecution.executedPlan
+
+        val subqueryIds = plan.collectWithSubqueries { case s: SubqueryExec => s.id }
+        val reusedSubqueryIds = plan.collectWithSubqueries {
+          case rs: ReusedSubqueryExec => rs.child.id
+        }
+
+        assert(subqueryIds.size == 2, "Whole plan subquery reusing not working correctly")
+        assert(reusedSubqueryIds.size == 1, "Whole plan subquery reusing not working correctly")
+        assert(reusedSubqueryIds.forall(subqueryIds.contains(_)),
+          "ReusedSubqueryExec should reuse an existing subquery")
       }
     }
   }
