--- conflicted
+++ resolved
@@ -525,13 +525,6 @@
     assert(spark.range(2).select(nonDeterministicJavaUDF()).distinct().count() == 2)
   }
 
-<<<<<<< HEAD
-  test("SPARK-28521 error message for CAST(parameter types contains DataType)") {
-    val e = intercept[AnalysisException] {
-      spark.sql("SELECT CAST(1)")
-    }
-    assert(e.getMessage.contains("Invalid number of arguments for function cast."))
-=======
   test("Replace _FUNC_ in UDF ExpressionInfo") {
     val info = spark.sessionState.catalog.lookupFunctionInfo(FunctionIdentifier("upper"))
     assert(info.getName === "upper")
@@ -541,6 +534,12 @@
     assert(info.getSince === "1.0.1")
     assert(info.getNote === "")
     assert(info.getExtended.contains("> SELECT upper('SparkSql');"))
->>>>>>> b3ffd8be
+  }
+
+  test("SPARK-28521 error message for CAST(parameter types contains DataType)") {
+    val e = intercept[AnalysisException] {
+      spark.sql("SELECT CAST(1)")
+    }
+    assert(e.getMessage.contains("Invalid number of arguments for function cast."))
   }
 }