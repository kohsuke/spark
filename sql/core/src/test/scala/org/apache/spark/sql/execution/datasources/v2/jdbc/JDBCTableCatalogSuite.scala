--- conflicted
+++ resolved
@@ -101,16 +101,11 @@
         Seq(Row("test", "dst_table"), Row("test", "people")))
     }
     // Rename not existing table or namespace
-<<<<<<< HEAD
-    Seq("h2.test.not_existing_table", "h2.bad_test.not_existing_table").foreach { table =>
-      intercept[AnalysisException] {
-=======
     Seq(
       "h2.test.not_existing_table" -> "Table \"not_existing_table\" not found",
       "h2.bad_test.not_existing_table" -> "Schema \"bad_test\" not found"
     ).foreach { case (table, expectedMsg) =>
       val msg = intercept[org.h2.jdbc.JdbcSQLException] {
->>>>>>> 7e99fcd6
         sql(s"ALTER TABLE $table RENAME TO test.dst_table")
       }.getMessage
       assert(msg.contains(expectedMsg))
@@ -124,16 +119,10 @@
         withConnection { conn =>
           conn.prepareStatement("""CREATE TABLE "test"."src_table" (id INTEGER)""").executeUpdate()
         }
-<<<<<<< HEAD
-        intercept[AnalysisException] {
-          sql("ALTER TABLE h2.test.src_table RENAME TO h2.test.dst_table")
-        }
-=======
         val msg = intercept[org.h2.jdbc.JdbcSQLException] {
           sql("ALTER TABLE h2.test.src_table RENAME TO test.dst_table")
         }.getMessage
         assert(msg.contains("Table \"dst_table\" already exists"))
->>>>>>> 7e99fcd6
       }
     }
   }
@@ -167,11 +156,7 @@
       }.getMessage
       assert(msg.contains("Table test.new_table already exists"))
     }
-<<<<<<< HEAD
-    intercept[AnalysisException] {
-=======
     val msg = intercept[org.h2.jdbc.JdbcSQLException] {
->>>>>>> 7e99fcd6
       sql("CREATE TABLE h2.bad_test.new_table(i INT, j STRING) USING _")
     }.getMessage
     assert(msg.contains("Schema \"bad_test\" not found"))
@@ -304,17 +289,10 @@
   test("alter table ... update column comment not supported") {
     withTable("h2.test.alt_table") {
       sql("CREATE TABLE h2.test.alt_table (ID INTEGER) USING _")
-<<<<<<< HEAD
-      val thrown = intercept[AnalysisException] {
-        sql("ALTER TABLE h2.test.alt_table ALTER COLUMN ID COMMENT 'test'")
-      }.cause.get
-      assert(thrown.getMessage.contains("Unsupported TableChange"))
-=======
       val msg1 = intercept[java.sql.SQLFeatureNotSupportedException] {
         sql("ALTER TABLE h2.test.alt_table ALTER COLUMN ID COMMENT 'test'")
       }.getMessage
       assert(msg1.contains("Unsupported TableChange"))
->>>>>>> 7e99fcd6
       // Update comment for not existing column
       val msg2 = intercept[AnalysisException] {
         sql("ALTER TABLE h2.test.alt_table ALTER COLUMN bad_column COMMENT 'test'")
