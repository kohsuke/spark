--- conflicted
+++ resolved
@@ -175,12 +175,7 @@
       val e2 = intercept[AnalysisException] {
         sql(s"""LOAD DATA LOCAL INPATH "$dataFilePath" INTO TABLE $viewName""")
       }.getMessage
-<<<<<<< HEAD
-      assert(e2.contains(s"$viewName is a temp view not table"))
-=======
       assert(e2.contains(s"$viewName is a temp view. 'LOAD DATA' expects a table"))
-      assertNoSuchTable(s"TRUNCATE TABLE $viewName")
->>>>>>> f83fcb12
       val e3 = intercept[AnalysisException] {
         sql(s"TRUNCATE TABLE $viewName")
       }.getMessage
