/*
 * Licensed to the Apache Software Foundation (ASF) under one or more
 * contributor license agreements.  See the NOTICE file distributed with
 * this work for additional information regarding copyright ownership.
 * The ASF licenses this file to You under the Apache License, Version 2.0
 * (the "License"); you may not use this file except in compliance with
 * the License.  You may obtain a copy of the License at
 *
 *    http://www.apache.org/licenses/LICENSE-2.0
 *
 * Unless required by applicable law or agreed to in writing, software
 * distributed under the License is distributed on an "AS IS" BASIS,
 * WITHOUT WARRANTIES OR CONDITIONS OF ANY KIND, either express or implied.
 * See the License for the specific language governing permissions and
 * limitations under the License.
 */

package org.apache.spark.sql.execution.benchmark

import java.util.HashMap

import org.apache.spark.SparkConf
import org.apache.spark.benchmark.Benchmark
import org.apache.spark.internal.config._
import org.apache.spark.memory.{TaskMemoryManager, UnifiedMemoryManager}
import org.apache.spark.sql.catalyst.expressions.UnsafeRow
import org.apache.spark.sql.execution.joins.LongToUnsafeRowMap
import org.apache.spark.sql.execution.vectorized.AggregateHashMap
import org.apache.spark.sql.internal.SQLConf
import org.apache.spark.sql.types.{LongType, StructType}
import org.apache.spark.unsafe.Platform
import org.apache.spark.unsafe.hash.Murmur3_x86_32
import org.apache.spark.unsafe.map.BytesToBytesMap

/**
 * Benchmark to measure performance for aggregate primitives.
 * To run this benchmark:
 * {{{
 *   1. without sbt: bin/spark-submit --class <this class> <spark sql test jar>
 *   2. build/sbt "sql/test:runMain <this class>"
 *   3. generate result: SPARK_GENERATE_BENCHMARK_FILES=1 build/sbt "sql/test:runMain <this class>"
 *      Results will be written to "benchmarks/AggregateBenchmark-results.txt".
 * }}}
 */
object AggregateBenchmark extends SqlBasedBenchmark {

  override def runBenchmarkSuite(mainArgs: Array[String]): Unit = {
    runBenchmark("aggregate without grouping") {
      val N = 500L << 22
      codegenBenchmark("agg w/o group", N) {
        spark.range(N).selectExpr("sum(id)").collect()
      }
    }

    runBenchmark("stat functions") {
      val N = 100L << 20

      codegenBenchmark("stddev", N) {
        spark.range(N).groupBy().agg("id" -> "stddev").collect()
      }

      codegenBenchmark("kurtosis", N) {
        spark.range(N).groupBy().agg("id" -> "kurtosis").collect()
      }
    }

    runBenchmark("aggregate with linear keys") {
      val N = 20 << 22

      val benchmark = new Benchmark("Aggregate w keys", N, output = output)

<<<<<<< HEAD
    benchmark.addCase("codegen = F", numIters = 2) { iter =>
      sparkSession.conf.set("spark.sql.codegen.wholeStage", "false")
      f()
    }

    benchmark.addCase("codegen = T hashmap = F", numIters = 3) { iter =>
      sparkSession.conf.set("spark.sql.codegen.wholeStage", "true")
      sparkSession.conf.set("spark.sql.codegen.aggregate.map.twolevel.enabled", "false")
      sparkSession.conf.set("spark.sql.codegen.aggregate.map.vectorized.enable", "false")
      f()
    }

    benchmark.addCase("codegen = T hashmap = T", numIters = 5) { iter =>
      sparkSession.conf.set("spark.sql.codegen.wholeStage", "true")
      sparkSession.conf.set("spark.sql.codegen.aggregate.map.twolevel.enabled", "true")
      sparkSession.conf.set("spark.sql.codegen.aggregate.map.vectorized.enable", "true")
      f()
    }
=======
      def f(): Unit = {
        spark.range(N).selectExpr("(id & 65535) as k").groupBy("k").sum().collect()
      }

      benchmark.addCase("codegen = F", numIters = 2) { _ =>
        withSQLConf(SQLConf.WHOLESTAGE_CODEGEN_ENABLED.key -> "false") {
          f()
        }
      }

      benchmark.addCase("codegen = T hashmap = F", numIters = 3) { _ =>
        withSQLConf(
          SQLConf.WHOLESTAGE_CODEGEN_ENABLED.key -> "true",
          SQLConf.ENABLE_TWOLEVEL_AGG_MAP.key -> "false",
          SQLConf.ENABLE_VECTORIZED_HASH_MAP.key -> "false") {
          f()
        }
      }
>>>>>>> 0ea8db9f

      benchmark.addCase("codegen = T hashmap = T", numIters = 5) { _ =>
        withSQLConf(
          SQLConf.WHOLESTAGE_CODEGEN_ENABLED.key -> "true",
          SQLConf.ENABLE_TWOLEVEL_AGG_MAP.key -> "true",
          SQLConf.ENABLE_VECTORIZED_HASH_MAP.key -> "true") {
          f()
        }
      }

      benchmark.run()
    }

    runBenchmark("aggregate with randomized keys") {
      val N = 20 << 22

      val benchmark = new Benchmark("Aggregate w keys", N, output = output)
      spark.range(N).selectExpr("id", "floor(rand() * 10000) as k")
        .createOrReplaceTempView("test")

      def f(): Unit = spark.sql("select k, k, sum(id) from test group by k, k").collect()

      benchmark.addCase("codegen = F", numIters = 2) { _ =>
        withSQLConf(SQLConf.WHOLESTAGE_CODEGEN_ENABLED.key -> "false") {
          f()
        }
      }

<<<<<<< HEAD
    benchmark.addCase("codegen = F", numIters = 2) { iter =>
      sparkSession.conf.set("spark.sql.codegen.wholeStage", value = false)
      f()
    }

    benchmark.addCase("codegen = T hashmap = F", numIters = 3) { iter =>
      sparkSession.conf.set("spark.sql.codegen.wholeStage", value = true)
      sparkSession.conf.set("spark.sql.codegen.aggregate.map.twolevel.enabled", "false")
      sparkSession.conf.set("spark.sql.codegen.aggregate.map.vectorized.enable", "false")
      f()
    }

    benchmark.addCase("codegen = T hashmap = T", numIters = 5) { iter =>
      sparkSession.conf.set("spark.sql.codegen.wholeStage", value = true)
      sparkSession.conf.set("spark.sql.codegen.aggregate.map.twolevel.enabled", "true")
      sparkSession.conf.set("spark.sql.codegen.aggregate.map.vectorized.enable", "true")
      f()
=======
      benchmark.addCase("codegen = T hashmap = F", numIters = 3) { _ =>
        withSQLConf(
          SQLConf.WHOLESTAGE_CODEGEN_ENABLED.key -> "true",
          SQLConf.ENABLE_TWOLEVEL_AGG_MAP.key -> "false",
          SQLConf.ENABLE_VECTORIZED_HASH_MAP.key -> "false") {
          f()
        }
      }

      benchmark.addCase("codegen = T hashmap = T", numIters = 5) { _ =>
        withSQLConf(
          SQLConf.WHOLESTAGE_CODEGEN_ENABLED.key -> "true",
          SQLConf.ENABLE_TWOLEVEL_AGG_MAP.key -> "true",
          SQLConf.ENABLE_VECTORIZED_HASH_MAP.key -> "true") {
          f()
        }
      }

      benchmark.run()
>>>>>>> 0ea8db9f
    }

    runBenchmark("aggregate with string key") {
      val N = 20 << 20

      val benchmark = new Benchmark("Aggregate w string key", N, output = output)

      def f(): Unit = spark.range(N).selectExpr("id", "cast(id & 1023 as string) as k")
        .groupBy("k").count().collect()

      benchmark.addCase("codegen = F", numIters = 2) { _ =>
        withSQLConf(SQLConf.WHOLESTAGE_CODEGEN_ENABLED.key -> "false") {
          f()
        }
      }

<<<<<<< HEAD
    benchmark.addCase("codegen = F", numIters = 2) { iter =>
      sparkSession.conf.set("spark.sql.codegen.wholeStage", "false")
      f()
    }

    benchmark.addCase("codegen = T hashmap = F", numIters = 3) { iter =>
      sparkSession.conf.set("spark.sql.codegen.wholeStage", "true")
      sparkSession.conf.set("spark.sql.codegen.aggregate.map.twolevel.enabled", "false")
      sparkSession.conf.set("spark.sql.codegen.aggregate.map.vectorized.enable", "false")
      f()
    }

    benchmark.addCase("codegen = T hashmap = T", numIters = 5) { iter =>
      sparkSession.conf.set("spark.sql.codegen.wholeStage", "true")
      sparkSession.conf.set("spark.sql.codegen.aggregate.map.twolevel.enabled", "true")
      sparkSession.conf.set("spark.sql.codegen.aggregate.map.vectorized.enable", "true")
      f()
    }

    benchmark.run()

    /*
    Java HotSpot(TM) 64-Bit Server VM 1.8.0_73-b02 on Mac OS X 10.11.4
    Intel(R) Core(TM) i7-4960HQ CPU @ 2.60GHz
    Aggregate w string key:             Best/Avg Time(ms)    Rate(M/s)   Per Row(ns)   Relative
    -------------------------------------------------------------------------------------------
    codegen = F                              3307 / 3376          6.3         157.7       1.0X
    codegen = T hashmap = F                  2364 / 2471          8.9         112.7       1.4X
    codegen = T hashmap = T                  1740 / 1841         12.0          83.0       1.9X
    */
  }

  ignore("aggregate with decimal key") {
    val N = 20 << 20

    val benchmark = new Benchmark("Aggregate w decimal key", N)
    def f(): Unit = sparkSession.range(N).selectExpr("id", "cast(id & 65535 as decimal) as k")
      .groupBy("k").count().collect()

    benchmark.addCase("codegen = F") { iter =>
      sparkSession.conf.set("spark.sql.codegen.wholeStage", "false")
      f()
    }

    benchmark.addCase("codegen = T hashmap = F") { iter =>
      sparkSession.conf.set("spark.sql.codegen.wholeStage", "true")
      sparkSession.conf.set("spark.sql.codegen.aggregate.map.twolevel.enabled", "false")
      sparkSession.conf.set("spark.sql.codegen.aggregate.map.vectorized.enable", "false")
      f()
    }

    benchmark.addCase("codegen = T hashmap = T") { iter =>
      sparkSession.conf.set("spark.sql.codegen.wholeStage", "true")
      sparkSession.conf.set("spark.sql.codegen.aggregate.map.twolevel.enabled", "true")
      sparkSession.conf.set("spark.sql.codegen.aggregate.map.vectorized.enable", "true")
      f()
    }
=======
      benchmark.addCase("codegen = T hashmap = F", numIters = 3) { _ =>
        withSQLConf(
          SQLConf.WHOLESTAGE_CODEGEN_ENABLED.key -> "true",
          SQLConf.ENABLE_TWOLEVEL_AGG_MAP.key -> "false",
          SQLConf.ENABLE_VECTORIZED_HASH_MAP.key -> "false") {
          f()
        }
      }

      benchmark.addCase("codegen = T hashmap = T", numIters = 5) { _ =>
        withSQLConf(
          SQLConf.WHOLESTAGE_CODEGEN_ENABLED.key -> "true",
          SQLConf.ENABLE_TWOLEVEL_AGG_MAP.key -> "true",
          SQLConf.ENABLE_VECTORIZED_HASH_MAP.key -> "true") {
          f()
        }
      }

      benchmark.run()
    }

    runBenchmark("aggregate with decimal key") {
      val N = 20 << 20

      val benchmark = new Benchmark("Aggregate w decimal key", N, output = output)

      def f(): Unit = spark.range(N).selectExpr("id", "cast(id & 65535 as decimal) as k")
        .groupBy("k").count().collect()
>>>>>>> 0ea8db9f

      benchmark.addCase("codegen = F") { _ =>
        withSQLConf(SQLConf.WHOLESTAGE_CODEGEN_ENABLED.key -> "false") {
          f()
        }
      }

<<<<<<< HEAD
  ignore("aggregate with multiple key types") {
    val N = 20 << 20

    val benchmark = new Benchmark("Aggregate w multiple keys", N)
    def f(): Unit = sparkSession.range(N)
      .selectExpr(
        "id",
        "(id & 1023) as k1",
        "cast(id & 1023 as string) as k2",
        "cast(id & 1023 as int) as k3",
        "cast(id & 1023 as double) as k4",
        "cast(id & 1023 as float) as k5",
        "id > 1023 as k6")
      .groupBy("k1", "k2", "k3", "k4", "k5", "k6")
      .sum()
      .collect()

    benchmark.addCase("codegen = F") { iter =>
      sparkSession.conf.set("spark.sql.codegen.wholeStage", "false")
      f()
    }

    benchmark.addCase("codegen = T hashmap = F") { iter =>
      sparkSession.conf.set("spark.sql.codegen.wholeStage", "true")
      sparkSession.conf.set("spark.sql.codegen.aggregate.map.twolevel.enabled", "false")
      sparkSession.conf.set("spark.sql.codegen.aggregate.map.vectorized.enable", "false")
      f()
    }

    benchmark.addCase("codegen = T hashmap = T") { iter =>
      sparkSession.conf.set("spark.sql.codegen.wholeStage", "true")
      sparkSession.conf.set("spark.sql.codegen.aggregate.map.twolevel.enabled", "true")
      sparkSession.conf.set("spark.sql.codegen.aggregate.map.vectorized.enable", "true")
      f()
=======
      benchmark.addCase("codegen = T hashmap = F") { _ =>
        withSQLConf(
          SQLConf.WHOLESTAGE_CODEGEN_ENABLED.key -> "true",
          SQLConf.ENABLE_TWOLEVEL_AGG_MAP.key -> "false",
          SQLConf.ENABLE_VECTORIZED_HASH_MAP.key -> "false") {
          f()
        }
      }

      benchmark.addCase("codegen = T hashmap = T") { _ =>
        withSQLConf(
          SQLConf.WHOLESTAGE_CODEGEN_ENABLED.key -> "true",
          SQLConf.ENABLE_TWOLEVEL_AGG_MAP.key -> "true",
          SQLConf.ENABLE_VECTORIZED_HASH_MAP.key -> "true") {
          f()
        }
      }

      benchmark.run()
>>>>>>> 0ea8db9f
    }

    runBenchmark("aggregate with multiple key types") {
      val N = 20 << 20

      val benchmark = new Benchmark("Aggregate w multiple keys", N, output = output)

      def f(): Unit = spark.range(N)
        .selectExpr(
          "id",
          "(id & 1023) as k1",
          "cast(id & 1023 as string) as k2",
          "cast(id & 1023 as int) as k3",
          "cast(id & 1023 as double) as k4",
          "cast(id & 1023 as float) as k5",
          "id > 1023 as k6")
        .groupBy("k1", "k2", "k3", "k4", "k5", "k6")
        .sum()
        .collect()

      benchmark.addCase("codegen = F") { _ =>
        withSQLConf(SQLConf.WHOLESTAGE_CODEGEN_ENABLED.key -> "false") {
          f()
        }
      }

      benchmark.addCase("codegen = T hashmap = F") { _ =>
        withSQLConf(
          SQLConf.WHOLESTAGE_CODEGEN_ENABLED.key -> "true",
          SQLConf.ENABLE_TWOLEVEL_AGG_MAP.key -> "false",
          SQLConf.ENABLE_VECTORIZED_HASH_MAP.key -> "false") {
          f()
        }
      }

      benchmark.addCase("codegen = T hashmap = T") { _ =>
        withSQLConf(
          SQLConf.WHOLESTAGE_CODEGEN_ENABLED.key -> "true",
          SQLConf.ENABLE_TWOLEVEL_AGG_MAP.key -> "true",
          SQLConf.ENABLE_VECTORIZED_HASH_MAP.key -> "true") {
          f()
        }
      }

      benchmark.run()
    }

    runBenchmark("max function bytecode size of wholestagecodegen") {
      val N = 20 << 15

      val benchmark = new Benchmark("max function bytecode size", N, output = output)

      def f(): Unit = spark.range(N)
        .selectExpr(
          "id",
          "(id & 1023) as k1",
          "cast(id & 1023 as double) as k2",
          "cast(id & 1023 as int) as k3",
          "case when id > 100 and id <= 200 then 1 else 0 end as v1",
          "case when id > 200 and id <= 300 then 1 else 0 end as v2",
          "case when id > 300 and id <= 400 then 1 else 0 end as v3",
          "case when id > 400 and id <= 500 then 1 else 0 end as v4",
          "case when id > 500 and id <= 600 then 1 else 0 end as v5",
          "case when id > 600 and id <= 700 then 1 else 0 end as v6",
          "case when id > 700 and id <= 800 then 1 else 0 end as v7",
          "case when id > 800 and id <= 900 then 1 else 0 end as v8",
          "case when id > 900 and id <= 1000 then 1 else 0 end as v9",
          "case when id > 1000 and id <= 1100 then 1 else 0 end as v10",
          "case when id > 1100 and id <= 1200 then 1 else 0 end as v11",
          "case when id > 1200 and id <= 1300 then 1 else 0 end as v12",
          "case when id > 1300 and id <= 1400 then 1 else 0 end as v13",
          "case when id > 1400 and id <= 1500 then 1 else 0 end as v14",
          "case when id > 1500 and id <= 1600 then 1 else 0 end as v15",
          "case when id > 1600 and id <= 1700 then 1 else 0 end as v16",
          "case when id > 1700 and id <= 1800 then 1 else 0 end as v17",
          "case when id > 1800 and id <= 1900 then 1 else 0 end as v18")
        .groupBy("k1", "k2", "k3")
        .sum()
        .collect()

      benchmark.addCase("codegen = F") { _ =>
        withSQLConf(SQLConf.WHOLESTAGE_CODEGEN_ENABLED.key -> "false") {
          f()
        }
      }

      benchmark.addCase("codegen = T hugeMethodLimit = 10000") { _ =>
        withSQLConf(
          SQLConf.WHOLESTAGE_CODEGEN_ENABLED.key -> "true",
          SQLConf.WHOLESTAGE_HUGE_METHOD_LIMIT.key -> "10000") {
          f()
        }
      }

      benchmark.addCase("codegen = T hugeMethodLimit = 1500") { _ =>
        withSQLConf(
          SQLConf.WHOLESTAGE_CODEGEN_ENABLED.key -> "true",
          SQLConf.WHOLESTAGE_HUGE_METHOD_LIMIT.key -> "1500") {
          f()
        }
      }

      benchmark.run()
    }


    runBenchmark("cube") {
      val N = 5 << 20

      codegenBenchmark("cube", N) {
        spark.range(N).selectExpr("id", "id % 1000 as k1", "id & 256 as k2")
          .cube("k1", "k2").sum("id").collect()
      }
    }

    runBenchmark("hash and BytesToBytesMap") {
      val N = 20 << 20

      val benchmark = new Benchmark("BytesToBytesMap", N, output = output)

      benchmark.addCase("UnsafeRowhash") { _ =>
        var i = 0
        val keyBytes = new Array[Byte](16)
        val key = new UnsafeRow(1)
        key.pointTo(keyBytes, Platform.BYTE_ARRAY_OFFSET, 16)
        var s = 0
        while (i < N) {
          key.setInt(0, i % 1000)
          val h = Murmur3_x86_32.hashUnsafeWords(
            key.getBaseObject, key.getBaseOffset, key.getSizeInBytes, 42)
          s += h
          i += 1
        }
      }

      benchmark.addCase("murmur3 hash") { _ =>
        var i = 0
        val keyBytes = new Array[Byte](16)
        val key = new UnsafeRow(1)
        key.pointTo(keyBytes, Platform.BYTE_ARRAY_OFFSET, 16)
        var p = 524283
        var s = 0
        while (i < N) {
          var h = Murmur3_x86_32.hashLong(i, 42)
          key.setInt(0, h)
          s += h
          i += 1
        }
      }

      benchmark.addCase("fast hash") { _ =>
        var i = 0
        val keyBytes = new Array[Byte](16)
        val key = new UnsafeRow(1)
        key.pointTo(keyBytes, Platform.BYTE_ARRAY_OFFSET, 16)
        var p = 524283
        var s = 0
        while (i < N) {
          var h = i % p
          if (h < 0) {
            h += p
          }
          key.setInt(0, h)
          s += h
          i += 1
        }
      }

      benchmark.addCase("arrayEqual") { _ =>
        var i = 0
        val keyBytes = new Array[Byte](16)
        val valueBytes = new Array[Byte](16)
        val key = new UnsafeRow(1)
        key.pointTo(keyBytes, Platform.BYTE_ARRAY_OFFSET, 16)
        val value = new UnsafeRow(1)
        value.pointTo(valueBytes, Platform.BYTE_ARRAY_OFFSET, 16)
        value.setInt(0, 555)
        var s = 0
        while (i < N) {
          key.setInt(0, i % 1000)
          if (key.equals(value)) {
            s += 1
          }
          i += 1
        }
      }

      benchmark.addCase("Java HashMap (Long)") { _ =>
        var i = 0
        val keyBytes = new Array[Byte](16)
        val valueBytes = new Array[Byte](16)
        val value = new UnsafeRow(1)
        value.pointTo(valueBytes, Platform.BYTE_ARRAY_OFFSET, 16)
        value.setInt(0, 555)
        val map = new HashMap[Long, UnsafeRow]()
        while (i < 65536) {
          value.setInt(0, i)
          map.put(i.toLong, value)
          i += 1
        }
        var s = 0
        i = 0
        while (i < N) {
          if (map.get(i % 100000) != null) {
            s += 1
          }
          i += 1
        }
      }

      benchmark.addCase("Java HashMap (two ints) ") { _ =>
        var i = 0
        val valueBytes = new Array[Byte](16)
        val value = new UnsafeRow(1)
        value.pointTo(valueBytes, Platform.BYTE_ARRAY_OFFSET, 16)
        value.setInt(0, 555)
        val map = new HashMap[Long, UnsafeRow]()
        while (i < 65536) {
          value.setInt(0, i)
          val key = (i.toLong << 32) + Integer.rotateRight(i, 15)
          map.put(key, value)
          i += 1
        }
        var s = 0
        i = 0
        while (i < N) {
          val key = ((i & 100000).toLong << 32) + Integer.rotateRight(i & 100000, 15)
          if (map.get(key) != null) {
            s += 1
          }
          i += 1
        }
      }

      benchmark.addCase("Java HashMap (UnsafeRow)") { _ =>
        var i = 0
        val keyBytes = new Array[Byte](16)
        val valueBytes = new Array[Byte](16)
        val key = new UnsafeRow(1)
        key.pointTo(keyBytes, Platform.BYTE_ARRAY_OFFSET, 16)
        val value = new UnsafeRow(1)
        value.pointTo(valueBytes, Platform.BYTE_ARRAY_OFFSET, 16)
        value.setInt(0, 555)
        val map = new HashMap[UnsafeRow, UnsafeRow]()
        while (i < 65536) {
          key.setInt(0, i)
          value.setInt(0, i)
          map.put(key, value.copy())
          i += 1
        }
        var s = 0
        i = 0
        while (i < N) {
          key.setInt(0, i % 100000)
          if (map.get(key) != null) {
            s += 1
          }
          i += 1
        }
      }

      Seq(false, true).foreach { optimized =>
        benchmark.addCase(s"LongToUnsafeRowMap (opt=$optimized)") { _ =>
          var i = 0
          val valueBytes = new Array[Byte](16)
          val value = new UnsafeRow(1)
          value.pointTo(valueBytes, Platform.BYTE_ARRAY_OFFSET, 16)
          value.setInt(0, 555)
          val taskMemoryManager = new TaskMemoryManager(
            new UnifiedMemoryManager(
              new SparkConf().set(MEMORY_OFFHEAP_ENABLED.key, "false"),
              Long.MaxValue,
              Long.MaxValue / 2,
              1),
            0)
          val map = new LongToUnsafeRowMap(taskMemoryManager, 64)
          while (i < 65536) {
            value.setInt(0, i)
            val key = i % 100000
            map.append(key, value)
            i += 1
          }
          if (optimized) {
            map.optimize()
          }
          var s = 0
          i = 0
          while (i < N) {
            val key = i % 100000
            if (map.getValue(key, value) != null) {
              s += 1
            }
            i += 1
          }
        }
      }

      Seq("off", "on").foreach { heap =>
        benchmark.addCase(s"BytesToBytesMap ($heap Heap)") { _ =>
          val taskMemoryManager = new TaskMemoryManager(
            new UnifiedMemoryManager(
              new SparkConf().set(MEMORY_OFFHEAP_ENABLED.key, s"${heap == "off"}")
                .set(MEMORY_OFFHEAP_SIZE.key, "102400000"),
              Long.MaxValue,
              Long.MaxValue / 2,
              1),
            0)
          val map = new BytesToBytesMap(taskMemoryManager, 1024, 64L << 20)
          val keyBytes = new Array[Byte](16)
          val valueBytes = new Array[Byte](16)
          val key = new UnsafeRow(1)
          key.pointTo(keyBytes, Platform.BYTE_ARRAY_OFFSET, 16)
          val value = new UnsafeRow(1)
          value.pointTo(valueBytes, Platform.BYTE_ARRAY_OFFSET, 16)
          var i = 0
          val numKeys = 65536
          while (i < numKeys) {
            key.setInt(0, i % 65536)
            val loc = map.lookup(key.getBaseObject, key.getBaseOffset, key.getSizeInBytes,
              Murmur3_x86_32.hashLong(i % 65536, 42))
            if (!loc.isDefined) {
              loc.append(key.getBaseObject, key.getBaseOffset, key.getSizeInBytes,
                value.getBaseObject, value.getBaseOffset, value.getSizeInBytes)
            }
            i += 1
          }
          i = 0
          var s = 0
          while (i < N) {
            key.setInt(0, i % 100000)
            val loc = map.lookup(key.getBaseObject, key.getBaseOffset, key.getSizeInBytes,
              Murmur3_x86_32.hashLong(i % 100000, 42))
            if (loc.isDefined) {
              s += 1
            }
            i += 1
          }
        }
      }

      benchmark.addCase("Aggregate HashMap") { _ =>
        var i = 0
        val numKeys = 65536
        val schema = new StructType()
          .add("key", LongType)
          .add("value", LongType)
        val map = new AggregateHashMap(schema)
        while (i < numKeys) {
          val row = map.findOrInsert(i.toLong)
          row.setLong(1, row.getLong(1) + 1)
          i += 1
        }
        var s = 0
        i = 0
        while (i < N) {
          if (map.find(i % 100000) != -1) {
            s += 1
          }
          i += 1
        }
      }
      benchmark.run()
    }
  }
}<|MERGE_RESOLUTION|>--- conflicted
+++ resolved
@@ -69,26 +69,6 @@
 
       val benchmark = new Benchmark("Aggregate w keys", N, output = output)
 
-<<<<<<< HEAD
-    benchmark.addCase("codegen = F", numIters = 2) { iter =>
-      sparkSession.conf.set("spark.sql.codegen.wholeStage", "false")
-      f()
-    }
-
-    benchmark.addCase("codegen = T hashmap = F", numIters = 3) { iter =>
-      sparkSession.conf.set("spark.sql.codegen.wholeStage", "true")
-      sparkSession.conf.set("spark.sql.codegen.aggregate.map.twolevel.enabled", "false")
-      sparkSession.conf.set("spark.sql.codegen.aggregate.map.vectorized.enable", "false")
-      f()
-    }
-
-    benchmark.addCase("codegen = T hashmap = T", numIters = 5) { iter =>
-      sparkSession.conf.set("spark.sql.codegen.wholeStage", "true")
-      sparkSession.conf.set("spark.sql.codegen.aggregate.map.twolevel.enabled", "true")
-      sparkSession.conf.set("spark.sql.codegen.aggregate.map.vectorized.enable", "true")
-      f()
-    }
-=======
       def f(): Unit = {
         spark.range(N).selectExpr("(id & 65535) as k").groupBy("k").sum().collect()
       }
@@ -107,7 +87,6 @@
           f()
         }
       }
->>>>>>> 0ea8db9f
 
       benchmark.addCase("codegen = T hashmap = T", numIters = 5) { _ =>
         withSQLConf(
@@ -136,25 +115,6 @@
         }
       }
 
-<<<<<<< HEAD
-    benchmark.addCase("codegen = F", numIters = 2) { iter =>
-      sparkSession.conf.set("spark.sql.codegen.wholeStage", value = false)
-      f()
-    }
-
-    benchmark.addCase("codegen = T hashmap = F", numIters = 3) { iter =>
-      sparkSession.conf.set("spark.sql.codegen.wholeStage", value = true)
-      sparkSession.conf.set("spark.sql.codegen.aggregate.map.twolevel.enabled", "false")
-      sparkSession.conf.set("spark.sql.codegen.aggregate.map.vectorized.enable", "false")
-      f()
-    }
-
-    benchmark.addCase("codegen = T hashmap = T", numIters = 5) { iter =>
-      sparkSession.conf.set("spark.sql.codegen.wholeStage", value = true)
-      sparkSession.conf.set("spark.sql.codegen.aggregate.map.twolevel.enabled", "true")
-      sparkSession.conf.set("spark.sql.codegen.aggregate.map.vectorized.enable", "true")
-      f()
-=======
       benchmark.addCase("codegen = T hashmap = F", numIters = 3) { _ =>
         withSQLConf(
           SQLConf.WHOLESTAGE_CODEGEN_ENABLED.key -> "true",
@@ -174,7 +134,6 @@
       }
 
       benchmark.run()
->>>>>>> 0ea8db9f
     }
 
     runBenchmark("aggregate with string key") {
@@ -191,65 +150,6 @@
         }
       }
 
-<<<<<<< HEAD
-    benchmark.addCase("codegen = F", numIters = 2) { iter =>
-      sparkSession.conf.set("spark.sql.codegen.wholeStage", "false")
-      f()
-    }
-
-    benchmark.addCase("codegen = T hashmap = F", numIters = 3) { iter =>
-      sparkSession.conf.set("spark.sql.codegen.wholeStage", "true")
-      sparkSession.conf.set("spark.sql.codegen.aggregate.map.twolevel.enabled", "false")
-      sparkSession.conf.set("spark.sql.codegen.aggregate.map.vectorized.enable", "false")
-      f()
-    }
-
-    benchmark.addCase("codegen = T hashmap = T", numIters = 5) { iter =>
-      sparkSession.conf.set("spark.sql.codegen.wholeStage", "true")
-      sparkSession.conf.set("spark.sql.codegen.aggregate.map.twolevel.enabled", "true")
-      sparkSession.conf.set("spark.sql.codegen.aggregate.map.vectorized.enable", "true")
-      f()
-    }
-
-    benchmark.run()
-
-    /*
-    Java HotSpot(TM) 64-Bit Server VM 1.8.0_73-b02 on Mac OS X 10.11.4
-    Intel(R) Core(TM) i7-4960HQ CPU @ 2.60GHz
-    Aggregate w string key:             Best/Avg Time(ms)    Rate(M/s)   Per Row(ns)   Relative
-    -------------------------------------------------------------------------------------------
-    codegen = F                              3307 / 3376          6.3         157.7       1.0X
-    codegen = T hashmap = F                  2364 / 2471          8.9         112.7       1.4X
-    codegen = T hashmap = T                  1740 / 1841         12.0          83.0       1.9X
-    */
-  }
-
-  ignore("aggregate with decimal key") {
-    val N = 20 << 20
-
-    val benchmark = new Benchmark("Aggregate w decimal key", N)
-    def f(): Unit = sparkSession.range(N).selectExpr("id", "cast(id & 65535 as decimal) as k")
-      .groupBy("k").count().collect()
-
-    benchmark.addCase("codegen = F") { iter =>
-      sparkSession.conf.set("spark.sql.codegen.wholeStage", "false")
-      f()
-    }
-
-    benchmark.addCase("codegen = T hashmap = F") { iter =>
-      sparkSession.conf.set("spark.sql.codegen.wholeStage", "true")
-      sparkSession.conf.set("spark.sql.codegen.aggregate.map.twolevel.enabled", "false")
-      sparkSession.conf.set("spark.sql.codegen.aggregate.map.vectorized.enable", "false")
-      f()
-    }
-
-    benchmark.addCase("codegen = T hashmap = T") { iter =>
-      sparkSession.conf.set("spark.sql.codegen.wholeStage", "true")
-      sparkSession.conf.set("spark.sql.codegen.aggregate.map.twolevel.enabled", "true")
-      sparkSession.conf.set("spark.sql.codegen.aggregate.map.vectorized.enable", "true")
-      f()
-    }
-=======
       benchmark.addCase("codegen = T hashmap = F", numIters = 3) { _ =>
         withSQLConf(
           SQLConf.WHOLESTAGE_CODEGEN_ENABLED.key -> "true",
@@ -278,7 +178,6 @@
 
       def f(): Unit = spark.range(N).selectExpr("id", "cast(id & 65535 as decimal) as k")
         .groupBy("k").count().collect()
->>>>>>> 0ea8db9f
 
       benchmark.addCase("codegen = F") { _ =>
         withSQLConf(SQLConf.WHOLESTAGE_CODEGEN_ENABLED.key -> "false") {
@@ -286,42 +185,6 @@
         }
       }
 
-<<<<<<< HEAD
-  ignore("aggregate with multiple key types") {
-    val N = 20 << 20
-
-    val benchmark = new Benchmark("Aggregate w multiple keys", N)
-    def f(): Unit = sparkSession.range(N)
-      .selectExpr(
-        "id",
-        "(id & 1023) as k1",
-        "cast(id & 1023 as string) as k2",
-        "cast(id & 1023 as int) as k3",
-        "cast(id & 1023 as double) as k4",
-        "cast(id & 1023 as float) as k5",
-        "id > 1023 as k6")
-      .groupBy("k1", "k2", "k3", "k4", "k5", "k6")
-      .sum()
-      .collect()
-
-    benchmark.addCase("codegen = F") { iter =>
-      sparkSession.conf.set("spark.sql.codegen.wholeStage", "false")
-      f()
-    }
-
-    benchmark.addCase("codegen = T hashmap = F") { iter =>
-      sparkSession.conf.set("spark.sql.codegen.wholeStage", "true")
-      sparkSession.conf.set("spark.sql.codegen.aggregate.map.twolevel.enabled", "false")
-      sparkSession.conf.set("spark.sql.codegen.aggregate.map.vectorized.enable", "false")
-      f()
-    }
-
-    benchmark.addCase("codegen = T hashmap = T") { iter =>
-      sparkSession.conf.set("spark.sql.codegen.wholeStage", "true")
-      sparkSession.conf.set("spark.sql.codegen.aggregate.map.twolevel.enabled", "true")
-      sparkSession.conf.set("spark.sql.codegen.aggregate.map.vectorized.enable", "true")
-      f()
-=======
       benchmark.addCase("codegen = T hashmap = F") { _ =>
         withSQLConf(
           SQLConf.WHOLESTAGE_CODEGEN_ENABLED.key -> "true",
@@ -341,7 +204,6 @@
       }
 
       benchmark.run()
->>>>>>> 0ea8db9f
     }
 
     runBenchmark("aggregate with multiple key types") {
