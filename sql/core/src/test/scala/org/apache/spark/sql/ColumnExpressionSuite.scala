/*
 * Licensed to the Apache Software Foundation (ASF) under one or more
 * contributor license agreements.  See the NOTICE file distributed with
 * this work for additional information regarding copyright ownership.
 * The ASF licenses this file to You under the Apache License, Version 2.0
 * (the "License"); you may not use this file except in compliance with
 * the License.  You may obtain a copy of the License at
 *
 *    http://www.apache.org/licenses/LICENSE-2.0
 *
 * Unless required by applicable law or agreed to in writing, software
 * distributed under the License is distributed on an "AS IS" BASIS,
 * WITHOUT WARRANTIES OR CONDITIONS OF ANY KIND, either express or implied.
 * See the License for the specific language governing permissions and
 * limitations under the License.
 */

package org.apache.spark.sql

import java.sql.Date
import java.util.Locale

import scala.collection.JavaConverters._

import org.apache.hadoop.io.{LongWritable, Text}
import org.apache.hadoop.mapreduce.lib.input.{TextInputFormat => NewTextInputFormat}
import org.scalatest.Matchers._

import org.apache.spark.sql.catalyst.expressions.{In, InSet, Literal, NamedExpression}
import org.apache.spark.sql.execution.ProjectExec
import org.apache.spark.sql.functions._
import org.apache.spark.sql.internal.SQLConf
import org.apache.spark.sql.test.SharedSparkSession
import org.apache.spark.sql.types._
import org.apache.spark.unsafe.types.UTF8String

class ColumnExpressionSuite extends QueryTest with SharedSparkSession {
  import testImplicits._

  private lazy val booleanData = {
    spark.createDataFrame(sparkContext.parallelize(
      Row(false, false) ::
      Row(false, true) ::
      Row(true, false) ::
      Row(true, true) :: Nil),
      StructType(Seq(StructField("a", BooleanType), StructField("b", BooleanType))))
  }

  private lazy val nullData = Seq(
    (Some(1), Some(1)), (Some(1), Some(2)), (Some(1), None), (None, None)).toDF("a", "b")

  test("column names with space") {
    val df = Seq((1, "a")).toDF("name with space", "name.with.dot")

    checkAnswer(
      df.select(df("name with space")),
      Row(1) :: Nil)

    checkAnswer(
      df.select($"name with space"),
      Row(1) :: Nil)

    checkAnswer(
      df.select(col("name with space")),
      Row(1) :: Nil)

    checkAnswer(
      df.select("name with space"),
      Row(1) :: Nil)

    checkAnswer(
      df.select(expr("`name with space`")),
      Row(1) :: Nil)
  }

  test("column names with dot") {
    val df = Seq((1, "a")).toDF("name with space", "name.with.dot").as("a")

    checkAnswer(
      df.select(df("`name.with.dot`")),
      Row("a") :: Nil)

    checkAnswer(
      df.select($"`name.with.dot`"),
      Row("a") :: Nil)

    checkAnswer(
      df.select(col("`name.with.dot`")),
      Row("a") :: Nil)

    checkAnswer(
      df.select("`name.with.dot`"),
      Row("a") :: Nil)

    checkAnswer(
      df.select(expr("`name.with.dot`")),
      Row("a") :: Nil)

    checkAnswer(
      df.select(df("a.`name.with.dot`")),
      Row("a") :: Nil)

    checkAnswer(
      df.select($"a.`name.with.dot`"),
      Row("a") :: Nil)

    checkAnswer(
      df.select(col("a.`name.with.dot`")),
      Row("a") :: Nil)

    checkAnswer(
      df.select("a.`name.with.dot`"),
      Row("a") :: Nil)

    checkAnswer(
      df.select(expr("a.`name.with.dot`")),
      Row("a") :: Nil)
  }

  test("alias and name") {
    val df = Seq((1, Seq(1, 2, 3))).toDF("a", "intList")
    assert(df.select(df("a").as("b")).columns.head === "b")
    assert(df.select(df("a").alias("b")).columns.head === "b")
    assert(df.select(df("a").name("b")).columns.head === "b")
  }

  test("as propagates metadata") {
    val metadata = new MetadataBuilder
    metadata.putString("key", "value")
    val origCol = $"a".as("b", metadata.build())
    val newCol = origCol.as("c")
    assert(newCol.expr.asInstanceOf[NamedExpression].metadata.getString("key") === "value")
  }

  test("collect on column produced by a binary operator") {
    val df = Seq((1, 2, 3)).toDF("a", "b", "c")
    checkAnswer(df.select(df("a") + df("b")), Seq(Row(3)))
    checkAnswer(df.select(df("a") + df("b").as("c")), Seq(Row(3)))
  }

  test("star") {
    checkAnswer(testData.select($"*"), testData.collect().toSeq)
  }

  test("star qualified by data frame object") {
    val df = testData.toDF
    val goldAnswer = df.collect().toSeq
    checkAnswer(df.select(df("*")), goldAnswer)

    val df1 = df.select(df("*"), lit("abcd").as("litCol"))
    checkAnswer(df1.select(df("*")), goldAnswer)
  }

  test("star qualified by table name") {
    checkAnswer(testData.as("testData").select($"testData.*"), testData.collect().toSeq)
  }

  test("+") {
    checkAnswer(
      testData2.select($"a" + 1),
      testData2.collect().toSeq.map(r => Row(r.getInt(0) + 1)))

    checkAnswer(
      testData2.select($"a" + $"b" + 2),
      testData2.collect().toSeq.map(r => Row(r.getInt(0) + r.getInt(1) + 2)))
  }

  test("-") {
    checkAnswer(
      testData2.select($"a" - 1),
      testData2.collect().toSeq.map(r => Row(r.getInt(0) - 1)))

    checkAnswer(
      testData2.select($"a" - $"b" - 2),
      testData2.collect().toSeq.map(r => Row(r.getInt(0) - r.getInt(1) - 2)))
  }

  test("*") {
    checkAnswer(
      testData2.select($"a" * 10),
      testData2.collect().toSeq.map(r => Row(r.getInt(0) * 10)))

    checkAnswer(
      testData2.select($"a" * $"b"),
      testData2.collect().toSeq.map(r => Row(r.getInt(0) * r.getInt(1))))
  }

  test("/") {
    checkAnswer(
      testData2.select($"a" / 2),
      testData2.collect().toSeq.map(r => Row(r.getInt(0).toDouble / 2)))

    checkAnswer(
      testData2.select($"a" / $"b"),
      testData2.collect().toSeq.map(r => Row(r.getInt(0).toDouble / r.getInt(1))))
  }


  test("%") {
    checkAnswer(
      testData2.select($"a" % 2),
      testData2.collect().toSeq.map(r => Row(r.getInt(0) % 2)))

    checkAnswer(
      testData2.select($"a" % $"b"),
      testData2.collect().toSeq.map(r => Row(r.getInt(0) % r.getInt(1))))
  }

  test("unary -") {
    checkAnswer(
      testData2.select(-$"a"),
      testData2.collect().toSeq.map(r => Row(-r.getInt(0))))
  }

  test("unary !") {
    checkAnswer(
      complexData.select(!$"b"),
      complexData.collect().toSeq.map(r => Row(!r.getBoolean(3))))
  }

  test("isNull") {
    checkAnswer(
      nullStrings.toDF.where($"s".isNull),
      nullStrings.collect().toSeq.filter(r => r.getString(1) eq null))

    checkAnswer(
      sql("select isnull(null), isnull(1)"),
      Row(true, false))
  }

  test("isNotNull") {
    checkAnswer(
      nullStrings.toDF.where($"s".isNotNull),
      nullStrings.collect().toSeq.filter(r => r.getString(1) ne null))

    checkAnswer(
      sql("select isnotnull(null), isnotnull('a')"),
      Row(false, true))
  }

  test("isNaN") {
    val testData = spark.createDataFrame(sparkContext.parallelize(
      Row(Double.NaN, Float.NaN) ::
      Row(math.log(-1), math.log(-3).toFloat) ::
      Row(null, null) ::
      Row(Double.MaxValue, Float.MinValue):: Nil),
      StructType(Seq(StructField("a", DoubleType), StructField("b", FloatType))))

    checkAnswer(
      testData.select($"a".isNaN, $"b".isNaN),
      Row(true, true) :: Row(true, true) :: Row(false, false) :: Row(false, false) :: Nil)

    checkAnswer(
      testData.select(isnan($"a"), isnan($"b")),
      Row(true, true) :: Row(true, true) :: Row(false, false) :: Row(false, false) :: Nil)

    checkAnswer(
      sql("select isnan(15), isnan('invalid')"),
      Row(false, false))
  }

  test("nanvl") {
    val testData = spark.createDataFrame(sparkContext.parallelize(
      Row(null, 3.0, Double.NaN, Double.PositiveInfinity, 1.0f, 4) :: Nil),
      StructType(Seq(StructField("a", DoubleType), StructField("b", DoubleType),
        StructField("c", DoubleType), StructField("d", DoubleType),
        StructField("e", FloatType), StructField("f", IntegerType))))

    checkAnswer(
      testData.select(
        nanvl($"a", lit(5)), nanvl($"b", lit(10)), nanvl(lit(10), $"b"),
        nanvl($"c", lit(null).cast(DoubleType)), nanvl($"d", lit(10)),
        nanvl($"b", $"e"), nanvl($"e", $"f")),
      Row(null, 3.0, 10.0, null, Double.PositiveInfinity, 3.0, 1.0)
    )
    testData.createOrReplaceTempView("t")
    checkAnswer(
      sql(
        "select nanvl(a, 5), nanvl(b, 10), nanvl(10, b), nanvl(c, null), nanvl(d, 10), " +
          " nanvl(b, e), nanvl(e, f) from t"),
      Row(null, 3.0, 10.0, null, Double.PositiveInfinity, 3.0, 1.0)
    )
  }

  test("===") {
    checkAnswer(
      testData2.filter($"a" === 1),
      testData2.collect().toSeq.filter(r => r.getInt(0) == 1))

    checkAnswer(
      testData2.filter($"a" === $"b"),
      testData2.collect().toSeq.filter(r => r.getInt(0) == r.getInt(1)))
  }

  test("<=>") {
    checkAnswer(
      nullData.filter($"b" <=> 1),
      Row(1, 1) :: Nil)

    checkAnswer(
      nullData.filter($"b" <=> null),
      Row(1, null) :: Row(null, null) :: Nil)

    checkAnswer(
      nullData.filter($"a" <=> $"b"),
      Row(1, 1) :: Row(null, null) :: Nil)

    val nullData2 = spark.createDataFrame(sparkContext.parallelize(
        Row("abc") ::
        Row(null)  ::
        Row("xyz") :: Nil),
        StructType(Seq(StructField("a", StringType, true))))

    checkAnswer(
      nullData2.filter($"a" <=> null),
      Row(null) :: Nil)
  }

  test("=!=") {
    checkAnswer(
      nullData.filter($"b" =!= 1),
      Row(1, 2) :: Nil)

    checkAnswer(nullData.filter($"b" =!= null), Nil)

    checkAnswer(
      nullData.filter($"a" =!= $"b"),
      Row(1, 2) :: Nil)
  }

  test(">") {
    checkAnswer(
      testData2.filter($"a" > 1),
      testData2.collect().toSeq.filter(r => r.getInt(0) > 1))

    checkAnswer(
      testData2.filter($"a" > $"b"),
      testData2.collect().toSeq.filter(r => r.getInt(0) > r.getInt(1)))
  }

  test(">=") {
    checkAnswer(
      testData2.filter($"a" >= 1),
      testData2.collect().toSeq.filter(r => r.getInt(0) >= 1))

    checkAnswer(
      testData2.filter($"a" >= $"b"),
      testData2.collect().toSeq.filter(r => r.getInt(0) >= r.getInt(1)))
  }

  test("<") {
    checkAnswer(
      testData2.filter($"a" < 2),
      testData2.collect().toSeq.filter(r => r.getInt(0) < 2))

    checkAnswer(
      testData2.filter($"a" < $"b"),
      testData2.collect().toSeq.filter(r => r.getInt(0) < r.getInt(1)))
  }

  test("<=") {
    checkAnswer(
      testData2.filter($"a" <= 2),
      testData2.collect().toSeq.filter(r => r.getInt(0) <= 2))

    checkAnswer(
      testData2.filter($"a" <= $"b"),
      testData2.collect().toSeq.filter(r => r.getInt(0) <= r.getInt(1)))
  }

  test("between") {
    val testData = sparkContext.parallelize(
      (0, 1, 2) ::
      (1, 2, 3) ::
      (2, 1, 0) ::
      (2, 2, 4) ::
      (3, 1, 6) ::
      (3, 2, 0) :: Nil).toDF("a", "b", "c")
    val expectAnswer = testData.collect().toSeq.
      filter(r => r.getInt(0) >= r.getInt(1) && r.getInt(0) <= r.getInt(2))

    checkAnswer(testData.filter($"a".between($"b", $"c")), expectAnswer)
  }

  test("in") {
    val df = Seq((1, "x"), (2, "y"), (3, "z")).toDF("a", "b")
    checkAnswer(df.filter($"a".isin(1, 2)),
      df.collect().toSeq.filter(r => r.getInt(0) == 1 || r.getInt(0) == 2))
    checkAnswer(df.filter($"a".isin(3, 2)),
      df.collect().toSeq.filter(r => r.getInt(0) == 3 || r.getInt(0) == 2))
    checkAnswer(df.filter($"a".isin(3, 1)),
      df.collect().toSeq.filter(r => r.getInt(0) == 3 || r.getInt(0) == 1))
    checkAnswer(df.filter($"b".isin("y", "x")),
      df.collect().toSeq.filter(r => r.getString(1) == "y" || r.getString(1) == "x"))
    checkAnswer(df.filter($"b".isin("z", "x")),
      df.collect().toSeq.filter(r => r.getString(1) == "z" || r.getString(1) == "x"))
    checkAnswer(df.filter($"b".isin("z", "y")),
      df.collect().toSeq.filter(r => r.getString(1) == "z" || r.getString(1) == "y"))

    // Auto casting should work with mixture of different types in collections
    checkAnswer(df.filter($"a".isin(1.toShort, "2")),
      df.collect().toSeq.filter(r => r.getInt(0) == 1 || r.getInt(0) == 2))
    checkAnswer(df.filter($"a".isin("3", 2.toLong)),
      df.collect().toSeq.filter(r => r.getInt(0) == 3 || r.getInt(0) == 2))
    checkAnswer(df.filter($"a".isin(3, "1")),
      df.collect().toSeq.filter(r => r.getInt(0) == 3 || r.getInt(0) == 1))

    val df2 = Seq((1, Seq(1)), (2, Seq(2)), (3, Seq(3))).toDF("a", "b")

    val e = intercept[AnalysisException] {
      df2.filter($"a".isin($"b"))
    }
    Seq("cannot resolve", "due to data type mismatch: Arguments must be same type but were")
      .foreach { s =>
        assert(e.getMessage.toLowerCase(Locale.ROOT).contains(s.toLowerCase(Locale.ROOT)))
      }
  }

  test("IN/INSET with bytes, shorts, ints, dates") {
    def check(): Unit = {
      val values = Seq(
        (Byte.MinValue, Some(Short.MinValue), Int.MinValue, Date.valueOf("2017-01-01")),
        (Byte.MaxValue, None, Int.MaxValue, null))
      val df = values.toDF("b", "s", "i", "d")
      checkAnswer(df.select($"b".isin(Byte.MinValue, Byte.MaxValue)), Seq(Row(true), Row(true)))
      checkAnswer(df.select($"b".isin(-1.toByte, 2.toByte)), Seq(Row(false), Row(false)))
      checkAnswer(df.select($"s".isin(Short.MinValue, 1.toShort)), Seq(Row(true), Row(null)))
      checkAnswer(df.select($"s".isin(0.toShort, null)), Seq(Row(null), Row(null)))
      checkAnswer(df.select($"i".isin(0, Int.MinValue)), Seq(Row(true), Row(false)))
      checkAnswer(df.select($"i".isin(null, Int.MinValue)), Seq(Row(true), Row(null)))
      checkAnswer(
        df.select($"d".isin(Date.valueOf("1950-01-01"), Date.valueOf("2017-01-01"))),
        Seq(Row(true), Row(null)))
      checkAnswer(
        df.select($"d".isin(Date.valueOf("1950-01-01"), null)),
        Seq(Row(null), Row(null)))
    }

    withSQLConf(SQLConf.OPTIMIZER_INSET_CONVERSION_THRESHOLD.key -> "10") {
      check()
    }

    withSQLConf(
      SQLConf.OPTIMIZER_INSET_CONVERSION_THRESHOLD.key -> "0",
      SQLConf.OPTIMIZER_INSET_SWITCH_THRESHOLD.key -> "0") {
      check()
    }

    withSQLConf(
      SQLConf.OPTIMIZER_INSET_CONVERSION_THRESHOLD.key -> "0",
      SQLConf.OPTIMIZER_INSET_SWITCH_THRESHOLD.key -> "20") {
      check()
    }
  }

  test("isInCollection: Scala Collection") {
    val df = Seq((1, "x"), (2, "y"), (3, "z")).toDF("a", "b")

    Seq(1, 2).foreach { conf =>
      withSQLConf(SQLConf.OPTIMIZER_INSET_CONVERSION_THRESHOLD.key -> conf.toString) {
        if (conf <= 1) {
          assert($"a".isInCollection(Seq(3, 1)).expr.isInstanceOf[InSet], "Expect expr to be InSet")
        } else {
          assert($"a".isInCollection(Seq(3, 1)).expr.isInstanceOf[In], "Expect expr to be In")
        }

        // Test with different types of collections
        checkAnswer(df.filter($"a".isInCollection(Seq(3, 1))),
          df.collect().toSeq.filter(r => r.getInt(0) == 3 || r.getInt(0) == 1))
        checkAnswer(df.filter($"a".isInCollection(Seq(1, 2).toSet)),
          df.collect().toSeq.filter(r => r.getInt(0) == 1 || r.getInt(0) == 2))
        checkAnswer(df.filter($"a".isInCollection(Seq(3, 2).toArray)),
          df.collect().toSeq.filter(r => r.getInt(0) == 3 || r.getInt(0) == 2))
        checkAnswer(df.filter($"a".isInCollection(Seq(3, 1).toList)),
          df.collect().toSeq.filter(r => r.getInt(0) == 3 || r.getInt(0) == 1))

        val df2 = Seq((1, Seq(1)), (2, Seq(2)), (3, Seq(3))).toDF("a", "b")

        val e = intercept[AnalysisException] {
          df2.filter($"a".isInCollection(Seq($"b")))
        }
        Seq("cannot resolve",
          "due to data type mismatch: Arguments must be same type but were").foreach { s =>
            assert(e.getMessage.toLowerCase(Locale.ROOT).contains(s.toLowerCase(Locale.ROOT)))
          }
      }
    }
  }

  test("&&") {
    checkAnswer(
      booleanData.filter($"a" && true),
      Row(true, false) :: Row(true, true) :: Nil)

    checkAnswer(
      booleanData.filter($"a" && false),
      Nil)

    checkAnswer(
      booleanData.filter($"a" && $"b"),
      Row(true, true) :: Nil)
  }

  test("||") {
    checkAnswer(
      booleanData.filter($"a" || true),
      booleanData.collect())

    checkAnswer(
      booleanData.filter($"a" || false),
      Row(true, false) :: Row(true, true) :: Nil)

    checkAnswer(
      booleanData.filter($"a" || $"b"),
      Row(false, true) :: Row(true, false) :: Row(true, true) :: Nil)
  }

  test("SPARK-7321 when conditional statements") {
    val testData = (1 to 3).map(i => (i, i.toString)).toDF("key", "value")

    checkAnswer(
      testData.select(when($"key" === 1, -1).when($"key" === 2, -2).otherwise(0)),
      Seq(Row(-1), Row(-2), Row(0))
    )

    // Without the ending otherwise, return null for unmatched conditions.
    // Also test putting a non-literal value in the expression.
    checkAnswer(
      testData.select(when($"key" === 1, lit(0) - $"key").when($"key" === 2, -2)),
      Seq(Row(-1), Row(-2), Row(null))
    )

    // Test error handling for invalid expressions.
    intercept[IllegalArgumentException] { $"key".when($"key" === 1, -1) }
    intercept[IllegalArgumentException] { $"key".otherwise(-1) }
    intercept[IllegalArgumentException] { when($"key" === 1, -1).otherwise(-1).otherwise(-1) }
  }

  test("sqrt") {
    checkAnswer(
      testData.select(sqrt($"key")).orderBy($"key".asc),
      (1 to 100).map(n => Row(math.sqrt(n)))
    )

    checkAnswer(
      testData.select(sqrt($"value"), $"key").orderBy($"key".asc, $"value".asc),
      (1 to 100).map(n => Row(math.sqrt(n), n))
    )

    checkAnswer(
      testData.select(sqrt(lit(null))),
      (1 to 100).map(_ => Row(null))
    )
  }

  test("upper") {
    checkAnswer(
      lowerCaseData.select(upper($"l")),
      ('a' to 'd').map(c => Row(c.toString.toUpperCase(Locale.ROOT)))
    )

    checkAnswer(
      testData.select(upper($"value"), $"key"),
      (1 to 100).map(n => Row(n.toString, n))
    )

    checkAnswer(
      testData.select(upper(lit(null))),
      (1 to 100).map(n => Row(null))
    )

    checkAnswer(
      sql("SELECT upper('aB'), ucase('cDe')"),
      Row("AB", "CDE"))
  }

  test("lower") {
    checkAnswer(
      upperCaseData.select(lower($"L")),
      ('A' to 'F').map(c => Row(c.toString.toLowerCase(Locale.ROOT)))
    )

    checkAnswer(
      testData.select(lower($"value"), $"key"),
      (1 to 100).map(n => Row(n.toString, n))
    )

    checkAnswer(
      testData.select(lower(lit(null))),
      (1 to 100).map(n => Row(null))
    )

    checkAnswer(
      sql("SELECT lower('aB'), lcase('cDe')"),
      Row("ab", "cde"))
  }

  test("monotonically_increasing_id") {
    // Make sure we have 2 partitions, each with 2 records.
    val df = sparkContext.parallelize(Seq[Int](), 2).mapPartitions { _ =>
      Iterator(Tuple1(1), Tuple1(2))
    }.toDF("a")
    checkAnswer(
      df.select(monotonically_increasing_id(), expr("monotonically_increasing_id()")),
      Row(0L, 0L) ::
        Row(1L, 1L) ::
        Row((1L << 33) + 0L, (1L << 33) + 0L) ::
        Row((1L << 33) + 1L, (1L << 33) + 1L) :: Nil
    )
  }

  test("spark_partition_id") {
    // Make sure we have 2 partitions, each with 2 records.
    val df = sparkContext.parallelize(Seq[Int](), 2).mapPartitions { _ =>
      Iterator(Tuple1(1), Tuple1(2))
    }.toDF("a")
    checkAnswer(
      df.select(spark_partition_id()),
      Row(0) :: Row(0) :: Row(1) :: Row(1) :: Nil
    )
  }

  test("input_file_name, input_file_block_start, input_file_block_length - more than one source") {
    withTempView("tempView1") {
      withTable("tab1", "tab2") {
        val data = sparkContext.parallelize(0 to 9).toDF("id")
        data.write.saveAsTable("tab1")
        data.write.saveAsTable("tab2")
        data.createOrReplaceTempView("tempView1")
        Seq("input_file_name", "input_file_block_start", "input_file_block_length").foreach { f =>
          val e = intercept[AnalysisException] {
            sql(s"SELECT *, $f() FROM tab1 JOIN tab2 ON tab1.id = tab2.id")
          }.getMessage
          assert(e.contains(s"'$f' does not support more than one source"))
        }

        def checkResult(
            fromClause: String,
            exceptionExpected: Boolean,
            numExpectedRows: Int = 0): Unit = {
          val stmt = s"SELECT *, input_file_name() FROM ($fromClause)"
          if (exceptionExpected) {
            val e = intercept[AnalysisException](sql(stmt)).getMessage
            assert(e.contains("'input_file_name' does not support more than one source"))
          } else {
            assert(sql(stmt).count() == numExpectedRows)
          }
        }

        checkResult(
          "SELECT * FROM tab1 UNION ALL SELECT * FROM tab2 UNION ALL SELECT * FROM tab2",
          exceptionExpected = false,
          numExpectedRows = 30)

        checkResult(
          "(SELECT * FROM tempView1 NATURAL JOIN tab2) UNION ALL SELECT * FROM tab2",
          exceptionExpected = false,
          numExpectedRows = 20)

        checkResult(
          "(SELECT * FROM tab1 UNION ALL SELECT * FROM tab2) NATURAL JOIN tempView1",
          exceptionExpected = false,
          numExpectedRows = 20)

        checkResult(
          "(SELECT * FROM tempView1 UNION ALL SELECT * FROM tab2) NATURAL JOIN tab2",
          exceptionExpected = true)

        checkResult(
          "(SELECT * FROM tab1 NATURAL JOIN tab2) UNION ALL SELECT * FROM tab2",
          exceptionExpected = true)

        checkResult(
          "(SELECT * FROM tab1 UNION ALL SELECT * FROM tab2) NATURAL JOIN tab2",
          exceptionExpected = true)
      }
    }
  }

  test("input_file_name, input_file_block_start, input_file_block_length - FileScanRDD") {
    withTempPath { dir =>
      val data = sparkContext.parallelize(0 to 10).toDF("id")
      data.write.parquet(dir.getCanonicalPath)

      // Test the 3 expressions when reading from files
      val q = spark.read.parquet(dir.getCanonicalPath).select(
        input_file_name(), expr("input_file_block_start()"), expr("input_file_block_length()"))
      val firstRow = q.head()
      assert(firstRow.getString(0).contains(dir.toURI.getPath))
      assert(firstRow.getLong(1) == 0)
      assert(firstRow.getLong(2) > 0)

      // Now read directly from the original RDD without going through any files to make sure
      // we are returning empty string, -1, and -1.
      checkAnswer(
        data.select(
          input_file_name(), expr("input_file_block_start()"), expr("input_file_block_length()")
        ).limit(1),
        Row("", -1L, -1L))
    }
  }

  test("input_file_name, input_file_block_start, input_file_block_length - HadoopRDD") {
    withTempPath { dir =>
      val data = sparkContext.parallelize((0 to 10).map(_.toString)).toDF()
      data.write.text(dir.getCanonicalPath)
      val df = spark.sparkContext.textFile(dir.getCanonicalPath).toDF()

      // Test the 3 expressions when reading from files
      val q = df.select(
        input_file_name(), expr("input_file_block_start()"), expr("input_file_block_length()"))
      val firstRow = q.head()
      assert(firstRow.getString(0).contains(dir.toURI.getPath))
      assert(firstRow.getLong(1) == 0)
      assert(firstRow.getLong(2) > 0)

      // Now read directly from the original RDD without going through any files to make sure
      // we are returning empty string, -1, and -1.
      checkAnswer(
        data.select(
          input_file_name(), expr("input_file_block_start()"), expr("input_file_block_length()")
        ).limit(1),
        Row("", -1L, -1L))
    }
  }

  test("input_file_name, input_file_block_start, input_file_block_length - NewHadoopRDD") {
    withTempPath { dir =>
      val data = sparkContext.parallelize((0 to 10).map(_.toString)).toDF()
      data.write.text(dir.getCanonicalPath)
      val rdd = spark.sparkContext.newAPIHadoopFile(
        dir.getCanonicalPath,
        classOf[NewTextInputFormat],
        classOf[LongWritable],
        classOf[Text])
      val df = rdd.map(pair => pair._2.toString).toDF()

      // Test the 3 expressions when reading from files
      val q = df.select(
        input_file_name(), expr("input_file_block_start()"), expr("input_file_block_length()"))
      val firstRow = q.head()
      assert(firstRow.getString(0).contains(dir.toURI.getPath))
      assert(firstRow.getLong(1) == 0)
      assert(firstRow.getLong(2) > 0)

      // Now read directly from the original RDD without going through any files to make sure
      // we are returning empty string, -1, and -1.
      checkAnswer(
        data.select(
          input_file_name(), expr("input_file_block_start()"), expr("input_file_block_length()")
        ).limit(1),
        Row("", -1L, -1L))
    }
  }

  test("columns can be compared") {
    assert($"key".desc == $"key".desc)
    assert($"key".desc != $"key".asc)
  }

  test("alias with metadata") {
    val metadata = new MetadataBuilder()
      .putString("originName", "value")
      .build()
    val schema = testData
      .select($"*", col("value").as("abc", metadata))
      .schema
    assert(schema("value").metadata === Metadata.empty)
    assert(schema("abc").metadata === metadata)
  }

  test("rand") {
    val randCol = testData.select($"key", rand(5L).as("rand"))
    randCol.columns.length should be (2)
    val rows = randCol.collect()
    rows.foreach { row =>
      assert(row.getDouble(1) <= 1.0)
      assert(row.getDouble(1) >= 0.0)
    }

    def checkNumProjects(df: DataFrame, expectedNumProjects: Int): Unit = {
      val projects = df.queryExecution.sparkPlan.collect {
        case tungstenProject: ProjectExec => tungstenProject
      }
      assert(projects.size === expectedNumProjects)
    }

    // We first create a plan with two Projects.
    // Project [rand + 1 AS rand1, rand - 1 AS rand2]
    //   Project [key, (Rand 5 + 1) AS rand]
    //     LogicalRDD [key, value]
    // Because Rand function is not deterministic, the column rand is not deterministic.
    // So, in the optimizer, we will not collapse Project [rand + 1 AS rand1, rand - 1 AS rand2]
    // and Project [key, Rand 5 AS rand]. The final plan still has two Projects.
    val dfWithTwoProjects =
      testData
        .select($"key", (rand(5L) + 1).as("rand"))
        .select(($"rand" + 1).as("rand1"), ($"rand" - 1).as("rand2"))
    checkNumProjects(dfWithTwoProjects, 2)

    // Now, we add one more project rand1 - rand2 on top of the query plan.
    // Since rand1 and rand2 are deterministic (they basically apply +/- to the generated
    // rand value), we can collapse rand1 - rand2 to the Project generating rand1 and rand2.
    // So, the plan will be optimized from ...
    // Project [(rand1 - rand2) AS (rand1 - rand2)]
    //   Project [rand + 1 AS rand1, rand - 1 AS rand2]
    //     Project [key, (Rand 5 + 1) AS rand]
    //       LogicalRDD [key, value]
    // to ...
    // Project [((rand + 1 AS rand1) - (rand - 1 AS rand2)) AS (rand1 - rand2)]
    //   Project [key, Rand 5 AS rand]
    //     LogicalRDD [key, value]
    val dfWithThreeProjects = dfWithTwoProjects.select($"rand1" - $"rand2")
    checkNumProjects(dfWithThreeProjects, 2)
    dfWithThreeProjects.collect().foreach { row =>
      assert(row.getDouble(0) === 2.0 +- 0.0001)
    }
  }

  test("randn") {
    val randCol = testData.select($"key", randn(5L).as("rand"))
    randCol.columns.length should be (2)
    val rows = randCol.collect()
    rows.foreach { row =>
      assert(row.getDouble(1) <= 4.0)
      assert(row.getDouble(1) >= -4.0)
    }
  }

  test("bitwiseAND") {
    checkAnswer(
      testData2.select($"a".bitwiseAND(75)),
      testData2.collect().toSeq.map(r => Row(r.getInt(0) & 75)))

    checkAnswer(
      testData2.select($"a".bitwiseAND($"b").bitwiseAND(22)),
      testData2.collect().toSeq.map(r => Row(r.getInt(0) & r.getInt(1) & 22)))
  }

  test("bitwiseOR") {
    checkAnswer(
      testData2.select($"a".bitwiseOR(170)),
      testData2.collect().toSeq.map(r => Row(r.getInt(0) | 170)))

    checkAnswer(
      testData2.select($"a".bitwiseOR($"b").bitwiseOR(42)),
      testData2.collect().toSeq.map(r => Row(r.getInt(0) | r.getInt(1) | 42)))
  }

  test("bitwiseXOR") {
    checkAnswer(
      testData2.select($"a".bitwiseXOR(112)),
      testData2.collect().toSeq.map(r => Row(r.getInt(0) ^ 112)))

    checkAnswer(
      testData2.select($"a".bitwiseXOR($"b").bitwiseXOR(39)),
      testData2.collect().toSeq.map(r => Row(r.getInt(0) ^ r.getInt(1) ^ 39)))
  }

  test("typedLit") {
    val df = Seq(Tuple1(0)).toDF("a")
    // Only check the types `lit` cannot handle
    checkAnswer(
      df.select(typedLit(Seq(1, 2, 3))),
      Row(Seq(1, 2, 3)) :: Nil)
    checkAnswer(
      df.select(typedLit(Map("a" -> 1, "b" -> 2))),
      Row(Map("a" -> 1, "b" -> 2)) :: Nil)
    checkAnswer(
      df.select(typedLit(("a", 2, 1.0))),
      Row(Row("a", 2, 1.0)) :: Nil)
  }

<<<<<<< HEAD
  {
    def checkAnswerCustom(
      df: => DataFrame,
      expectedAnswer: Seq[Row],
      expectedSchema: StructType): Unit = {

      checkAnswer(df, expectedAnswer)
      assert(df.schema == expectedSchema)
    }

    lazy val structLevel1: DataFrame = spark.createDataFrame(
      sparkContext.parallelize(Row(Row(1, null, 3)) :: Nil),
      StructType(Seq(StructField("a",
        StructType(Seq(
          StructField("a", IntegerType, nullable = false),
          StructField("b", IntegerType, nullable = true),
          StructField("c", IntegerType, nullable = false))),
        nullable = false))))

    lazy val nullStructLevel1: DataFrame = spark.createDataFrame(
      sparkContext.parallelize(Row(null) :: Nil),
      StructType(Seq(StructField("a",
        StructType(Seq(
          StructField("a", IntegerType, nullable = false),
          StructField("b", IntegerType, nullable = true),
          StructField("c", IntegerType, nullable = false))),
        nullable = true))))

    lazy val structLevel2: DataFrame = spark.createDataFrame(
      sparkContext.parallelize(Row(Row(Row(1, null, 3))) :: Nil),
      StructType(Seq(StructField("a",
        StructType(Seq(
          StructField("a",
            StructType(Seq(
              StructField("a", IntegerType, nullable = false),
              StructField("b", IntegerType, nullable = true),
              StructField("c", IntegerType, nullable = false))),
            nullable = false))),
        nullable = false))))

    val testNamePrefix = "withField: "

    test(testNamePrefix +
      "should throw error if withField is called on a column that is not a struct dataType") {
      intercept[AnalysisException] {
        testData.withColumn("key", $"key".withField("a", lit(2)))
      }.getMessage should include("Only struct is allowed to appear at first position, got: " +
        "integer")
    }

    test(testNamePrefix + "should throw error if given null fieldName") {
      intercept[AnalysisException] {
        structLevel1.withColumn("a", $"a".withField(null, lit(2)))
      }.getMessage should include("Field name should not be null.")
    }

    test(testNamePrefix + "should add field to struct") {
      checkAnswerCustom(
        structLevel1.withColumn("a", 'a.withField("d", lit(4))),
        Row(Row(1, null, 3, 4)) :: Nil,
        StructType(Seq(StructField("a",
          StructType(Seq(
            StructField("a", IntegerType, nullable = false),
            StructField("b", IntegerType, nullable = true),
            StructField("c", IntegerType, nullable = false),
            StructField("d", IntegerType, nullable = false))),
          nullable = false))))
    }

    test(testNamePrefix + "should add field to null struct") {
      checkAnswerCustom(
        nullStructLevel1.withColumn("a", $"a".withField("d", lit(4))),
        Row(Row(null, null, null, 4)) :: Nil,
        StructType(Seq(StructField("a",
          StructType(Seq(
            StructField("a", IntegerType, nullable = true),
            StructField("b", IntegerType, nullable = true),
            StructField("c", IntegerType, nullable = true),
            StructField("d", IntegerType, nullable = false))),
          nullable = false))))
    }

    test(testNamePrefix + "should add null field to struct") {
      checkAnswerCustom(
        structLevel1.withColumn("a", 'a.withField("d", lit(null).cast(IntegerType))),
        Row(Row(1, null, 3, null)) :: Nil,
        StructType(Seq(StructField("a",
          StructType(Seq(
            StructField("a", IntegerType, nullable = false),
            StructField("b", IntegerType, nullable = true),
            StructField("c", IntegerType, nullable = false),
            StructField("d", IntegerType, nullable = true))),
          nullable = false))))
    }

    test(testNamePrefix + "should add multiple fields to struct") {
      checkAnswerCustom(
        structLevel1.withColumn("a", 'a.withField("d", lit(4)).withField("e", lit(5))),
        Row(Row(1, null, 3, 4, 5)) :: Nil,
        StructType(Seq(StructField("a",
          StructType(Seq(
            StructField("a", IntegerType, nullable = false),
            StructField("b", IntegerType, nullable = true),
            StructField("c", IntegerType, nullable = false),
            StructField("d", IntegerType, nullable = false),
            StructField("e", IntegerType, nullable = false))),
          nullable = false))))
    }

    test(testNamePrefix + "should add field to nested struct") {
      checkAnswerCustom(
        structLevel2.withColumn("a", $"a".withField(
          "a", $"a.a".withField(
            "d", lit(4)))),
        Row(Row(Row(1, null, 3, 4))) :: Nil,
        StructType(Seq(StructField("a",
          StructType(Seq(
            StructField("a",
              StructType(Seq(
                StructField("a", IntegerType, nullable = false),
                StructField("b", IntegerType, nullable = true),
                StructField("c", IntegerType, nullable = false),
                StructField("d", IntegerType, nullable = false))),
              nullable = false))),
          nullable = false))))
    }

    test(testNamePrefix + "should replace field in struct") {
      checkAnswerCustom(
        structLevel1.withColumn("a", $"a".withField("b", lit(2))),
        Row(Row(1, 2, 3)) :: Nil,
        StructType(Seq(StructField("a",
          StructType(Seq(
            StructField("a", IntegerType, nullable = false),
            StructField("b", IntegerType, nullable = false),
            StructField("c", IntegerType, nullable = false))),
          nullable = false))))
    }

    test(testNamePrefix + "should replace field in null struct") {
      checkAnswerCustom(
        nullStructLevel1.withColumn("a", $"a".withField("b", lit(2))),
        Row(Row(null, 2, null)) :: Nil,
        StructType(Seq(StructField("a",
          StructType(Seq(
            StructField("a", IntegerType, nullable = true),
            StructField("b", IntegerType, nullable = false),
            StructField("c", IntegerType, nullable = true))),
          nullable = false))))
    }

    test(testNamePrefix + "should replace field with null value in struct") {
      checkAnswerCustom(
        structLevel1.withColumn("a", $"a".withField("c", lit(null).cast(IntegerType))),
        Row(Row(1, null, null)) :: Nil,
        StructType(Seq(StructField("a",
          StructType(Seq(
            StructField("a", IntegerType, nullable = false),
            StructField("b", IntegerType, nullable = true),
            StructField("c", IntegerType, nullable = true))),
          nullable = false))))
    }

    test(testNamePrefix + "should replace multiple fields in struct") {
      checkAnswerCustom(
        structLevel1.withColumn("a", $"a".withField("a", lit(10)).withField("b", lit(20))),
        Row(Row(10, 20, 3)) :: Nil,
        StructType(Seq(StructField("a",
          StructType(Seq(
            StructField("a", IntegerType, nullable = false),
            StructField("b", IntegerType, nullable = false),
            StructField("c", IntegerType, nullable = false))),
          nullable = false))))
    }

    test(testNamePrefix + "should replace field in nested struct") {
      checkAnswerCustom(
        structLevel2.withColumn("a", $"a".withField(
          "a", $"a.a".withField(
            "b", lit(2)))),
        Row(Row(Row(1, 2, 3))) :: Nil,
        StructType(Seq(StructField("a",
          StructType(Seq(
            StructField("a",
              StructType(Seq(
                StructField("a", IntegerType, nullable = false),
                StructField("b", IntegerType, nullable = false),
                StructField("c", IntegerType, nullable = false))),
              nullable = false))),
          nullable = false))))
    }

    test(testNamePrefix + "should replace all fields with given name in struct") {
      val structLevel1 = spark.createDataFrame(
        sparkContext.parallelize(Row(Row(1, 2, 3)) :: Nil),
        StructType(Seq(StructField("a",
          StructType(Seq(
            StructField("a", IntegerType, nullable = false),
            StructField("b", IntegerType, nullable = false),
            StructField("b", IntegerType, nullable = false))),
          nullable = false))))

      checkAnswerCustom(
        structLevel1.withColumn("a", $"a".withField("b", lit(100))),
        Row(Row(1, 100, 100)) :: Nil,
        StructType(Seq(StructField("a",
          StructType(Seq(
            StructField("a", IntegerType, nullable = false),
            StructField("b", IntegerType, nullable = false),
            StructField("b", IntegerType, nullable = false))),
          nullable = false))))
    }

    test(testNamePrefix + "should replace field in struct in given order") {
      checkAnswerCustom(
        structLevel1.withColumn("a", $"a".withField("b", lit(2)).withField("b", lit(20))),
        Row(Row(1, 20, 3)) :: Nil,
        StructType(Seq(StructField("a",
          StructType(Seq(
            StructField("a", IntegerType, nullable = false),
            StructField("b", IntegerType, nullable = false),
            StructField("c", IntegerType, nullable = false))),
          nullable = false))))
    }

    test(testNamePrefix + "should add and replace fields in struct") {
      checkAnswerCustom(
        structLevel1.withColumn("a", $"a".withField("b", lit(2)).withField("d", lit(4))),
        Row(Row(1, 2, 3, 4)) :: Nil,
        StructType(Seq(StructField("a",
          StructType(Seq(
            StructField("a", IntegerType, nullable = false),
            StructField("b", IntegerType, nullable = false),
            StructField("c", IntegerType, nullable = false),
            StructField("d", IntegerType, nullable = false))),
          nullable = false))))
    }

    test(testNamePrefix + "should add and replace fields with same name in struct in given order") {
      checkAnswerCustom(
        structLevel1.withColumn("a", $"a".withField("d", lit(4)).withField("d", lit(5))),
        Row(Row(1, null, 3, 5)) :: Nil,
        StructType(Seq(StructField("a",
          StructType(Seq(
            StructField("a", IntegerType, nullable = false),
            StructField("b", IntegerType, nullable = true),
            StructField("c", IntegerType, nullable = false),
            StructField("d", IntegerType, nullable = false))),
          nullable = false))))
    }
=======
  test("SPARK-31563: sql of InSet for UTF8String collection") {
    val inSet = InSet(Literal("a"), Set("a", "b").map(UTF8String.fromString))
    assert(inSet.sql === "('a' IN ('a', 'b'))")
>>>>>>> fe07b21b
  }
}<|MERGE_RESOLUTION|>--- conflicted
+++ resolved
@@ -871,7 +871,6 @@
       Row(Row("a", 2, 1.0)) :: Nil)
   }
 
-<<<<<<< HEAD
   {
     def checkAnswerCustom(
       df: => DataFrame,
@@ -1122,10 +1121,10 @@
             StructField("d", IntegerType, nullable = false))),
           nullable = false))))
     }
-=======
+  }
+
   test("SPARK-31563: sql of InSet for UTF8String collection") {
     val inSet = InSet(Literal("a"), Set("a", "b").map(UTF8String.fromString))
     assert(inSet.sql === "('a' IN ('a', 'b'))")
->>>>>>> fe07b21b
   }
 }