--- conflicted
+++ resolved
@@ -2308,7 +2308,26 @@
     checkAnswer(csv, Row(Timestamp.valueOf("2020-1-12 3:23:34.12"), Date.valueOf("2020-1-12")))
   }
 
-<<<<<<< HEAD
+  test("exception mode for parsing date/timestamp string") {
+    val ds = Seq("2020-01-27T20:06:11.847-0800").toDS()
+    val csv = spark.read
+      .option("header", false)
+      .option("timestampFormat", "yyyy-MM-dd'T'HH:mm:ss.SSSz")
+      .schema("t timestamp").csv(ds)
+    withSQLConf(SQLConf.LEGACY_TIME_PARSER_POLICY.key -> "exception") {
+      val msg = intercept[SparkException] {
+        csv.collect()
+      }.getCause.getMessage
+      assert(msg.contains("Fail to parse"))
+    }
+    withSQLConf(SQLConf.LEGACY_TIME_PARSER_POLICY.key -> "legacy") {
+      checkAnswer(csv, Row(Timestamp.valueOf("2020-01-27 20:06:11.847")))
+    }
+    withSQLConf(SQLConf.LEGACY_TIME_PARSER_POLICY.key -> "corrected") {
+      checkAnswer(csv, Row(null))
+    }
+  }
+
   test("case sensitivity of filters references") {
     Seq(true, false).foreach { filterPushdown =>
       withSQLConf(SQLConf.CSV_FILTER_PUSHDOWN_ENABLED.key -> filterPushdown.toString) {
@@ -2336,25 +2355,6 @@
           }
         }
       }
-=======
-  test("exception mode for parsing date/timestamp string") {
-    val ds = Seq("2020-01-27T20:06:11.847-0800").toDS()
-    val csv = spark.read
-      .option("header", false)
-      .option("timestampFormat", "yyyy-MM-dd'T'HH:mm:ss.SSSz")
-      .schema("t timestamp").csv(ds)
-    withSQLConf(SQLConf.LEGACY_TIME_PARSER_POLICY.key -> "exception") {
-      val msg = intercept[SparkException] {
-        csv.collect()
-      }.getCause.getMessage
-      assert(msg.contains("Fail to parse"))
-    }
-    withSQLConf(SQLConf.LEGACY_TIME_PARSER_POLICY.key -> "legacy") {
-      checkAnswer(csv, Row(Timestamp.valueOf("2020-01-27 20:06:11.847")))
-    }
-    withSQLConf(SQLConf.LEGACY_TIME_PARSER_POLICY.key -> "corrected") {
-      checkAnswer(csv, Row(null))
->>>>>>> 0a22f196
     }
   }
 }
