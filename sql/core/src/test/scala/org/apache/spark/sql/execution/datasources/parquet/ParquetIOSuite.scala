--- conflicted
+++ resolved
@@ -952,23 +952,14 @@
                 .write
                 .parquet(path)
             }
-<<<<<<< HEAD
-=======
-            // The file metadata indicates if it needs rebase or not, so we can always get the
-            // correct result regardless of the "rebaseInRead" config.
-            Seq(true, false).foreach { rebase =>
-              withSQLConf(SQLConf.LEGACY_PARQUET_REBASE_DATETIME_IN_READ.key -> rebase.toString) {
-                checkAnswer(spark.read.parquet(path), Row(Timestamp.valueOf(tsStr)))
-              }
-            }
->>>>>>> 052ff49a
 
             Seq(false, true).foreach { vectorized =>
               withSQLConf(SQLConf.PARQUET_VECTORIZED_READER_ENABLED.key -> vectorized.toString) {
                 // The file metadata indicates if it needs rebase or not, so we can always get the
                 // correct result regardless of the "rebaseInRead" config.
                 Seq(true, false).foreach { rebase =>
-                  withSQLConf(SQLConf.LEGACY_AVRO_REBASE_DATETIME_IN_READ.key -> rebase.toString) {
+                  withSQLConf(
+                    SQLConf.LEGACY_PARQUET_REBASE_DATETIME_IN_READ.key -> rebase.toString) {
                     checkAnswer(spark.read.parquet(path), Row(Timestamp.valueOf(tsStr)))
                   }
                 }
@@ -996,25 +987,15 @@
           .parquet(path)
       }
 
-<<<<<<< HEAD
       Seq(false, true).foreach { vectorized =>
         withSQLConf(SQLConf.PARQUET_VECTORIZED_READER_ENABLED.key -> vectorized.toString) {
           // The file metadata indicates if it needs rebase or not, so we can always get the correct
           // result regardless of the "rebaseInRead" config.
           Seq(true, false).foreach { rebase =>
-            withSQLConf(SQLConf.LEGACY_AVRO_REBASE_DATETIME_IN_READ.key -> rebase.toString) {
+            withSQLConf(SQLConf.LEGACY_PARQUET_REBASE_DATETIME_IN_READ.key -> rebase.toString) {
               checkAnswer(spark.read.parquet(path), Row(Date.valueOf("1001-01-01")))
             }
           }
-=======
-      // The file metadata indicates if it needs rebase or not, so we can always get the correct
-      // result regardless of the "rebaseInRead" config.
-      Seq(true, false).foreach { rebase =>
-        withSQLConf(SQLConf.LEGACY_PARQUET_REBASE_DATETIME_IN_READ.key -> rebase.toString) {
-          checkAnswer(spark.read.parquet(path), Row(Date.valueOf("1001-01-01")))
-        }
-      }
->>>>>>> 052ff49a
 
           // Force to not rebase to prove the written datetime values are rebased and we will get
           // wrong result if we don't rebase while reading.
