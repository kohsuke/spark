--- conflicted
+++ resolved
@@ -41,11 +41,8 @@
 import org.apache.spark.sql.test.SharedSparkSession
 import org.apache.spark.sql.types._
 import org.apache.spark.sql.types.StructType.fromDDL
-<<<<<<< HEAD
+import org.apache.spark.sql.types.TestUDT.{MyDenseVector, MyDenseVectorUDT}
 import org.apache.spark.sql.util.CaseInsensitiveStringMap
-=======
-import org.apache.spark.sql.types.TestUDT.{MyDenseVector, MyDenseVectorUDT}
->>>>>>> 87b93d32
 import org.apache.spark.util.Utils
 
 class TestFileFilter extends PathFilter {
@@ -2666,7 +2663,15 @@
     }
   }
 
-<<<<<<< HEAD
+  test("SPARK-30960: parse date/timestamp string with legacy format") {
+    val ds = Seq("{'t': '2020-1-12 3:23:34.12', 'd': '2020-1-12 T', 'd2': '12345'}").toDS()
+    val json = spark.read.schema("t timestamp, d date, d2 date").json(ds)
+    checkAnswer(json, Row(
+      Timestamp.valueOf("2020-1-12 3:23:34.12"),
+      Date.valueOf("2020-1-12"),
+      Date.valueOf(LocalDate.ofEpochDay(12345))))
+  }
+
   test("filters push down") {
     withTempPath { path =>
       val t = "2019-12-17 00:01:02"
@@ -2781,15 +2786,6 @@
         }
       }
     }
-=======
-  test("SPARK-30960: parse date/timestamp string with legacy format") {
-    val ds = Seq("{'t': '2020-1-12 3:23:34.12', 'd': '2020-1-12 T', 'd2': '12345'}").toDS()
-    val json = spark.read.schema("t timestamp, d date, d2 date").json(ds)
-    checkAnswer(json, Row(
-      Timestamp.valueOf("2020-1-12 3:23:34.12"),
-      Date.valueOf("2020-1-12"),
-      Date.valueOf(LocalDate.ofEpochDay(12345))))
->>>>>>> 87b93d32
   }
 }
 
