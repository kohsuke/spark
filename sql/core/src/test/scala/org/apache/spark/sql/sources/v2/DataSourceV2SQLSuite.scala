--- conflicted
+++ resolved
@@ -201,15 +201,8 @@
   }
 
   test("CreateTable: use default catalog for v2 sources when default catalog is set") {
-<<<<<<< HEAD
-    val sparkSession = spark.newSession()
-    sparkSession.conf.set("spark.sql.catalog.testcat", classOf[TestInMemoryTableCatalog].getName)
-    sparkSession.conf.set("spark.sql.default.catalog", "testcat")
-    sparkSession.sql("CREATE TABLE table_name (id bigint, data string) USING foo")
-=======
     spark.conf.set("spark.sql.default.catalog", "testcat")
-    spark.sql(s"CREATE TABLE table_name (id bigint, data string) USING foo")
->>>>>>> 02a0cdea
+    spark.sql("CREATE TABLE table_name (id bigint, data string) USING foo")
 
     val testCatalog = catalog("testcat").asTableCatalog
     val table = testCatalog.loadTable(Identifier.of(Array(), "table_name"))
@@ -475,11 +468,7 @@
 
     // setting the default catalog breaks the reference to source because the default catalog is
     // used and AsTableIdentifier no longer matches
-<<<<<<< HEAD
-    sparkSession.sql("CREATE TABLE table_name USING foo AS SELECT id, data FROM source")
-=======
-    spark.sql(s"CREATE TABLE table_name USING foo AS SELECT id, data FROM source")
->>>>>>> 02a0cdea
+    spark.sql("CREATE TABLE table_name USING foo AS SELECT id, data FROM source")
 
     val testCatalog = catalog("testcat").asTableCatalog
     val table = testCatalog.loadTable(Identifier.of(Array(), "table_name"))
@@ -501,15 +490,9 @@
     val df = spark.createDataFrame(Seq((1L, "a"), (2L, "b"), (3L, "c"))).toDF("id", "data")
     df.createOrReplaceTempView("source")
 
-<<<<<<< HEAD
-    sparkSession.sql("CREATE TABLE table_name USING parquet AS SELECT id, data FROM source")
-
-    checkAnswer(sparkSession.sql("TABLE default.table_name"), sparkSession.table("source"))
-=======
-    sql(s"CREATE TABLE table_name USING parquet AS SELECT id, data FROM source")
-
-    checkAnswer(sql(s"TABLE default.table_name"), spark.table("source"))
->>>>>>> 02a0cdea
+    sql("CREATE TABLE table_name USING parquet AS SELECT id, data FROM source")
+
+    checkAnswer(sql("TABLE default.table_name"), spark.table("source"))
     // The fact that the following line doesn't throw an exception means, the session catalog
     // can load the table.
     val t = catalog("session").asTableCatalog
