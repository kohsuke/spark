--- conflicted
+++ resolved
@@ -21,11 +21,7 @@
 
 import org.scalatest.BeforeAndAfter
 
-<<<<<<< HEAD
-import org.apache.spark.sql.{AnalysisException, QueryTest, Row}
-=======
-import org.apache.spark.sql.QueryTest
->>>>>>> f8300059
+import org.apache.spark.sql.{QueryTest, Row}
 import org.apache.spark.sql.catalog.v2.Identifier
 import org.apache.spark.sql.catalyst.analysis.{NoSuchTableException, TableAlreadyExistsException}
 import org.apache.spark.sql.execution.datasources.v2.V2SessionCatalog
@@ -70,7 +66,6 @@
     checkAnswer(spark.internalCreateDataFrame(rdd, table.schema), Seq.empty)
   }
 
-<<<<<<< HEAD
   test("DescribeTable using v2 catalog") {
     spark.sql("CREATE TABLE testcat.table_name (id bigint, data string)" +
       " USING foo" +
@@ -115,10 +110,7 @@
 
   }
 
-  test("CreateTable: use v2 plan because provider is v2") {
-=======
   test("CreateTable: use v2 plan and session catalog when provider is v2") {
->>>>>>> f8300059
     spark.sql(s"CREATE TABLE table_name (id bigint, data string) USING $orc2")
 
     val testCatalog = spark.catalog("session").asTableCatalog
