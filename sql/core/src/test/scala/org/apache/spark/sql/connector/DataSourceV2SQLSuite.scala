/*
 * Licensed to the Apache Software Foundation (ASF) under one or more
 * contributor license agreements.  See the NOTICE file distributed with
 * this work for additional information regarding copyright ownership.
 * The ASF licenses this file to You under the Apache License, Version 2.0
 * (the "License"); you may not use this file except in compliance with
 * the License.  You may obtain a copy of the License at
 *
 *    http://www.apache.org/licenses/LICENSE-2.0
 *
 * Unless required by applicable law or agreed to in writing, software
 * distributed under the License is distributed on an "AS IS" BASIS,
 * WITHOUT WARRANTIES OR CONDITIONS OF ANY KIND, either express or implied.
 * See the License for the specific language governing permissions and
 * limitations under the License.
 */

package org.apache.spark.sql.connector

import scala.collection.JavaConverters._

import org.apache.spark.SparkException
import org.apache.spark.sql._
import org.apache.spark.sql.catalyst.analysis.{CannotReplaceMissingTableException, NamespaceAlreadyExistsException, NoSuchDatabaseException, NoSuchNamespaceException, NoSuchTableException, TableAlreadyExistsException}
import org.apache.spark.sql.connector.catalog._
import org.apache.spark.sql.connector.catalog.CatalogManager.SESSION_CATALOG_NAME
import org.apache.spark.sql.internal.SQLConf
import org.apache.spark.sql.internal.SQLConf.V2_SESSION_CATALOG_IMPLEMENTATION
import org.apache.spark.sql.sources.SimpleScanSource
import org.apache.spark.sql.types.{BooleanType, LongType, StringType, StructType}
import org.apache.spark.sql.util.CaseInsensitiveStringMap

class DataSourceV2SQLSuite
  extends InsertIntoTests(supportsDynamicOverwrite = true, includeSQLOnlyTests = true)
  with AlterTableTests {

  import org.apache.spark.sql.connector.catalog.CatalogV2Implicits._

  private val v2Source = classOf[FakeV2Provider].getName
  override protected val v2Format = v2Source
  override protected val catalogAndNamespace = "testcat.ns1.ns2."

  private def catalog(name: String): CatalogPlugin = {
    spark.sessionState.catalogManager.catalog(name)
  }

  protected def doInsert(tableName: String, insert: DataFrame, mode: SaveMode): Unit = {
    val tmpView = "tmp_view"
    withTempView(tmpView) {
      insert.createOrReplaceTempView(tmpView)
      val overwrite = if (mode == SaveMode.Overwrite) "OVERWRITE" else "INTO"
      sql(s"INSERT $overwrite TABLE $tableName SELECT * FROM $tmpView")
    }
  }

  override def verifyTable(tableName: String, expected: DataFrame): Unit = {
    checkAnswer(spark.table(tableName), expected)
  }

  override def getTableMetadata(tableName: String): Table = {
    val nameParts = spark.sessionState.sqlParser.parseMultipartIdentifier(tableName)
    val v2Catalog = catalog(nameParts.head).asTableCatalog
    val namespace = nameParts.drop(1).init.toArray
    v2Catalog.loadTable(Identifier.of(namespace, nameParts.last))
  }

  before {
    spark.conf.set("spark.sql.catalog.testcat", classOf[InMemoryTableCatalog].getName)
    spark.conf.set(
        "spark.sql.catalog.testcat_atomic", classOf[StagingInMemoryTableCatalog].getName)
    spark.conf.set("spark.sql.catalog.testcat2", classOf[InMemoryTableCatalog].getName)
    spark.conf.set(
      V2_SESSION_CATALOG_IMPLEMENTATION.key, classOf[InMemoryTableSessionCatalog].getName)

    val df = spark.createDataFrame(Seq((1L, "a"), (2L, "b"), (3L, "c"))).toDF("id", "data")
    df.createOrReplaceTempView("source")
    val df2 = spark.createDataFrame(Seq((4L, "d"), (5L, "e"), (6L, "f"))).toDF("id", "data")
    df2.createOrReplaceTempView("source2")
  }

  after {
    spark.sessionState.catalog.reset()
    spark.sessionState.catalogManager.reset()
    spark.sessionState.conf.clear()
  }

  test("CreateTable: use v2 plan because catalog is set") {
    spark.sql("CREATE TABLE testcat.table_name (id bigint, data string) USING foo")

    val testCatalog = catalog("testcat").asTableCatalog
    val table = testCatalog.loadTable(Identifier.of(Array(), "table_name"))

    assert(table.name == "testcat.table_name")
    assert(table.partitioning.isEmpty)
    assert(table.properties == Map("provider" -> "foo").asJava)
    assert(table.schema == new StructType().add("id", LongType).add("data", StringType))

    val rdd = spark.sparkContext.parallelize(table.asInstanceOf[InMemoryTable].rows)
    checkAnswer(spark.internalCreateDataFrame(rdd, table.schema), Seq.empty)
  }

  test("DescribeTable using v2 catalog") {
    spark.sql("CREATE TABLE testcat.table_name (id bigint, data string)" +
      " USING foo" +
      " PARTITIONED BY (id)")
    val descriptionDf = spark.sql("DESCRIBE TABLE testcat.table_name")
    assert(descriptionDf.schema.map(field => (field.name, field.dataType)) ===
      Seq(
        ("col_name", StringType),
        ("data_type", StringType),
        ("comment", StringType)))
    val description = descriptionDf.collect()
    assert(description === Seq(
      Row("id", "bigint", ""),
      Row("data", "string", "")))
  }

  test("DescribeTable with v2 catalog when table does not exist.") {
    intercept[AnalysisException] {
      spark.sql("DESCRIBE TABLE testcat.table_name")
    }
  }

  test("DescribeTable extended using v2 catalog") {
    spark.sql("CREATE TABLE testcat.table_name (id bigint, data string)" +
      " USING foo" +
      " PARTITIONED BY (id)" +
      " TBLPROPERTIES ('bar'='baz')")
    val descriptionDf = spark.sql("DESCRIBE TABLE EXTENDED testcat.table_name")
    assert(descriptionDf.schema.map(field => (field.name, field.dataType))
      === Seq(
        ("col_name", StringType),
        ("data_type", StringType),
        ("comment", StringType)))
    assert(descriptionDf.collect()
      .map(_.toSeq)
      .map(_.toArray.map(_.toString.trim)) === Array(
      Array("id", "bigint", ""),
      Array("data", "string", ""),
      Array("", "", ""),
      Array("Partitioning", "", ""),
      Array("--------------", "", ""),
      Array("Part 0", "id", ""),
      Array("", "", ""),
      Array("Table Property", "Value", ""),
      Array("----------------", "-------", ""),
      Array("bar", "baz", ""),
      Array("provider", "foo", "")))

  }

  test("CreateTable: use v2 plan and session catalog when provider is v2") {
    spark.sql(s"CREATE TABLE table_name (id bigint, data string) USING $v2Source")

    val testCatalog = catalog(SESSION_CATALOG_NAME).asTableCatalog
    val table = testCatalog.loadTable(Identifier.of(Array(), "table_name"))

    assert(table.name == "default.table_name")
    assert(table.partitioning.isEmpty)
    assert(table.properties == Map("provider" -> v2Source).asJava)
    assert(table.schema == new StructType().add("id", LongType).add("data", StringType))

    val rdd = spark.sparkContext.parallelize(table.asInstanceOf[InMemoryTable].rows)
    checkAnswer(spark.internalCreateDataFrame(rdd, table.schema), Seq.empty)
  }

  test("CreateTable: fail if table exists") {
    spark.sql("CREATE TABLE testcat.table_name (id bigint, data string) USING foo")

    val testCatalog = catalog("testcat").asTableCatalog

    val table = testCatalog.loadTable(Identifier.of(Array(), "table_name"))
    assert(table.name == "testcat.table_name")
    assert(table.partitioning.isEmpty)
    assert(table.properties == Map("provider" -> "foo").asJava)
    assert(table.schema == new StructType().add("id", LongType).add("data", StringType))

    // run a second create query that should fail
    val exc = intercept[TableAlreadyExistsException] {
      spark.sql("CREATE TABLE testcat.table_name (id bigint, data string, id2 bigint) USING bar")
    }

    assert(exc.getMessage.contains("table_name"))

    // table should not have changed
    val table2 = testCatalog.loadTable(Identifier.of(Array(), "table_name"))
    assert(table2.name == "testcat.table_name")
    assert(table2.partitioning.isEmpty)
    assert(table2.properties == Map("provider" -> "foo").asJava)
    assert(table2.schema == new StructType().add("id", LongType).add("data", StringType))

    // check that the table is still empty
    val rdd = spark.sparkContext.parallelize(table.asInstanceOf[InMemoryTable].rows)
    checkAnswer(spark.internalCreateDataFrame(rdd, table.schema), Seq.empty)
  }

  test("CreateTable: if not exists") {
    spark.sql(
      "CREATE TABLE IF NOT EXISTS testcat.table_name (id bigint, data string) USING foo")

    val testCatalog = catalog("testcat").asTableCatalog
    val table = testCatalog.loadTable(Identifier.of(Array(), "table_name"))

    assert(table.name == "testcat.table_name")
    assert(table.partitioning.isEmpty)
    assert(table.properties == Map("provider" -> "foo").asJava)
    assert(table.schema == new StructType().add("id", LongType).add("data", StringType))

    spark.sql("CREATE TABLE IF NOT EXISTS testcat.table_name (id bigint, data string) USING bar")

    // table should not have changed
    val table2 = testCatalog.loadTable(Identifier.of(Array(), "table_name"))
    assert(table2.name == "testcat.table_name")
    assert(table2.partitioning.isEmpty)
    assert(table2.properties == Map("provider" -> "foo").asJava)
    assert(table2.schema == new StructType().add("id", LongType).add("data", StringType))

    // check that the table is still empty
    val rdd2 = spark.sparkContext.parallelize(table.asInstanceOf[InMemoryTable].rows)
    checkAnswer(spark.internalCreateDataFrame(rdd2, table.schema), Seq.empty)
  }

  test("CreateTable: use default catalog for v2 sources when default catalog is set") {
    spark.conf.set("spark.sql.default.catalog", "testcat")
    spark.sql(s"CREATE TABLE table_name (id bigint, data string) USING foo")

    val testCatalog = catalog("testcat").asTableCatalog
    val table = testCatalog.loadTable(Identifier.of(Array(), "table_name"))

    assert(table.name == "testcat.table_name")
    assert(table.partitioning.isEmpty)
    assert(table.properties == Map("provider" -> "foo").asJava)
    assert(table.schema == new StructType().add("id", LongType).add("data", StringType))

    // check that the table is empty
    val rdd = spark.sparkContext.parallelize(table.asInstanceOf[InMemoryTable].rows)
    checkAnswer(spark.internalCreateDataFrame(rdd, table.schema), Seq.empty)
  }

  test("CreateTableAsSelect: use v2 plan because catalog is set") {
    val basicCatalog = catalog("testcat").asTableCatalog
    val atomicCatalog = catalog("testcat_atomic").asTableCatalog
    val basicIdentifier = "testcat.table_name"
    val atomicIdentifier = "testcat_atomic.table_name"

    Seq((basicCatalog, basicIdentifier), (atomicCatalog, atomicIdentifier)).foreach {
      case (catalog, identifier) =>
        spark.sql(s"CREATE TABLE $identifier USING foo AS SELECT id, data FROM source")

        val table = catalog.loadTable(Identifier.of(Array(), "table_name"))

        assert(table.name == identifier)
        assert(table.partitioning.isEmpty)
        assert(table.properties == Map("provider" -> "foo").asJava)
        assert(table.schema == new StructType()
          .add("id", LongType)
          .add("data", StringType))

        val rdd = spark.sparkContext.parallelize(table.asInstanceOf[InMemoryTable].rows)
        checkAnswer(spark.internalCreateDataFrame(rdd, table.schema), spark.table("source"))
    }
  }

  test("ReplaceTableAsSelect: basic v2 implementation.") {
    val basicCatalog = catalog("testcat").asTableCatalog
    val atomicCatalog = catalog("testcat_atomic").asTableCatalog
    val basicIdentifier = "testcat.table_name"
    val atomicIdentifier = "testcat_atomic.table_name"

    Seq((basicCatalog, basicIdentifier), (atomicCatalog, atomicIdentifier)).foreach {
      case (catalog, identifier) =>
        spark.sql(s"CREATE TABLE $identifier USING foo AS SELECT id, data FROM source")
        val originalTable = catalog.loadTable(Identifier.of(Array(), "table_name"))

        spark.sql(s"REPLACE TABLE $identifier USING foo AS SELECT id FROM source")
        val replacedTable = catalog.loadTable(Identifier.of(Array(), "table_name"))

        assert(replacedTable != originalTable, "Table should have been replaced.")
        assert(replacedTable.name == identifier)
        assert(replacedTable.partitioning.isEmpty)
        assert(replacedTable.properties == Map("provider" -> "foo").asJava)
        assert(replacedTable.schema == new StructType().add("id", LongType))

        val rdd = spark.sparkContext.parallelize(replacedTable.asInstanceOf[InMemoryTable].rows)
        checkAnswer(
          spark.internalCreateDataFrame(rdd, replacedTable.schema),
          spark.table("source").select("id"))
    }
  }

  test("ReplaceTableAsSelect: Non-atomic catalog drops the table if the write fails.") {
    spark.sql("CREATE TABLE testcat.table_name USING foo AS SELECT id, data FROM source")
    val testCatalog = catalog("testcat").asTableCatalog
    val table = testCatalog.loadTable(Identifier.of(Array(), "table_name"))
    assert(table.asInstanceOf[InMemoryTable].rows.nonEmpty)

    intercept[Exception] {
      spark.sql("REPLACE TABLE testcat.table_name" +
        s" USING foo OPTIONS (`${InMemoryTable.SIMULATE_FAILED_WRITE_OPTION}`=true)" +
        s" AS SELECT id FROM source")
    }

    assert(!testCatalog.tableExists(Identifier.of(Array(), "table_name")),
        "Table should have been dropped as a result of the replace.")
  }

  test("ReplaceTableAsSelect: Non-atomic catalog drops the table permanently if the" +
    " subsequent table creation fails.") {
    spark.sql("CREATE TABLE testcat.table_name USING foo AS SELECT id, data FROM source")
    val testCatalog = catalog("testcat").asTableCatalog
    val table = testCatalog.loadTable(Identifier.of(Array(), "table_name"))
    assert(table.asInstanceOf[InMemoryTable].rows.nonEmpty)

    intercept[Exception] {
      spark.sql("REPLACE TABLE testcat.table_name" +
        s" USING foo" +
        s" TBLPROPERTIES (`${InMemoryTableCatalog.SIMULATE_FAILED_CREATE_PROPERTY}`=true)" +
        s" AS SELECT id FROM source")
    }

    assert(!testCatalog.tableExists(Identifier.of(Array(), "table_name")),
      "Table should have been dropped and failed to be created.")
  }

  test("ReplaceTableAsSelect: Atomic catalog does not drop the table when replace fails.") {
    spark.sql("CREATE TABLE testcat_atomic.table_name USING foo AS SELECT id, data FROM source")
    val testCatalog = catalog("testcat_atomic").asTableCatalog
    val table = testCatalog.loadTable(Identifier.of(Array(), "table_name"))

    intercept[Exception] {
      spark.sql("REPLACE TABLE testcat_atomic.table_name" +
        s" USING foo OPTIONS (`${InMemoryTable.SIMULATE_FAILED_WRITE_OPTION}=true)" +
        s" AS SELECT id FROM source")
    }

    var maybeReplacedTable = testCatalog.loadTable(Identifier.of(Array(), "table_name"))
    assert(maybeReplacedTable === table, "Table should not have changed.")

    intercept[Exception] {
      spark.sql("REPLACE TABLE testcat_atomic.table_name" +
        s" USING foo" +
        s" TBLPROPERTIES (`${InMemoryTableCatalog.SIMULATE_FAILED_CREATE_PROPERTY}`=true)" +
        s" AS SELECT id FROM source")
    }

    maybeReplacedTable = testCatalog.loadTable(Identifier.of(Array(), "table_name"))
    assert(maybeReplacedTable === table, "Table should not have changed.")
  }

  test("ReplaceTable: Erases the table contents and changes the metadata.") {
    spark.sql(s"CREATE TABLE testcat.table_name USING $v2Source AS SELECT id, data FROM source")

    val testCatalog = catalog("testcat").asTableCatalog
    val table = testCatalog.loadTable(Identifier.of(Array(), "table_name"))
    assert(table.asInstanceOf[InMemoryTable].rows.nonEmpty)

    spark.sql("REPLACE TABLE testcat.table_name (id bigint) USING foo")
    val replaced = testCatalog.loadTable(Identifier.of(Array(), "table_name"))

    assert(replaced.asInstanceOf[InMemoryTable].rows.isEmpty,
        "Replaced table should have no rows after committing.")
    assert(replaced.schema().fields.length === 1,
        "Replaced table should have new schema.")
    assert(replaced.schema().fields(0).name === "id",
      "Replaced table should have new schema.")
  }

  test("ReplaceTableAsSelect: CREATE OR REPLACE new table has same behavior as CTAS.") {
    Seq("testcat", "testcat_atomic").foreach { catalogName =>
      spark.sql(
        s"""
           |CREATE TABLE $catalogName.created USING $v2Source
           |AS SELECT id, data FROM source
         """.stripMargin)
      spark.sql(
        s"""
           |CREATE OR REPLACE TABLE $catalogName.replaced USING $v2Source
           |AS SELECT id, data FROM source
         """.stripMargin)

      val testCatalog = catalog(catalogName).asTableCatalog
      val createdTable = testCatalog.loadTable(Identifier.of(Array(), "created"))
      val replacedTable = testCatalog.loadTable(Identifier.of(Array(), "replaced"))

      assert(createdTable.asInstanceOf[InMemoryTable].rows ===
        replacedTable.asInstanceOf[InMemoryTable].rows)
      assert(createdTable.schema === replacedTable.schema)
    }
  }

  test("ReplaceTableAsSelect: REPLACE TABLE throws exception if table does not exist.") {
    Seq("testcat", "testcat_atomic").foreach { catalog =>
      spark.sql(s"CREATE TABLE $catalog.created USING $v2Source AS SELECT id, data FROM source")
      intercept[CannotReplaceMissingTableException] {
        spark.sql(s"REPLACE TABLE $catalog.replaced USING $v2Source AS SELECT id, data FROM source")
      }
    }
  }

  test("ReplaceTableAsSelect: REPLACE TABLE throws exception if table is dropped before commit.") {
    import InMemoryTableCatalog._
    spark.sql(s"CREATE TABLE testcat_atomic.created USING $v2Source AS SELECT id, data FROM source")
    intercept[CannotReplaceMissingTableException] {
      spark.sql(s"REPLACE TABLE testcat_atomic.replaced" +
        s" USING $v2Source" +
        s" TBLPROPERTIES (`$SIMULATE_DROP_BEFORE_REPLACE_PROPERTY`=true)" +
        s" AS SELECT id, data FROM source")
    }
  }

  test("CreateTableAsSelect: use v2 plan and session catalog when provider is v2") {
    spark.sql(s"CREATE TABLE table_name USING $v2Source AS SELECT id, data FROM source")

    val testCatalog = catalog(SESSION_CATALOG_NAME).asTableCatalog
    val table = testCatalog.loadTable(Identifier.of(Array(), "table_name"))

    assert(table.name == "default.table_name")
    assert(table.partitioning.isEmpty)
    assert(table.properties == Map("provider" -> v2Source).asJava)
    assert(table.schema == new StructType()
        .add("id", LongType)
        .add("data", StringType))

    val rdd = spark.sparkContext.parallelize(table.asInstanceOf[InMemoryTable].rows)
    checkAnswer(spark.internalCreateDataFrame(rdd, table.schema), spark.table("source"))
  }

  test("CreateTableAsSelect: fail if table exists") {
    spark.sql("CREATE TABLE testcat.table_name USING foo AS SELECT id, data FROM source")

    val testCatalog = catalog("testcat").asTableCatalog

    val table = testCatalog.loadTable(Identifier.of(Array(), "table_name"))
    assert(table.name == "testcat.table_name")
    assert(table.partitioning.isEmpty)
    assert(table.properties == Map("provider" -> "foo").asJava)
    assert(table.schema == new StructType()
        .add("id", LongType)
        .add("data", StringType))

    val rdd = spark.sparkContext.parallelize(table.asInstanceOf[InMemoryTable].rows)
    checkAnswer(spark.internalCreateDataFrame(rdd, table.schema), spark.table("source"))

    // run a second CTAS query that should fail
    val exc = intercept[TableAlreadyExistsException] {
      spark.sql(
        "CREATE TABLE testcat.table_name USING bar AS SELECT id, data, id as id2 FROM source2")
    }

    assert(exc.getMessage.contains("table_name"))

    // table should not have changed
    val table2 = testCatalog.loadTable(Identifier.of(Array(), "table_name"))
    assert(table2.name == "testcat.table_name")
    assert(table2.partitioning.isEmpty)
    assert(table2.properties == Map("provider" -> "foo").asJava)
    assert(table2.schema == new StructType()
        .add("id", LongType)
        .add("data", StringType))

    val rdd2 = spark.sparkContext.parallelize(table.asInstanceOf[InMemoryTable].rows)
    checkAnswer(spark.internalCreateDataFrame(rdd2, table.schema), spark.table("source"))
  }

  test("CreateTableAsSelect: if not exists") {
    spark.sql(
      "CREATE TABLE IF NOT EXISTS testcat.table_name USING foo AS SELECT id, data FROM source")

    val testCatalog = catalog("testcat").asTableCatalog
    val table = testCatalog.loadTable(Identifier.of(Array(), "table_name"))

    assert(table.name == "testcat.table_name")
    assert(table.partitioning.isEmpty)
    assert(table.properties == Map("provider" -> "foo").asJava)
    assert(table.schema == new StructType()
        .add("id", LongType)
        .add("data", StringType))

    val rdd = spark.sparkContext.parallelize(table.asInstanceOf[InMemoryTable].rows)
    checkAnswer(spark.internalCreateDataFrame(rdd, table.schema), spark.table("source"))

    spark.sql(
      "CREATE TABLE IF NOT EXISTS testcat.table_name USING foo AS SELECT id, data FROM source2")

    // check that the table contains data from just the first CTAS
    val rdd2 = spark.sparkContext.parallelize(table.asInstanceOf[InMemoryTable].rows)
    checkAnswer(spark.internalCreateDataFrame(rdd2, table.schema), spark.table("source"))
  }

  test("CreateTableAsSelect: use default catalog for v2 sources when default catalog is set") {
    spark.conf.set("spark.sql.default.catalog", "testcat")

    val df = spark.createDataFrame(Seq((1L, "a"), (2L, "b"), (3L, "c"))).toDF("id", "data")
    df.createOrReplaceTempView("source")

    // setting the default catalog breaks the reference to source because the default catalog is
    // used and AsTableIdentifier no longer matches
    spark.sql(s"CREATE TABLE table_name USING foo AS SELECT id, data FROM source")

    val testCatalog = catalog("testcat").asTableCatalog
    val table = testCatalog.loadTable(Identifier.of(Array(), "table_name"))

    assert(table.name == "testcat.table_name")
    assert(table.partitioning.isEmpty)
    assert(table.properties == Map("provider" -> "foo").asJava)
    assert(table.schema == new StructType()
        .add("id", LongType)
        .add("data", StringType))

    val rdd = sparkContext.parallelize(table.asInstanceOf[InMemoryTable].rows)
    checkAnswer(spark.internalCreateDataFrame(rdd, table.schema), spark.table("source"))
  }

  test("CreateTableAsSelect: v2 session catalog can load v1 source table") {
    // unset this config to use the default v2 session catalog.
    spark.conf.unset(V2_SESSION_CATALOG_IMPLEMENTATION.key)

    val df = spark.createDataFrame(Seq((1L, "a"), (2L, "b"), (3L, "c"))).toDF("id", "data")
    df.createOrReplaceTempView("source")

    sql(s"CREATE TABLE table_name USING parquet AS SELECT id, data FROM source")

    checkAnswer(sql(s"TABLE default.table_name"), spark.table("source"))
    // The fact that the following line doesn't throw an exception means, the session catalog
    // can load the table.
    val t = catalog(SESSION_CATALOG_NAME).asTableCatalog
      .loadTable(Identifier.of(Array.empty, "table_name"))
    assert(t.isInstanceOf[V1Table], "V1 table wasn't returned as an unresolved table")
  }

  test("CreateTableAsSelect: nullable schema") {
    val basicCatalog = catalog("testcat").asTableCatalog
    val atomicCatalog = catalog("testcat_atomic").asTableCatalog
    val basicIdentifier = "testcat.table_name"
    val atomicIdentifier = "testcat_atomic.table_name"

    Seq((basicCatalog, basicIdentifier), (atomicCatalog, atomicIdentifier)).foreach {
      case (catalog, identifier) =>
        spark.sql(s"CREATE TABLE $identifier USING foo AS SELECT 1 i")

        val table = catalog.loadTable(Identifier.of(Array(), "table_name"))

        assert(table.name == identifier)
        assert(table.partitioning.isEmpty)
        assert(table.properties == Map("provider" -> "foo").asJava)
        assert(table.schema == new StructType().add("i", "int"))

        val rdd = spark.sparkContext.parallelize(table.asInstanceOf[InMemoryTable].rows)
        checkAnswer(spark.internalCreateDataFrame(rdd, table.schema), Row(1))

        sql(s"INSERT INTO $identifier SELECT CAST(null AS INT)")
        val rdd2 = spark.sparkContext.parallelize(table.asInstanceOf[InMemoryTable].rows)
        checkAnswer(spark.internalCreateDataFrame(rdd2, table.schema), Seq(Row(1), Row(null)))
    }
  }

  test("DropTable: basic") {
    val tableName = "testcat.ns1.ns2.tbl"
    val ident = Identifier.of(Array("ns1", "ns2"), "tbl")
    sql(s"CREATE TABLE $tableName USING foo AS SELECT id, data FROM source")
    assert(catalog("testcat").asTableCatalog.tableExists(ident) === true)
    sql(s"DROP TABLE $tableName")
    assert(catalog("testcat").asTableCatalog.tableExists(ident) === false)
  }

  test("DropTable: if exists") {
    intercept[NoSuchTableException] {
      sql(s"DROP TABLE testcat.db.notbl")
    }
    sql(s"DROP TABLE IF EXISTS testcat.db.notbl")
  }

  test("Relation: basic") {
    val t1 = "testcat.ns1.ns2.tbl"
    withTable(t1) {
      sql(s"CREATE TABLE $t1 USING foo AS SELECT id, data FROM source")
      checkAnswer(sql(s"TABLE $t1"), spark.table("source"))
      checkAnswer(sql(s"SELECT * FROM $t1"), spark.table("source"))
    }
  }

  test("Relation: SparkSession.table()") {
    val t1 = "testcat.ns1.ns2.tbl"
    withTable(t1) {
      sql(s"CREATE TABLE $t1 USING foo AS SELECT id, data FROM source")
      checkAnswer(spark.table(s"$t1"), spark.table("source"))
    }
  }

  test("Relation: CTE") {
    val t1 = "testcat.ns1.ns2.tbl"
    withTable(t1) {
      sql(s"CREATE TABLE $t1 USING foo AS SELECT id, data FROM source")
      checkAnswer(
        sql(s"""
          |WITH cte AS (SELECT * FROM $t1)
          |SELECT * FROM cte
        """.stripMargin),
        spark.table("source"))
    }
  }

  test("Relation: view text") {
    val t1 = "testcat.ns1.ns2.tbl"
    withTable(t1) {
      withView("view1") { v1: String =>
        sql(s"CREATE TABLE $t1 USING foo AS SELECT id, data FROM source")
        sql(s"CREATE VIEW $v1 AS SELECT * from $t1")
        checkAnswer(sql(s"TABLE $v1"), spark.table("source"))
      }
    }
  }

  test("Relation: join tables in 2 catalogs") {
    val t1 = "testcat.ns1.ns2.tbl"
    val t2 = "testcat2.v2tbl"
    withTable(t1, t2) {
      sql(s"CREATE TABLE $t1 USING foo AS SELECT id, data FROM source")
      sql(s"CREATE TABLE $t2 USING foo AS SELECT id, data FROM source2")
      val df1 = spark.table("source")
      val df2 = spark.table("source2")
      val df_joined = df1.join(df2).where(df1("id") + 1 === df2("id"))
      checkAnswer(
        sql(s"""
          |SELECT *
          |FROM $t1 t1, $t2 t2
          |WHERE t1.id + 1 = t2.id
        """.stripMargin),
        df_joined)
    }
  }

  test("InsertInto: append - across catalog") {
    val t1 = "testcat.ns1.ns2.tbl"
    val t2 = "testcat2.db.tbl"
    withTable(t1, t2) {
      sql(s"CREATE TABLE $t1 USING foo AS SELECT * FROM source")
      sql(s"CREATE TABLE $t2 (id bigint, data string) USING foo")
      sql(s"INSERT INTO $t2 SELECT * FROM $t1")
      checkAnswer(spark.table(t2), spark.table("source"))
    }
  }

  test("ShowTables: using v2 catalog") {
    spark.sql("CREATE TABLE testcat.db.table_name (id bigint, data string) USING foo")
    spark.sql("CREATE TABLE testcat.n1.n2.db.table_name (id bigint, data string) USING foo")

    runShowTablesSql("SHOW TABLES FROM testcat.db", Seq(Row("db", "table_name")))

    runShowTablesSql(
      "SHOW TABLES FROM testcat.n1.n2.db",
      Seq(Row("n1.n2.db", "table_name")))
  }

  test("ShowTables: using v2 catalog with a pattern") {
    spark.sql("CREATE TABLE testcat.db.table (id bigint, data string) USING foo")
    spark.sql("CREATE TABLE testcat.db.table_name_1 (id bigint, data string) USING foo")
    spark.sql("CREATE TABLE testcat.db.table_name_2 (id bigint, data string) USING foo")
    spark.sql("CREATE TABLE testcat.db2.table_name_2 (id bigint, data string) USING foo")

    runShowTablesSql(
      "SHOW TABLES FROM testcat.db",
      Seq(
        Row("db", "table"),
        Row("db", "table_name_1"),
        Row("db", "table_name_2")))

    runShowTablesSql(
      "SHOW TABLES FROM testcat.db LIKE '*name*'",
      Seq(Row("db", "table_name_1"), Row("db", "table_name_2")))

    runShowTablesSql(
      "SHOW TABLES FROM testcat.db LIKE '*2'",
      Seq(Row("db", "table_name_2")))
  }

  test("ShowTables: using v2 catalog, namespace doesn't exist") {
    runShowTablesSql("SHOW TABLES FROM testcat.unknown", Seq())
  }

  test("ShowTables: using v1 catalog") {
    runShowTablesSql(
      "SHOW TABLES FROM default",
      Seq(Row("", "source", true), Row("", "source2", true)),
      expectV2Catalog = false)
  }

  test("ShowTables: using v1 catalog, db doesn't exist ") {
    // 'db' below resolves to a database name for v1 catalog because there is no catalog named
    // 'db' and there is no default catalog set.
    val exception = intercept[NoSuchDatabaseException] {
      runShowTablesSql("SHOW TABLES FROM db", Seq(), expectV2Catalog = false)
    }

    assert(exception.getMessage.contains("Database 'db' not found"))
  }

  test("ShowTables: using v1 catalog, db name with multipartIdentifier ('a.b') is not allowed.") {
    val exception = intercept[AnalysisException] {
      runShowTablesSql("SHOW TABLES FROM a.b", Seq(), expectV2Catalog = false)
    }

    assert(exception.getMessage.contains("The database name is not valid: a.b"))
  }

  test("ShowTables: using v2 catalog with empty namespace") {
    spark.sql("CREATE TABLE testcat.table (id bigint, data string) USING foo")
    runShowTablesSql("SHOW TABLES FROM testcat", Seq(Row("", "table")))
  }

  test("ShowTables: namespace is not specified and default v2 catalog is set") {
    spark.conf.set("spark.sql.default.catalog", "testcat")
    spark.sql("CREATE TABLE testcat.table (id bigint, data string) USING foo")

    // v2 catalog is used where default namespace is empty for TestInMemoryTableCatalog.
    runShowTablesSql("SHOW TABLES", Seq(Row("", "table")))
  }

  test("ShowTables: namespace not specified and default v2 catalog not set - fallback to v1") {
    runShowTablesSql(
      "SHOW TABLES",
      Seq(Row("", "source", true), Row("", "source2", true)),
      expectV2Catalog = false)

    runShowTablesSql(
      "SHOW TABLES LIKE '*2'",
      Seq(Row("", "source2", true)),
      expectV2Catalog = false)
  }

  test("ShowTables: change current catalog and namespace with USE statements") {
    sql("CREATE TABLE testcat.ns1.ns2.table (id bigint) USING foo")

    // Initially, the v2 session catalog (current catalog) is used.
    runShowTablesSql(
      "SHOW TABLES", Seq(Row("", "source", true), Row("", "source2", true)),
      expectV2Catalog = false)

    // Update the current catalog, and no table is matched since the current namespace is Array().
    sql("USE testcat")
    runShowTablesSql("SHOW TABLES", Seq())

    // Update the current namespace to match ns1.ns2.table.
    sql("USE testcat.ns1.ns2")
    runShowTablesSql("SHOW TABLES", Seq(Row("ns1.ns2", "table")))
  }

  private def runShowTablesSql(
      sqlText: String,
      expected: Seq[Row],
      expectV2Catalog: Boolean = true): Unit = {
    val schema = if (expectV2Catalog) {
      new StructType()
        .add("namespace", StringType, nullable = false)
        .add("tableName", StringType, nullable = false)
    } else {
      new StructType()
        .add("database", StringType, nullable = false)
        .add("tableName", StringType, nullable = false)
        .add("isTemporary", BooleanType, nullable = false)
    }

    val df = spark.sql(sqlText)
    assert(df.schema === schema)
    assert(expected === df.collect())
  }

  test("CreateNameSpace: basic tests") {
    // Session catalog is used.
    sql("CREATE NAMESPACE ns")
    testShowNamespaces("SHOW NAMESPACES", Seq("default", "ns"))

    // V2 non-session catalog is used.
    sql("CREATE NAMESPACE testcat.ns1.ns2")
    testShowNamespaces("SHOW NAMESPACES IN testcat", Seq("ns1"))
    testShowNamespaces("SHOW NAMESPACES IN testcat.ns1", Seq("ns1.ns2"))

    // TODO: Add tests for validating namespace metadata when DESCRIBE NAMESPACE is available.
  }

  test("CreateNameSpace: test handling of 'IF NOT EXIST'") {
    sql("CREATE NAMESPACE IF NOT EXISTS testcat.ns1")

    // The 'ns1' namespace already exists, so this should fail.
    val exception = intercept[NamespaceAlreadyExistsException] {
      sql("CREATE NAMESPACE testcat.ns1")
    }
    assert(exception.getMessage.contains("Namespace 'ns1' already exists"))

    // The following will be no-op since the namespace already exists.
    sql("CREATE NAMESPACE IF NOT EXISTS testcat.ns1")
  }

  test("DropNamespace: basic tests") {
    // Session catalog is used.
    sql("CREATE NAMESPACE ns")
    testShowNamespaces("SHOW NAMESPACES", Seq("default", "ns"))
    sql("DROP NAMESPACE ns")
    testShowNamespaces("SHOW NAMESPACES", Seq("default"))

    // V2 non-session catalog is used.
    sql("CREATE NAMESPACE testcat.ns1")
    testShowNamespaces("SHOW NAMESPACES IN testcat", Seq("ns1"))
    sql("DROP NAMESPACE testcat.ns1")
    testShowNamespaces("SHOW NAMESPACES IN testcat", Seq())
  }

  test("DropNamespace: drop non-empty namespace") {
    sql("CREATE TABLE testcat.ns1.table (id bigint) USING foo")
    testShowNamespaces("SHOW NAMESPACES IN testcat", Seq("ns1"))

    val e1 = intercept[IllegalStateException] {
      sql("DROP NAMESPACE testcat.ns1")
    }
    assert(e1.getMessage.contains("Cannot delete non-empty namespace: ns1"))

    val e2 = intercept[SparkException] {
      sql("DROP NAMESPACE testcat.ns1 CASCADE")
    }
    assert(e2.getMessage.contains(
      "Cascade option for droping namespace is not supported in V2 catalog"))
  }

  test("DropNamespace: test handling of 'IF EXISTS'") {
    sql("DROP NAMESPACE IF EXISTS testcat.unknown")

    val exception = intercept[NoSuchNamespaceException] {
      sql("DROP NAMESPACE testcat.ns1")
    }
    assert(exception.getMessage.contains("Namespace 'ns1' not found"))
  }

  test("ShowNamespaces: show root namespaces with default v2 catalog") {
    spark.conf.set("spark.sql.default.catalog", "testcat")

    testShowNamespaces("SHOW NAMESPACES", Seq())

    spark.sql("CREATE TABLE testcat.ns1.table (id bigint) USING foo")
    spark.sql("CREATE TABLE testcat.ns1.ns1_1.table (id bigint) USING foo")
    spark.sql("CREATE TABLE testcat.ns2.table (id bigint) USING foo")

    testShowNamespaces("SHOW NAMESPACES", Seq("ns1", "ns2"))
    testShowNamespaces("SHOW NAMESPACES LIKE '*1*'", Seq("ns1"))
  }

  test("ShowNamespaces: show namespaces with v2 catalog") {
    spark.sql("CREATE TABLE testcat.ns1.table (id bigint) USING foo")
    spark.sql("CREATE TABLE testcat.ns1.ns1_1.table (id bigint) USING foo")
    spark.sql("CREATE TABLE testcat.ns1.ns1_2.table (id bigint) USING foo")
    spark.sql("CREATE TABLE testcat.ns2.table (id bigint) USING foo")
    spark.sql("CREATE TABLE testcat.ns2.ns2_1.table (id bigint) USING foo")

    // Look up only with catalog name, which should list root namespaces.
    testShowNamespaces("SHOW NAMESPACES IN testcat", Seq("ns1", "ns2"))

    // Look up sub-namespaces.
    testShowNamespaces("SHOW NAMESPACES IN testcat.ns1", Seq("ns1.ns1_1", "ns1.ns1_2"))
    testShowNamespaces("SHOW NAMESPACES IN testcat.ns1 LIKE '*2*'", Seq("ns1.ns1_2"))
    testShowNamespaces("SHOW NAMESPACES IN testcat.ns2", Seq("ns2.ns2_1"))

    // Try to look up namespaces that do not exist.
    testShowNamespaces("SHOW NAMESPACES IN testcat.ns3", Seq())
    testShowNamespaces("SHOW NAMESPACES IN testcat.ns1.ns3", Seq())
  }

  test("ShowNamespaces: default v2 catalog is not set") {
    spark.sql("CREATE TABLE testcat.ns.table (id bigint) USING foo")

    // The current catalog is resolved to a v2 session catalog.
    testShowNamespaces("SHOW NAMESPACES", Seq("default"))
  }

  test("ShowNamespaces: default v2 catalog doesn't support namespace") {
    spark.conf.set(
      "spark.sql.catalog.testcat_no_namspace",
      classOf[BasicInMemoryTableCatalog].getName)
    spark.conf.set("spark.sql.default.catalog", "testcat_no_namspace")

    val exception = intercept[AnalysisException] {
      sql("SHOW NAMESPACES")
    }

    assert(exception.getMessage.contains("does not support namespaces"))
  }

  test("ShowNamespaces: v2 catalog doesn't support namespace") {
    spark.conf.set(
      "spark.sql.catalog.testcat_no_namspace",
      classOf[BasicInMemoryTableCatalog].getName)

    val exception = intercept[AnalysisException] {
      sql("SHOW NAMESPACES in testcat_no_namspace")
    }

    assert(exception.getMessage.contains("does not support namespaces"))
  }

  test("ShowNamespaces: session catalog is used and namespace doesn't exist") {
    val exception = intercept[AnalysisException] {
      sql("SHOW NAMESPACES in dummy")
    }

    assert(exception.getMessage.contains("Namespace 'dummy' not found"))
  }

  test("ShowNamespaces: change catalog and namespace with USE statements") {
    sql("CREATE TABLE testcat.ns1.ns2.table (id bigint) USING foo")

    // Initially, the current catalog is a v2 session catalog.
    testShowNamespaces("SHOW NAMESPACES", Seq("default"))

    // Update the current catalog to 'testcat'.
    sql("USE testcat")
    testShowNamespaces("SHOW NAMESPACES", Seq("ns1"))

    // Update the current namespace to 'ns1'.
    sql("USE ns1")
    // 'SHOW NAMESPACES' is not affected by the current namespace and lists root namespaces.
    testShowNamespaces("SHOW NAMESPACES", Seq("ns1"))
  }

  private def testShowNamespaces(
      sqlText: String,
      expected: Seq[String]): Unit = {
    val schema = new StructType().add("namespace", StringType, nullable = false)

    val df = spark.sql(sqlText)
    assert(df.schema === schema)
    assert(df.collect().map(_.getAs[String](0)).sorted === expected.sorted)
  }

  test("Use: basic tests with USE statements") {
    val catalogManager = spark.sessionState.catalogManager

    // Validate the initial current catalog and namespace.
    assert(catalogManager.currentCatalog.name() == SESSION_CATALOG_NAME)
    assert(catalogManager.currentNamespace === Array("default"))

    // The following implicitly creates namespaces.
    sql("CREATE TABLE testcat.ns1.ns1_1.table (id bigint) USING foo")
    sql("CREATE TABLE testcat2.ns2.ns2_2.table (id bigint) USING foo")
    sql("CREATE TABLE testcat2.ns3.ns3_3.table (id bigint) USING foo")
    sql("CREATE TABLE testcat2.testcat.table (id bigint) USING foo")

    // Catalog is resolved to 'testcat'.
    sql("USE testcat.ns1.ns1_1")
    assert(catalogManager.currentCatalog.name() == "testcat")
    assert(catalogManager.currentNamespace === Array("ns1", "ns1_1"))

    // Catalog is resolved to 'testcat2'.
    sql("USE testcat2.ns2.ns2_2")
    assert(catalogManager.currentCatalog.name() == "testcat2")
    assert(catalogManager.currentNamespace === Array("ns2", "ns2_2"))

    // Only the namespace is changed.
    sql("USE ns3.ns3_3")
    assert(catalogManager.currentCatalog.name() == "testcat2")
    assert(catalogManager.currentNamespace === Array("ns3", "ns3_3"))

    // Only the namespace is changed (explicit).
    sql("USE NAMESPACE testcat")
    assert(catalogManager.currentCatalog.name() == "testcat2")
    assert(catalogManager.currentNamespace === Array("testcat"))

    // Catalog is resolved to `testcat`.
    sql("USE testcat")
    assert(catalogManager.currentCatalog.name() == "testcat")
    assert(catalogManager.currentNamespace === Array())
  }

  test("Use: set v2 catalog as a current catalog") {
    val catalogManager = spark.sessionState.catalogManager
    assert(catalogManager.currentCatalog.name() == SESSION_CATALOG_NAME)

    sql("USE testcat")
    assert(catalogManager.currentCatalog.name() == "testcat")
  }

  test("Use: v2 session catalog is used and namespace does not exist") {
    val exception = intercept[NoSuchDatabaseException] {
      sql("USE ns1")
    }
    assert(exception.getMessage.contains("Database 'ns1' not found"))
  }

  test("Use: v2 catalog is used and namespace does not exist") {
    // Namespaces are not required to exist for v2 catalogs.
    sql("USE testcat.ns1.ns2")
    val catalogManager = spark.sessionState.catalogManager
    assert(catalogManager.currentNamespace === Array("ns1", "ns2"))
  }

  test("tableCreation: partition column case insensitive resolution") {
    val testCatalog = catalog("testcat").asTableCatalog
    val sessionCatalog = catalog(SESSION_CATALOG_NAME).asTableCatalog

    def checkPartitioning(cat: TableCatalog, partition: String): Unit = {
      val table = cat.loadTable(Identifier.of(Array.empty, "tbl"))
      val partitions = table.partitioning().map(_.references())
      assert(partitions.length === 1)
      val fieldNames = partitions.flatMap(_.map(_.fieldNames()))
      assert(fieldNames === Array(Array(partition)))
    }

    sql(s"CREATE TABLE tbl (a int, b string) USING $v2Source PARTITIONED BY (A)")
    checkPartitioning(sessionCatalog, "a")
    sql(s"CREATE TABLE testcat.tbl (a int, b string) USING $v2Source PARTITIONED BY (A)")
    checkPartitioning(testCatalog, "a")
    sql(s"CREATE OR REPLACE TABLE tbl (a int, b string) USING $v2Source PARTITIONED BY (B)")
    checkPartitioning(sessionCatalog, "b")
    sql(s"CREATE OR REPLACE TABLE testcat.tbl (a int, b string) USING $v2Source PARTITIONED BY (B)")
    checkPartitioning(testCatalog, "b")
  }

  test("tableCreation: partition column case sensitive resolution") {
    def checkFailure(statement: String): Unit = {
      withSQLConf(SQLConf.CASE_SENSITIVE.key -> "true") {
        val e = intercept[AnalysisException] {
          sql(statement)
        }
        assert(e.getMessage.contains("Couldn't find column"))
      }
    }

    checkFailure(s"CREATE TABLE tbl (a int, b string) USING $v2Source PARTITIONED BY (A)")
    checkFailure(s"CREATE TABLE testcat.tbl (a int, b string) USING $v2Source PARTITIONED BY (A)")
    checkFailure(
      s"CREATE OR REPLACE TABLE tbl (a int, b string) USING $v2Source PARTITIONED BY (B)")
    checkFailure(
      s"CREATE OR REPLACE TABLE testcat.tbl (a int, b string) USING $v2Source PARTITIONED BY (B)")
  }

  test("tableCreation: duplicate column names in the table definition") {
    val errorMsg = "Found duplicate column(s) in the table definition of `t`"
    Seq((true, ("a", "a")), (false, ("aA", "Aa"))).foreach { case (caseSensitive, (c0, c1)) =>
      withSQLConf(SQLConf.CASE_SENSITIVE.key -> caseSensitive.toString) {
        assertAnalysisError(
          s"CREATE TABLE t ($c0 INT, $c1 INT) USING $v2Source",
          errorMsg
        )
        assertAnalysisError(
          s"CREATE TABLE testcat.t ($c0 INT, $c1 INT) USING $v2Source",
          errorMsg
        )
        assertAnalysisError(
          s"CREATE OR REPLACE TABLE t ($c0 INT, $c1 INT) USING $v2Source",
          errorMsg
        )
        assertAnalysisError(
          s"CREATE OR REPLACE TABLE testcat.t ($c0 INT, $c1 INT) USING $v2Source",
          errorMsg
        )
      }
    }
  }

  test("tableCreation: duplicate nested column names in the table definition") {
    val errorMsg = "Found duplicate column(s) in the table definition of `t`"
    Seq((true, ("a", "a")), (false, ("aA", "Aa"))).foreach { case (caseSensitive, (c0, c1)) =>
      withSQLConf(SQLConf.CASE_SENSITIVE.key -> caseSensitive.toString) {
        assertAnalysisError(
          s"CREATE TABLE t (d struct<$c0: INT, $c1: INT>) USING $v2Source",
          errorMsg
        )
        assertAnalysisError(
          s"CREATE TABLE testcat.t (d struct<$c0: INT, $c1: INT>) USING $v2Source",
          errorMsg
        )
        assertAnalysisError(
          s"CREATE OR REPLACE TABLE t (d struct<$c0: INT, $c1: INT>) USING $v2Source",
          errorMsg
        )
        assertAnalysisError(
          s"CREATE OR REPLACE TABLE testcat.t (d struct<$c0: INT, $c1: INT>) USING $v2Source",
          errorMsg
        )
      }
    }
  }

  test("tableCreation: bucket column names not in table definition") {
    val errorMsg = "Couldn't find column c in"
    assertAnalysisError(
      s"CREATE TABLE tbl (a int, b string) USING $v2Source CLUSTERED BY (c) INTO 4 BUCKETS",
      errorMsg
    )
    assertAnalysisError(
      s"CREATE TABLE testcat.tbl (a int, b string) USING $v2Source CLUSTERED BY (c) INTO 4 BUCKETS",
      errorMsg
    )
    assertAnalysisError(
      s"CREATE OR REPLACE TABLE tbl (a int, b string) USING $v2Source " +
        "CLUSTERED BY (c) INTO 4 BUCKETS",
      errorMsg
    )
    assertAnalysisError(
      s"CREATE OR REPLACE TABLE testcat.tbl (a int, b string) USING $v2Source " +
        "CLUSTERED BY (c) INTO 4 BUCKETS",
      errorMsg
    )
  }

  test("tableCreation: column repeated in partition columns") {
    val errorMsg = "Found duplicate column(s) in the partitioning"
    Seq((true, ("a", "a")), (false, ("aA", "Aa"))).foreach { case (caseSensitive, (c0, c1)) =>
      withSQLConf(SQLConf.CASE_SENSITIVE.key -> caseSensitive.toString) {
        assertAnalysisError(
          s"CREATE TABLE t ($c0 INT) USING $v2Source PARTITIONED BY ($c0, $c1)",
          errorMsg
        )
        assertAnalysisError(
          s"CREATE TABLE testcat.t ($c0 INT) USING $v2Source PARTITIONED BY ($c0, $c1)",
          errorMsg
        )
        assertAnalysisError(
          s"CREATE OR REPLACE TABLE t ($c0 INT) USING $v2Source PARTITIONED BY ($c0, $c1)",
          errorMsg
        )
        assertAnalysisError(
          s"CREATE OR REPLACE TABLE testcat.t ($c0 INT) USING $v2Source PARTITIONED BY ($c0, $c1)",
          errorMsg
        )
      }
    }
  }

  test("tableCreation: column repeated in bucket columns") {
    val errorMsg = "Found duplicate column(s) in the bucket definition"
    Seq((true, ("a", "a")), (false, ("aA", "Aa"))).foreach { case (caseSensitive, (c0, c1)) =>
      withSQLConf(SQLConf.CASE_SENSITIVE.key -> caseSensitive.toString) {
        assertAnalysisError(
          s"CREATE TABLE t ($c0 INT) USING $v2Source " +
            s"CLUSTERED BY ($c0, $c1) INTO 2 BUCKETS",
          errorMsg
        )
        assertAnalysisError(
          s"CREATE TABLE testcat.t ($c0 INT) USING $v2Source " +
            s"CLUSTERED BY ($c0, $c1) INTO 2 BUCKETS",
          errorMsg
        )
        assertAnalysisError(
          s"CREATE OR REPLACE TABLE t ($c0 INT) USING $v2Source " +
            s"CLUSTERED BY ($c0, $c1) INTO 2 BUCKETS",
          errorMsg
        )
        assertAnalysisError(
          s"CREATE OR REPLACE TABLE testcat.t ($c0 INT) USING $v2Source " +
            s"CLUSTERED BY ($c0, $c1) INTO 2 BUCKETS",
          errorMsg
        )
      }
    }
  }

  test("REFRESH TABLE: v2 table") {
    val t = "testcat.ns1.ns2.tbl"
    withTable(t) {
      sql(s"CREATE TABLE $t (id bigint, data string) USING foo")

      val testCatalog = catalog("testcat").asTableCatalog.asInstanceOf[InMemoryTableCatalog]
      val identifier = Identifier.of(Array("ns1", "ns2"), "tbl")

      assert(!testCatalog.isTableInvalidated(identifier))
      sql(s"REFRESH TABLE $t")
      assert(testCatalog.isTableInvalidated(identifier))
    }
  }

  test("REPLACE TABLE: v1 table") {
    val e = intercept[AnalysisException] {
      sql(s"CREATE OR REPLACE TABLE tbl (a int) USING ${classOf[SimpleScanSource].getName}")
    }
    assert(e.message.contains("REPLACE TABLE is only supported with v2 tables"))
  }

  test("DeleteFrom: basic - delete all") {
    val t = "testcat.ns1.ns2.tbl"
    withTable(t) {
      sql(s"CREATE TABLE $t (id bigint, data string, p int) USING foo PARTITIONED BY (id, p)")
      sql(s"INSERT INTO $t VALUES (2L, 'a', 2), (2L, 'b', 3), (3L, 'c', 3)")
      sql(s"DELETE FROM $t")
      checkAnswer(spark.table(t), Seq())
    }
  }

  test("DeleteFrom: basic - delete with where clause") {
    val t = "testcat.ns1.ns2.tbl"
    withTable(t) {
      sql(s"CREATE TABLE $t (id bigint, data string, p int) USING foo PARTITIONED BY (id, p)")
      sql(s"INSERT INTO $t VALUES (2L, 'a', 2), (2L, 'b', 3), (3L, 'c', 3)")
      sql(s"DELETE FROM $t WHERE id = 2")
      checkAnswer(spark.table(t), Seq(
        Row(3, "c", 3)))
    }
  }

  test("DeleteFrom: delete from aliased target table") {
    val t = "testcat.ns1.ns2.tbl"
    withTable(t) {
      sql(s"CREATE TABLE $t (id bigint, data string, p int) USING foo PARTITIONED BY (id, p)")
      sql(s"INSERT INTO $t VALUES (2L, 'a', 2), (2L, 'b', 3), (3L, 'c', 3)")
      sql(s"DELETE FROM $t AS tbl WHERE tbl.id = 2")
      checkAnswer(spark.table(t), Seq(
        Row(3, "c", 3)))
    }
  }

  test("DeleteFrom: normalize attribute names") {
    val t = "testcat.ns1.ns2.tbl"
    withTable(t) {
      sql(s"CREATE TABLE $t (id bigint, data string, p int) USING foo PARTITIONED BY (id, p)")
      sql(s"INSERT INTO $t VALUES (2L, 'a', 2), (2L, 'b', 3), (3L, 'c', 3)")
      sql(s"DELETE FROM $t AS tbl WHERE tbl.ID = 2")
      checkAnswer(spark.table(t), Seq(
        Row(3, "c", 3)))
    }
  }

  test("DeleteFrom: fail if has subquery") {
    val t = "testcat.ns1.ns2.tbl"
    withTable(t) {
      sql(s"CREATE TABLE $t (id bigint, data string, p int) USING foo PARTITIONED BY (id, p)")
      sql(s"INSERT INTO $t VALUES (2L, 'a', 2), (2L, 'b', 3), (3L, 'c', 3)")
      val exc = intercept[AnalysisException] {
        sql(s"DELETE FROM $t WHERE id IN (SELECT id FROM $t)")
      }

      assert(spark.table(t).count === 3)
      assert(exc.getMessage.contains("Delete by condition with subquery is not supported"))
    }
  }

  test("UPDATE TABLE") {
    val t = "testcat.ns1.ns2.tbl"
    withTable(t) {
      sql(
        s"""
           |CREATE TABLE $t (id bigint, name string, age int, p int)
           |USING foo
           |PARTITIONED BY (id, p)
         """.stripMargin)

      // UPDATE non-existing table
      assertAnalysisError(
        "UPDATE dummy SET name='abc'",
        "Table not found")

      // UPDATE non-existing column
      assertAnalysisError(
        s"UPDATE $t SET dummy='abc'",
        "cannot resolve")
      assertAnalysisError(
        s"UPDATE $t SET name='abc' WHERE dummy=1",
        "cannot resolve")

      // UPDATE is not implemented yet.
      val e = intercept[UnsupportedOperationException] {
        sql(s"UPDATE $t SET name='Robert', age=32 WHERE p=1")
      }
      assert(e.getMessage.contains("UPDATE TABLE is not supported temporarily"))
    }
  }

  test("ANALYZE TABLE") {
    val t = "testcat.ns1.ns2.tbl"
    withTable(t) {
      spark.sql(s"CREATE TABLE $t (id bigint, data string) USING foo")
      testV1Command("ANALYZE TABLE", s"$t COMPUTE STATISTICS")
      testV1Command("ANALYZE TABLE", s"$t COMPUTE STATISTICS FOR ALL COLUMNS")
    }
  }

  test("MSCK REPAIR TABLE") {
    val t = "testcat.ns1.ns2.tbl"
    withTable(t) {
      spark.sql(s"CREATE TABLE $t (id bigint, data string) USING foo")
      testV1Command("MSCK REPAIR TABLE", t)
    }
  }

  test("TRUNCATE TABLE") {
    val t = "testcat.ns1.ns2.tbl"
    withTable(t) {
      sql(
        s"""
           |CREATE TABLE $t (id bigint, data string)
           |USING foo
           |PARTITIONED BY (id)
         """.stripMargin)

      testV1Command("TRUNCATE TABLE", t)
      testV1Command("TRUNCATE TABLE", s"$t PARTITION(id='1')")
    }
  }

  test("SHOW PARTITIONS") {
    val t = "testcat.ns1.ns2.tbl"
    withTable(t) {
      sql(
        s"""
           |CREATE TABLE $t (id bigint, data string)
           |USING foo
           |PARTITIONED BY (id)
         """.stripMargin)

      testV1Command("SHOW PARTITIONS", t)
      testV1Command("SHOW PARTITIONS", s"$t PARTITION(id='1')")
    }
  }

  test("LOAD DATA INTO TABLE") {
    val t = "testcat.ns1.ns2.tbl"
    withTable(t) {
      sql(
        s"""
           |CREATE TABLE $t (id bigint, data string)
           |USING foo
           |PARTITIONED BY (id)
         """.stripMargin)

      testV1Command("LOAD DATA", s"INPATH 'filepath' INTO TABLE $t")
      testV1Command("LOAD DATA", s"LOCAL INPATH 'filepath' INTO TABLE $t")
      testV1Command("LOAD DATA", s"LOCAL INPATH 'filepath' OVERWRITE INTO TABLE $t")
      testV1Command("LOAD DATA",
        s"LOCAL INPATH 'filepath' OVERWRITE INTO TABLE $t PARTITION(id=1)")
    }
  }

  test("SHOW CREATE TABLE") {
    val t = "testcat.ns1.ns2.tbl"
    withTable(t) {
      spark.sql(s"CREATE TABLE $t (id bigint, data string) USING foo")
      testV1Command("SHOW CREATE TABLE", t)
    }
  }

  test("CACHE TABLE") {
    val t = "testcat.ns1.ns2.tbl"
    withTable(t) {
      spark.sql(s"CREATE TABLE $t (id bigint, data string) USING foo")

      testV1Command("CACHE TABLE", t)

      val e = intercept[AnalysisException] {
        sql(s"CACHE LAZY TABLE $t")
      }
      assert(e.message.contains("CACHE TABLE is only supported with v1 tables"))
    }
  }

  test("UNCACHE TABLE") {
    val t = "testcat.ns1.ns2.tbl"
    withTable(t) {
      sql(s"CREATE TABLE $t (id bigint, data string) USING foo")

      testV1Command("UNCACHE TABLE", t)
      testV1Command("UNCACHE TABLE", s"IF EXISTS $t")
    }
  }

  test("SHOW COLUMNS") {
    val t = "testcat.ns1.ns2.tbl"
    withTable(t) {
      spark.sql(s"CREATE TABLE $t (id bigint, data string) USING foo")

      testV1Command("SHOW COLUMNS", s"FROM $t")
      testV1Command("SHOW COLUMNS", s"IN $t")

      val e3 = intercept[AnalysisException] {
        sql(s"SHOW COLUMNS FROM tbl IN testcat.ns1.ns2")
      }
      assert(e3.message.contains("Namespace name should have " +
        "only one part if specified: testcat.ns1.ns2"))
    }
  }

  test("ALTER TABLE RECOVER PARTITIONS") {
    val t = "testcat.ns1.ns2.tbl"
    withTable(t) {
      spark.sql(s"CREATE TABLE $t (id bigint, data string) USING foo")
      val e = intercept[AnalysisException] {
        sql(s"ALTER TABLE $t RECOVER PARTITIONS")
      }
      assert(e.message.contains("ALTER TABLE RECOVER PARTITIONS is only supported with v1 tables"))
    }
  }

<<<<<<< HEAD
  test("ALTER TABLE CHANGE COLUMN") {
    val t = "testcat.ns1.ns2.tbl"
    withTable(t) {
      spark.sql(s"CREATE TABLE $t (id bigint, data string) USING foo")
      val e1 = intercept[AnalysisException] {
        sql(s"ALTER TABLE $t CHANGE COLUMN id id_new INT")
      }
      assert(e1.message.contains("ALTER TABLE CHANGE COLUMN is only supported with v1 tables"))

      val e2 = intercept[AnalysisException] {
        sql(s"ALTER TABLE $t CHANGE COLUMN id id_new INT COMMENT 'new_comment'")
      }
      assert(e2.message.contains("ALTER TABLE CHANGE COLUMN is only supported with v1 tables"))
=======
  test("ALTER TABLE RENAME PARTITION") {
    val t = "testcat.ns1.ns2.tbl"
    withTable(t) {
      spark.sql(s"CREATE TABLE $t (id bigint, data string) USING foo PARTITIONED BY (id)")
      val e = intercept[AnalysisException] {
        sql(s"ALTER TABLE $t PARTITION (id=1) RENAME TO PARTITION (id=2)")
      }
      assert(e.message.contains("ALTER TABLE RENAME PARTITION is only supported with v1 tables"))
    }
  }

  test("ALTER TABLE DROP PARTITIONS") {
    val t = "testcat.ns1.ns2.tbl"
    withTable(t) {
      spark.sql(s"CREATE TABLE $t (id bigint, data string) USING foo PARTITIONED BY (id)")
      val e = intercept[AnalysisException] {
        sql(s"ALTER TABLE $t DROP PARTITION (id=1)")
      }
      assert(e.message.contains("ALTER TABLE DROP PARTITION is only supported with v1 tables"))
>>>>>>> 1e1b7302
    }
  }

  private def testV1Command(sqlCommand: String, sqlParams: String): Unit = {
    val e = intercept[AnalysisException] {
      sql(s"$sqlCommand $sqlParams")
    }
    assert(e.message.contains(s"$sqlCommand is only supported with v1 tables"))
  }

  private def assertAnalysisError(sqlStatement: String, expectedError: String): Unit = {
    val errMsg = intercept[AnalysisException] {
      sql(sqlStatement)
    }.getMessage
    assert(errMsg.contains(expectedError))
  }
}


/** Used as a V2 DataSource for V2SessionCatalog DDL */
class FakeV2Provider extends TableProvider {
  override def getTable(options: CaseInsensitiveStringMap): Table = {
    throw new UnsupportedOperationException("Unnecessary for DDL tests")
  }
}<|MERGE_RESOLUTION|>--- conflicted
+++ resolved
@@ -1385,7 +1385,6 @@
     }
   }
 
-<<<<<<< HEAD
   test("ALTER TABLE CHANGE COLUMN") {
     val t = "testcat.ns1.ns2.tbl"
     withTable(t) {
@@ -1399,7 +1398,9 @@
         sql(s"ALTER TABLE $t CHANGE COLUMN id id_new INT COMMENT 'new_comment'")
       }
       assert(e2.message.contains("ALTER TABLE CHANGE COLUMN is only supported with v1 tables"))
-=======
+    }
+  }
+
   test("ALTER TABLE RENAME PARTITION") {
     val t = "testcat.ns1.ns2.tbl"
     withTable(t) {
@@ -1419,7 +1420,6 @@
         sql(s"ALTER TABLE $t DROP PARTITION (id=1)")
       }
       assert(e.message.contains("ALTER TABLE DROP PARTITION is only supported with v1 tables"))
->>>>>>> 1e1b7302
     }
   }
 
