--- conflicted
+++ resolved
@@ -37,14 +37,10 @@
 /**
  * Test suite for functions in [[org.apache.spark.sql.functions]].
  */
-<<<<<<< HEAD
-class DataFrameFunctionsSuite extends QueryTest with SharedSQLContext {
+class DataFrameFunctionsSuite extends QueryTest with SharedSparkSession {
   type JFunc = JavaFunction[Column, Column]
   type JFunc2 = JavaFunction2[Column, Column, Column]
   type JFunc3 = JavaFunction3[Column, Column, Column, Column]
-=======
-class DataFrameFunctionsSuite extends QueryTest with SharedSparkSession {
->>>>>>> fa7fd8f2
   import testImplicits._
 
   test("array with column name") {
