--- conflicted
+++ resolved
@@ -338,18 +338,10 @@
 -- !query 33 schema
 struct<five:string,f1:int,x:int>
 -- !query 33 output
-<<<<<<< HEAD
 -123456	-123458
 	0	-2
 	123456	123454
 	2147483647	2147483645
-=======
--123456	-61728
-	-2147483647	-1073741823
-	0	0
-	123456	61728
-	2147483647	1073741823
->>>>>>> 36d7d81d
 
 
 -- !query 34
@@ -443,29 +435,17 @@
 -- !query 44
 SELECT 1 + 1 + 1 + 1 + 1 + 1 + 1 + 1 + 1 + 1 AS ten
 -- !query 44 schema
-<<<<<<< HEAD
 struct<ten:int>
 -- !query 44 output
 10
-=======
-struct<three:int>
--- !query 44 output
-3
->>>>>>> 36d7d81d
 
 
 -- !query 45
 SELECT 2 + 2 / 2 AS three
 -- !query 45 schema
-<<<<<<< HEAD
 struct<three:double>
 -- !query 45 output
 3.0
-=======
-struct<two:int>
--- !query 45 output
-2
->>>>>>> 36d7d81d
 
 
 -- !query 46
