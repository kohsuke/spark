--- conflicted
+++ resolved
@@ -168,16 +168,13 @@
 -- !query 19 schema
 struct<divide_interval(subtracttimestamps(TIMESTAMP('2019-10-15 00:00:00'), TIMESTAMP('2019-10-14 00:00:00')), CAST(1.5 AS DOUBLE)):interval>
 -- !query 19 output
-<<<<<<< HEAD
 16 hours
-=======
-interval 16 hours
 
 
 -- !query 20
 select interval '2 seconds' / 0
 -- !query 20 schema
-struct<divide_interval(interval 2 seconds, CAST(0 AS DOUBLE)):interval>
+struct<divide_interval(2 seconds, CAST(0 AS DOUBLE)):interval>
 -- !query 20 output
 NULL
 
@@ -185,7 +182,7 @@
 -- !query 21
 select interval '2 seconds' / null
 -- !query 21 schema
-struct<divide_interval(interval 2 seconds, CAST(NULL AS DOUBLE)):interval>
+struct<divide_interval(2 seconds, CAST(NULL AS DOUBLE)):interval>
 -- !query 21 output
 NULL
 
@@ -193,7 +190,7 @@
 -- !query 22
 select interval '2 seconds' * null
 -- !query 22 schema
-struct<multiply_interval(interval 2 seconds, CAST(NULL AS DOUBLE)):interval>
+struct<multiply_interval(2 seconds, CAST(NULL AS DOUBLE)):interval>
 -- !query 22 output
 NULL
 
@@ -201,7 +198,6 @@
 -- !query 23
 select null * interval '2 seconds'
 -- !query 23 schema
-struct<multiply_interval(interval 2 seconds, CAST(NULL AS DOUBLE)):interval>
+struct<multiply_interval(2 seconds, CAST(NULL AS DOUBLE)):interval>
 -- !query 23 output
-NULL
->>>>>>> 29dc59ac
+NULL