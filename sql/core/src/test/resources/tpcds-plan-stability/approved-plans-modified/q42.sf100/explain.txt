== Physical Plan ==
TakeOrderedAndProject (21)
+- * HashAggregate (20)
   +- Exchange (19)
      +- * HashAggregate (18)
         +- * Project (17)
            +- * BroadcastHashJoin Inner BuildRight (16)
               :- * Project (10)
               :  +- * BroadcastHashJoin Inner BuildRight (9)
               :     :- * Filter (3)
               :     :  +- * ColumnarToRow (2)
               :     :     +- Scan parquet default.store_sales (1)
               :     +- BroadcastExchange (8)
               :        +- * Project (7)
               :           +- * Filter (6)
               :              +- * ColumnarToRow (5)
               :                 +- Scan parquet default.date_dim (4)
               +- BroadcastExchange (15)
                  +- * Project (14)
                     +- * Filter (13)
                        +- * ColumnarToRow (12)
                           +- Scan parquet default.item (11)


(1) Scan parquet default.store_sales
Output [3]: [ss_sold_date_sk#1, ss_item_sk#2, ss_ext_sales_price#3]
Batched: true
<<<<<<< HEAD
Location [not included in comparison]/{warehouse_dir}/store_sales]
PushedFilters: [IsNotNull(ss_sold_date_sk), GreaterThanOrEqual(ss_sold_date_sk,2451149), LessThanOrEqual(ss_sold_date_sk,2451179), IsNotNull(ss_item_sk)]
ReadSchema: struct<ss_sold_date_sk:int,ss_item_sk:int,ss_ext_sales_price:decimal(7,2)>
=======
Location [not included in comparison]/{warehouse_dir}/date_dim]
PushedFilters: [IsNotNull(d_moy), IsNotNull(d_year), EqualTo(d_moy,12), EqualTo(d_year,1998), GreaterThanOrEqual(d_date_sk,2451149), LessThanOrEqual(d_date_sk,2451179), IsNotNull(d_date_sk)]
ReadSchema: struct<d_date_sk:int,d_year:int,d_moy:int>
>>>>>>> 0a6043f6

(2) ColumnarToRow [codegen id : 3]
Input [3]: [ss_sold_date_sk#1, ss_item_sk#2, ss_ext_sales_price#3]

<<<<<<< HEAD
(3) Filter [codegen id : 3]
Input [3]: [ss_sold_date_sk#1, ss_item_sk#2, ss_ext_sales_price#3]
Condition : (((isnotnull(ss_sold_date_sk#1) AND (ss_sold_date_sk#1 >= 2451149)) AND (ss_sold_date_sk#1 <= 2451179)) AND isnotnull(ss_item_sk#2))
=======
(3) Filter [codegen id : 1]
Input [3]: [d_date_sk#1, d_year#2, d_moy#3]
Condition : ((((((isnotnull(d_moy#3) AND isnotnull(d_year#2)) AND (d_moy#3 = 12)) AND (d_year#2 = 1998)) AND (d_date_sk#1 >= 2451149)) AND (d_date_sk#1 <= 2451179)) AND isnotnull(d_date_sk#1))
>>>>>>> 0a6043f6

(4) Scan parquet default.date_dim
Output [3]: [d_date_sk#4, d_year#5, d_moy#6]
Batched: true
Location [not included in comparison]/{warehouse_dir}/date_dim]
PushedFilters: [IsNotNull(d_moy), IsNotNull(d_year), EqualTo(d_moy,12), EqualTo(d_year,1998), IsNotNull(d_date_sk), GreaterThanOrEqual(d_date_sk,2451149), LessThanOrEqual(d_date_sk,2451179)]
ReadSchema: struct<d_date_sk:int,d_year:int,d_moy:int>

(5) ColumnarToRow [codegen id : 1]
Input [3]: [d_date_sk#4, d_year#5, d_moy#6]

(6) Filter [codegen id : 1]
Input [3]: [d_date_sk#4, d_year#5, d_moy#6]
Condition : ((((((isnotnull(d_moy#6) AND isnotnull(d_year#5)) AND (d_moy#6 = 12)) AND (d_year#5 = 1998)) AND isnotnull(d_date_sk#4)) AND (d_date_sk#4 >= 2451149)) AND (d_date_sk#4 <= 2451179))

(7) Project [codegen id : 1]
Output [2]: [d_date_sk#4, d_year#5]
Input [3]: [d_date_sk#4, d_year#5, d_moy#6]

(8) BroadcastExchange
Input [2]: [d_date_sk#4, d_year#5]
Arguments: HashedRelationBroadcastMode(List(cast(input[0, int, true] as bigint)),false), [id=#7]

(9) BroadcastHashJoin [codegen id : 3]
Left keys [1]: [ss_sold_date_sk#1]
Right keys [1]: [d_date_sk#4]
Join condition: None

(10) Project [codegen id : 3]
Output [3]: [ss_item_sk#2, ss_ext_sales_price#3, d_year#5]
Input [5]: [ss_sold_date_sk#1, ss_item_sk#2, ss_ext_sales_price#3, d_date_sk#4, d_year#5]

(11) Scan parquet default.item
Output [4]: [i_item_sk#8, i_category_id#9, i_category#10, i_manager_id#11]
Batched: true
Location [not included in comparison]/{warehouse_dir}/item]
PushedFilters: [IsNotNull(i_manager_id), EqualTo(i_manager_id,1), IsNotNull(i_item_sk)]
ReadSchema: struct<i_item_sk:int,i_category_id:int,i_category:string,i_manager_id:int>

(12) ColumnarToRow [codegen id : 2]
Input [4]: [i_item_sk#8, i_category_id#9, i_category#10, i_manager_id#11]

(13) Filter [codegen id : 2]
Input [4]: [i_item_sk#8, i_category_id#9, i_category#10, i_manager_id#11]
Condition : ((isnotnull(i_manager_id#11) AND (i_manager_id#11 = 1)) AND isnotnull(i_item_sk#8))

(14) Project [codegen id : 2]
Output [3]: [i_item_sk#8, i_category_id#9, i_category#10]
Input [4]: [i_item_sk#8, i_category_id#9, i_category#10, i_manager_id#11]

(15) BroadcastExchange
Input [3]: [i_item_sk#8, i_category_id#9, i_category#10]
Arguments: HashedRelationBroadcastMode(List(cast(input[0, int, true] as bigint)),false), [id=#12]

(16) BroadcastHashJoin [codegen id : 3]
Left keys [1]: [ss_item_sk#2]
Right keys [1]: [i_item_sk#8]
Join condition: None

(17) Project [codegen id : 3]
Output [4]: [d_year#5, ss_ext_sales_price#3, i_category_id#9, i_category#10]
Input [6]: [ss_item_sk#2, ss_ext_sales_price#3, d_year#5, i_item_sk#8, i_category_id#9, i_category#10]

(18) HashAggregate [codegen id : 3]
Input [4]: [d_year#5, ss_ext_sales_price#3, i_category_id#9, i_category#10]
Keys [3]: [d_year#5, i_category_id#9, i_category#10]
Functions [1]: [partial_sum(UnscaledValue(ss_ext_sales_price#3))]
Aggregate Attributes [1]: [sum#13]
Results [4]: [d_year#5, i_category_id#9, i_category#10, sum#14]

(19) Exchange
Input [4]: [d_year#5, i_category_id#9, i_category#10, sum#14]
Arguments: hashpartitioning(d_year#5, i_category_id#9, i_category#10, 5), true, [id=#15]

(20) HashAggregate [codegen id : 4]
Input [4]: [d_year#5, i_category_id#9, i_category#10, sum#14]
Keys [3]: [d_year#5, i_category_id#9, i_category#10]
Functions [1]: [sum(UnscaledValue(ss_ext_sales_price#3))]
Aggregate Attributes [1]: [sum(UnscaledValue(ss_ext_sales_price#3))#16]
Results [4]: [d_year#5, i_category_id#9, i_category#10, MakeDecimal(sum(UnscaledValue(ss_ext_sales_price#3))#16,17,2) AS sum(ss_ext_sales_price)#17]

(21) TakeOrderedAndProject
Input [4]: [d_year#5, i_category_id#9, i_category#10, sum(ss_ext_sales_price)#17]
Arguments: 100, [sum(ss_ext_sales_price)#17 DESC NULLS LAST, d_year#5 ASC NULLS FIRST, i_category_id#9 ASC NULLS FIRST, i_category#10 ASC NULLS FIRST], [d_year#5, i_category_id#9, i_category#10, sum(ss_ext_sales_price)#17]
<|MERGE_RESOLUTION|>--- conflicted
+++ resolved
@@ -6,15 +6,15 @@
          +- * Project (17)
             +- * BroadcastHashJoin Inner BuildRight (16)
                :- * Project (10)
-               :  +- * BroadcastHashJoin Inner BuildRight (9)
-               :     :- * Filter (3)
-               :     :  +- * ColumnarToRow (2)
-               :     :     +- Scan parquet default.store_sales (1)
-               :     +- BroadcastExchange (8)
-               :        +- * Project (7)
-               :           +- * Filter (6)
-               :              +- * ColumnarToRow (5)
-               :                 +- Scan parquet default.date_dim (4)
+               :  +- * BroadcastHashJoin Inner BuildLeft (9)
+               :     :- BroadcastExchange (5)
+               :     :  +- * Project (4)
+               :     :     +- * Filter (3)
+               :     :        +- * ColumnarToRow (2)
+               :     :           +- Scan parquet default.date_dim (1)
+               :     +- * Filter (8)
+               :        +- * ColumnarToRow (7)
+               :           +- Scan parquet default.store_sales (6)
                +- BroadcastExchange (15)
                   +- * Project (14)
                      +- * Filter (13)
@@ -22,62 +22,50 @@
                            +- Scan parquet default.item (11)
 
 
-(1) Scan parquet default.store_sales
-Output [3]: [ss_sold_date_sk#1, ss_item_sk#2, ss_ext_sales_price#3]
+(1) Scan parquet default.date_dim
+Output [3]: [d_date_sk#1, d_year#2, d_moy#3]
 Batched: true
-<<<<<<< HEAD
+Location [not included in comparison]/{warehouse_dir}/date_dim]
+PushedFilters: [IsNotNull(d_moy), IsNotNull(d_year), EqualTo(d_moy,12), EqualTo(d_year,1998), GreaterThanOrEqual(d_date_sk,2451149), LessThanOrEqual(d_date_sk,2451179), IsNotNull(d_date_sk)]
+ReadSchema: struct<d_date_sk:int,d_year:int,d_moy:int>
+
+(2) ColumnarToRow [codegen id : 1]
+Input [3]: [d_date_sk#1, d_year#2, d_moy#3]
+
+(3) Filter [codegen id : 1]
+Input [3]: [d_date_sk#1, d_year#2, d_moy#3]
+Condition : ((((((isnotnull(d_moy#3) AND isnotnull(d_year#2)) AND (d_moy#3 = 12)) AND (d_year#2 = 1998)) AND (d_date_sk#1 >= 2451149)) AND (d_date_sk#1 <= 2451179)) AND isnotnull(d_date_sk#1))
+
+(4) Project [codegen id : 1]
+Output [2]: [d_date_sk#1, d_year#2]
+Input [3]: [d_date_sk#1, d_year#2, d_moy#3]
+
+(5) BroadcastExchange
+Input [2]: [d_date_sk#1, d_year#2]
+Arguments: HashedRelationBroadcastMode(List(cast(input[0, int, true] as bigint)),false), [id=#4]
+
+(6) Scan parquet default.store_sales
+Output [3]: [ss_sold_date_sk#5, ss_item_sk#6, ss_ext_sales_price#7]
+Batched: true
 Location [not included in comparison]/{warehouse_dir}/store_sales]
 PushedFilters: [IsNotNull(ss_sold_date_sk), GreaterThanOrEqual(ss_sold_date_sk,2451149), LessThanOrEqual(ss_sold_date_sk,2451179), IsNotNull(ss_item_sk)]
 ReadSchema: struct<ss_sold_date_sk:int,ss_item_sk:int,ss_ext_sales_price:decimal(7,2)>
-=======
-Location [not included in comparison]/{warehouse_dir}/date_dim]
-PushedFilters: [IsNotNull(d_moy), IsNotNull(d_year), EqualTo(d_moy,12), EqualTo(d_year,1998), GreaterThanOrEqual(d_date_sk,2451149), LessThanOrEqual(d_date_sk,2451179), IsNotNull(d_date_sk)]
-ReadSchema: struct<d_date_sk:int,d_year:int,d_moy:int>
->>>>>>> 0a6043f6
 
-(2) ColumnarToRow [codegen id : 3]
-Input [3]: [ss_sold_date_sk#1, ss_item_sk#2, ss_ext_sales_price#3]
+(7) ColumnarToRow
+Input [3]: [ss_sold_date_sk#5, ss_item_sk#6, ss_ext_sales_price#7]
 
-<<<<<<< HEAD
-(3) Filter [codegen id : 3]
-Input [3]: [ss_sold_date_sk#1, ss_item_sk#2, ss_ext_sales_price#3]
-Condition : (((isnotnull(ss_sold_date_sk#1) AND (ss_sold_date_sk#1 >= 2451149)) AND (ss_sold_date_sk#1 <= 2451179)) AND isnotnull(ss_item_sk#2))
-=======
-(3) Filter [codegen id : 1]
-Input [3]: [d_date_sk#1, d_year#2, d_moy#3]
-Condition : ((((((isnotnull(d_moy#3) AND isnotnull(d_year#2)) AND (d_moy#3 = 12)) AND (d_year#2 = 1998)) AND (d_date_sk#1 >= 2451149)) AND (d_date_sk#1 <= 2451179)) AND isnotnull(d_date_sk#1))
->>>>>>> 0a6043f6
-
-(4) Scan parquet default.date_dim
-Output [3]: [d_date_sk#4, d_year#5, d_moy#6]
-Batched: true
-Location [not included in comparison]/{warehouse_dir}/date_dim]
-PushedFilters: [IsNotNull(d_moy), IsNotNull(d_year), EqualTo(d_moy,12), EqualTo(d_year,1998), IsNotNull(d_date_sk), GreaterThanOrEqual(d_date_sk,2451149), LessThanOrEqual(d_date_sk,2451179)]
-ReadSchema: struct<d_date_sk:int,d_year:int,d_moy:int>
-
-(5) ColumnarToRow [codegen id : 1]
-Input [3]: [d_date_sk#4, d_year#5, d_moy#6]
-
-(6) Filter [codegen id : 1]
-Input [3]: [d_date_sk#4, d_year#5, d_moy#6]
-Condition : ((((((isnotnull(d_moy#6) AND isnotnull(d_year#5)) AND (d_moy#6 = 12)) AND (d_year#5 = 1998)) AND isnotnull(d_date_sk#4)) AND (d_date_sk#4 >= 2451149)) AND (d_date_sk#4 <= 2451179))
-
-(7) Project [codegen id : 1]
-Output [2]: [d_date_sk#4, d_year#5]
-Input [3]: [d_date_sk#4, d_year#5, d_moy#6]
-
-(8) BroadcastExchange
-Input [2]: [d_date_sk#4, d_year#5]
-Arguments: HashedRelationBroadcastMode(List(cast(input[0, int, true] as bigint)),false), [id=#7]
+(8) Filter
+Input [3]: [ss_sold_date_sk#5, ss_item_sk#6, ss_ext_sales_price#7]
+Condition : (((isnotnull(ss_sold_date_sk#5) AND (ss_sold_date_sk#5 >= 2451149)) AND (ss_sold_date_sk#5 <= 2451179)) AND isnotnull(ss_item_sk#6))
 
 (9) BroadcastHashJoin [codegen id : 3]
-Left keys [1]: [ss_sold_date_sk#1]
-Right keys [1]: [d_date_sk#4]
+Left keys [1]: [d_date_sk#1]
+Right keys [1]: [ss_sold_date_sk#5]
 Join condition: None
 
 (10) Project [codegen id : 3]
-Output [3]: [ss_item_sk#2, ss_ext_sales_price#3, d_year#5]
-Input [5]: [ss_sold_date_sk#1, ss_item_sk#2, ss_ext_sales_price#3, d_date_sk#4, d_year#5]
+Output [3]: [d_year#2, ss_item_sk#6, ss_ext_sales_price#7]
+Input [5]: [d_date_sk#1, d_year#2, ss_sold_date_sk#5, ss_item_sk#6, ss_ext_sales_price#7]
 
 (11) Scan parquet default.item
 Output [4]: [i_item_sk#8, i_category_id#9, i_category#10, i_manager_id#11]
@@ -102,32 +90,32 @@
 Arguments: HashedRelationBroadcastMode(List(cast(input[0, int, true] as bigint)),false), [id=#12]
 
 (16) BroadcastHashJoin [codegen id : 3]
-Left keys [1]: [ss_item_sk#2]
+Left keys [1]: [ss_item_sk#6]
 Right keys [1]: [i_item_sk#8]
 Join condition: None
 
 (17) Project [codegen id : 3]
-Output [4]: [d_year#5, ss_ext_sales_price#3, i_category_id#9, i_category#10]
-Input [6]: [ss_item_sk#2, ss_ext_sales_price#3, d_year#5, i_item_sk#8, i_category_id#9, i_category#10]
+Output [4]: [d_year#2, ss_ext_sales_price#7, i_category_id#9, i_category#10]
+Input [6]: [d_year#2, ss_item_sk#6, ss_ext_sales_price#7, i_item_sk#8, i_category_id#9, i_category#10]
 
 (18) HashAggregate [codegen id : 3]
-Input [4]: [d_year#5, ss_ext_sales_price#3, i_category_id#9, i_category#10]
-Keys [3]: [d_year#5, i_category_id#9, i_category#10]
-Functions [1]: [partial_sum(UnscaledValue(ss_ext_sales_price#3))]
+Input [4]: [d_year#2, ss_ext_sales_price#7, i_category_id#9, i_category#10]
+Keys [3]: [d_year#2, i_category_id#9, i_category#10]
+Functions [1]: [partial_sum(UnscaledValue(ss_ext_sales_price#7))]
 Aggregate Attributes [1]: [sum#13]
-Results [4]: [d_year#5, i_category_id#9, i_category#10, sum#14]
+Results [4]: [d_year#2, i_category_id#9, i_category#10, sum#14]
 
 (19) Exchange
-Input [4]: [d_year#5, i_category_id#9, i_category#10, sum#14]
-Arguments: hashpartitioning(d_year#5, i_category_id#9, i_category#10, 5), true, [id=#15]
+Input [4]: [d_year#2, i_category_id#9, i_category#10, sum#14]
+Arguments: hashpartitioning(d_year#2, i_category_id#9, i_category#10, 5), true, [id=#15]
 
 (20) HashAggregate [codegen id : 4]
-Input [4]: [d_year#5, i_category_id#9, i_category#10, sum#14]
-Keys [3]: [d_year#5, i_category_id#9, i_category#10]
-Functions [1]: [sum(UnscaledValue(ss_ext_sales_price#3))]
-Aggregate Attributes [1]: [sum(UnscaledValue(ss_ext_sales_price#3))#16]
-Results [4]: [d_year#5, i_category_id#9, i_category#10, MakeDecimal(sum(UnscaledValue(ss_ext_sales_price#3))#16,17,2) AS sum(ss_ext_sales_price)#17]
+Input [4]: [d_year#2, i_category_id#9, i_category#10, sum#14]
+Keys [3]: [d_year#2, i_category_id#9, i_category#10]
+Functions [1]: [sum(UnscaledValue(ss_ext_sales_price#7))]
+Aggregate Attributes [1]: [sum(UnscaledValue(ss_ext_sales_price#7))#16]
+Results [4]: [d_year#2, i_category_id#9, i_category#10, MakeDecimal(sum(UnscaledValue(ss_ext_sales_price#7))#16,17,2) AS sum(ss_ext_sales_price)#17]
 
 (21) TakeOrderedAndProject
-Input [4]: [d_year#5, i_category_id#9, i_category#10, sum(ss_ext_sales_price)#17]
-Arguments: 100, [sum(ss_ext_sales_price)#17 DESC NULLS LAST, d_year#5 ASC NULLS FIRST, i_category_id#9 ASC NULLS FIRST, i_category#10 ASC NULLS FIRST], [d_year#5, i_category_id#9, i_category#10, sum(ss_ext_sales_price)#17]
+Input [4]: [d_year#2, i_category_id#9, i_category#10, sum(ss_ext_sales_price)#17]
+Arguments: 100, [sum(ss_ext_sales_price)#17 DESC NULLS LAST, d_year#2 ASC NULLS FIRST, i_category_id#9 ASC NULLS FIRST, i_category#10 ASC NULLS FIRST], [d_year#2, i_category_id#9, i_category#10, sum(ss_ext_sales_price)#17]
