--- conflicted
+++ resolved
@@ -20,10 +20,6 @@
                                       BroadcastHashJoin [ss_store_sk,s_store_sk]
                                         Project [i_manager_id,ss_sold_date_sk,ss_store_sk,ss_sales_price]
                                           BroadcastHashJoin [i_item_sk,ss_item_sk]
-                                            Filter [ss_item_sk,ss_sold_date_sk,ss_store_sk]
-                                              ColumnarToRow
-                                                InputAdapter
-                                                  Scan parquet default.store_sales [ss_item_sk,ss_sales_price,ss_sold_date_sk,ss_store_sk]
                                             InputAdapter
                                               BroadcastExchange #3
                                                 WholeStageCodegen (1)
@@ -31,15 +27,11 @@
                                                     Filter [i_category,i_class,i_brand,i_item_sk]
                                                       ColumnarToRow
                                                         InputAdapter
-<<<<<<< HEAD
-                                                          Scan parquet default.item [i_brand,i_category,i_class,i_item_sk,i_manager_id]
-=======
                                                           Scan parquet default.item [i_item_sk,i_brand,i_class,i_category,i_manager_id]
                                             Filter [ss_sold_date_sk,ss_item_sk,ss_store_sk]
                                               ColumnarToRow
                                                 InputAdapter
                                                   Scan parquet default.store_sales [ss_sold_date_sk,ss_item_sk,ss_store_sk,ss_sales_price]
->>>>>>> 0a6043f6
                                         InputAdapter
                                           BroadcastExchange #4
                                             WholeStageCodegen (2)
