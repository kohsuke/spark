== Physical Plan ==
TakeOrderedAndProject (110)
+- * BroadcastHashJoin Inner BuildRight (109)
   :- * Project (87)
   :  +- * Filter (86)
   :     +- * HashAggregate (85)
   :        +- Exchange (84)
   :           +- * HashAggregate (83)
   :              +- * Project (82)
   :                 +- * BroadcastHashJoin Inner BuildRight (81)
   :                    :- * Project (71)
   :                    :  +- * BroadcastHashJoin Inner BuildRight (70)
   :                    :     :- SortMergeJoin LeftSemi (64)
   :                    :     :  :- * Sort (5)
   :                    :     :  :  +- Exchange (4)
   :                    :     :  :     +- * Filter (3)
   :                    :     :  :        +- * ColumnarToRow (2)
   :                    :     :  :           +- Scan parquet default.store_sales (1)
   :                    :     :  +- * Sort (63)
   :                    :     :     +- Exchange (62)
   :                    :     :        +- * Project (61)
   :                    :     :           +- * BroadcastHashJoin Inner BuildRight (60)
   :                    :     :              :- * Filter (8)
   :                    :     :              :  +- * ColumnarToRow (7)
   :                    :     :              :     +- Scan parquet default.item (6)
   :                    :     :              +- BroadcastExchange (59)
   :                    :     :                 +- * HashAggregate (58)
   :                    :     :                    +- * HashAggregate (57)
   :                    :     :                       +- * HashAggregate (56)
   :                    :     :                          +- Exchange (55)
   :                    :     :                             +- * HashAggregate (54)
   :                    :     :                                +- SortMergeJoin LeftSemi (53)
   :                    :     :                                   :- SortMergeJoin LeftSemi (41)
   :                    :     :                                   :  :- * Sort (26)
   :                    :     :                                   :  :  +- Exchange (25)
   :                    :     :                                   :  :     +- * Project (24)
   :                    :     :                                   :  :        +- * BroadcastHashJoin Inner BuildRight (23)
   :                    :     :                                   :  :           :- * Project (18)
   :                    :     :                                   :  :           :  +- * BroadcastHashJoin Inner BuildRight (17)
   :                    :     :                                   :  :           :     :- * Filter (11)
   :                    :     :                                   :  :           :     :  +- * ColumnarToRow (10)
   :                    :     :                                   :  :           :     :     +- Scan parquet default.store_sales (9)
   :                    :     :                                   :  :           :     +- BroadcastExchange (16)
   :                    :     :                                   :  :           :        +- * Project (15)
   :                    :     :                                   :  :           :           +- * Filter (14)
   :                    :     :                                   :  :           :              +- * ColumnarToRow (13)
   :                    :     :                                   :  :           :                 +- Scan parquet default.date_dim (12)
   :                    :     :                                   :  :           +- BroadcastExchange (22)
   :                    :     :                                   :  :              +- * Filter (21)
   :                    :     :                                   :  :                 +- * ColumnarToRow (20)
   :                    :     :                                   :  :                    +- Scan parquet default.item (19)
   :                    :     :                                   :  +- * Sort (40)
   :                    :     :                                   :     +- Exchange (39)
   :                    :     :                                   :        +- * Project (38)
   :                    :     :                                   :           +- * BroadcastHashJoin Inner BuildRight (37)
   :                    :     :                                   :              :- * Project (32)
   :                    :     :                                   :              :  +- * BroadcastHashJoin Inner BuildRight (31)
   :                    :     :                                   :              :     :- * Filter (29)
   :                    :     :                                   :              :     :  +- * ColumnarToRow (28)
   :                    :     :                                   :              :     :     +- Scan parquet default.catalog_sales (27)
   :                    :     :                                   :              :     +- ReusedExchange (30)
   :                    :     :                                   :              +- BroadcastExchange (36)
   :                    :     :                                   :                 +- * Filter (35)
   :                    :     :                                   :                    +- * ColumnarToRow (34)
   :                    :     :                                   :                       +- Scan parquet default.item (33)
   :                    :     :                                   +- * Sort (52)
   :                    :     :                                      +- Exchange (51)
   :                    :     :                                         +- * Project (50)
   :                    :     :                                            +- * BroadcastHashJoin Inner BuildRight (49)
   :                    :     :                                               :- * Project (47)
   :                    :     :                                               :  +- * BroadcastHashJoin Inner BuildRight (46)
   :                    :     :                                               :     :- * Filter (44)
   :                    :     :                                               :     :  +- * ColumnarToRow (43)
   :                    :     :                                               :     :     +- Scan parquet default.web_sales (42)
   :                    :     :                                               :     +- ReusedExchange (45)
   :                    :     :                                               +- ReusedExchange (48)
   :                    :     +- BroadcastExchange (69)
   :                    :        +- * Project (68)
   :                    :           +- * Filter (67)
   :                    :              +- * ColumnarToRow (66)
   :                    :                 +- Scan parquet default.date_dim (65)
   :                    +- BroadcastExchange (80)
   :                       +- SortMergeJoin LeftSemi (79)
   :                          :- * Sort (76)
   :                          :  +- Exchange (75)
   :                          :     +- * Filter (74)
   :                          :        +- * ColumnarToRow (73)
   :                          :           +- Scan parquet default.item (72)
   :                          +- * Sort (78)
   :                             +- ReusedExchange (77)
   +- BroadcastExchange (108)
      +- * Project (107)
         +- * Filter (106)
            +- * HashAggregate (105)
               +- Exchange (104)
                  +- * HashAggregate (103)
                     +- * Project (102)
                        +- * BroadcastHashJoin Inner BuildRight (101)
                           :- * Project (99)
                           :  +- * BroadcastHashJoin Inner BuildRight (98)
                           :     :- SortMergeJoin LeftSemi (92)
                           :     :  :- * Sort (89)
                           :     :  :  +- ReusedExchange (88)
                           :     :  +- * Sort (91)
                           :     :     +- ReusedExchange (90)
                           :     +- BroadcastExchange (97)
                           :        +- * Project (96)
                           :           +- * Filter (95)
                           :              +- * ColumnarToRow (94)
                           :                 +- Scan parquet default.date_dim (93)
                           +- ReusedExchange (100)


(1) Scan parquet default.store_sales
Output [4]: [ss_sold_date_sk#1, ss_item_sk#2, ss_quantity#3, ss_list_price#4]
Batched: true
Location [not included in comparison]/{warehouse_dir}/store_sales]
PushedFilters: [IsNotNull(ss_item_sk), IsNotNull(ss_sold_date_sk)]
ReadSchema: struct<ss_sold_date_sk:int,ss_item_sk:int,ss_quantity:int,ss_list_price:decimal(7,2)>

(2) ColumnarToRow [codegen id : 1]
Input [4]: [ss_sold_date_sk#1, ss_item_sk#2, ss_quantity#3, ss_list_price#4]

(3) Filter [codegen id : 1]
Input [4]: [ss_sold_date_sk#1, ss_item_sk#2, ss_quantity#3, ss_list_price#4]
Condition : (isnotnull(ss_item_sk#2) AND isnotnull(ss_sold_date_sk#1))

(4) Exchange
Input [4]: [ss_sold_date_sk#1, ss_item_sk#2, ss_quantity#3, ss_list_price#4]
Arguments: hashpartitioning(ss_item_sk#2, 5), true, [id=#5]

(5) Sort [codegen id : 2]
Input [4]: [ss_sold_date_sk#1, ss_item_sk#2, ss_quantity#3, ss_list_price#4]
Arguments: [ss_item_sk#2 ASC NULLS FIRST], false, 0

(6) Scan parquet default.item
Output [4]: [i_item_sk#6, i_brand_id#7, i_class_id#8, i_category_id#9]
Batched: true
Location [not included in comparison]/{warehouse_dir}/item]
PushedFilters: [IsNotNull(i_brand_id), IsNotNull(i_class_id), IsNotNull(i_category_id)]
ReadSchema: struct<i_item_sk:int,i_brand_id:int,i_class_id:int,i_category_id:int>

(7) ColumnarToRow [codegen id : 17]
Input [4]: [i_item_sk#6, i_brand_id#7, i_class_id#8, i_category_id#9]

(8) Filter [codegen id : 17]
Input [4]: [i_item_sk#6, i_brand_id#7, i_class_id#8, i_category_id#9]
Condition : ((isnotnull(i_brand_id#7) AND isnotnull(i_class_id#8)) AND isnotnull(i_category_id#9))

(9) Scan parquet default.store_sales
Output [2]: [ss_sold_date_sk#1, ss_item_sk#2]
Batched: true
Location [not included in comparison]/{warehouse_dir}/store_sales]
PushedFilters: [IsNotNull(ss_item_sk), IsNotNull(ss_sold_date_sk)]
ReadSchema: struct<ss_sold_date_sk:int,ss_item_sk:int>

(10) ColumnarToRow [codegen id : 5]
Input [2]: [ss_sold_date_sk#1, ss_item_sk#2]

(11) Filter [codegen id : 5]
Input [2]: [ss_sold_date_sk#1, ss_item_sk#2]
Condition : (isnotnull(ss_item_sk#2) AND isnotnull(ss_sold_date_sk#1))

(12) Scan parquet default.date_dim
Output [2]: [d_date_sk#10, d_year#11]
Batched: true
Location [not included in comparison]/{warehouse_dir}/date_dim]
PushedFilters: [IsNotNull(d_year), GreaterThanOrEqual(d_year,1998), LessThanOrEqual(d_year,2000), IsNotNull(d_date_sk)]
ReadSchema: struct<d_date_sk:int,d_year:int>

(13) ColumnarToRow [codegen id : 3]
Input [2]: [d_date_sk#10, d_year#11]

(14) Filter [codegen id : 3]
Input [2]: [d_date_sk#10, d_year#11]
Condition : (((isnotnull(d_year#11) AND (d_year#11 >= 1998)) AND (d_year#11 <= 2000)) AND isnotnull(d_date_sk#10))

(15) Project [codegen id : 3]
Output [1]: [d_date_sk#10]
Input [2]: [d_date_sk#10, d_year#11]

(16) BroadcastExchange
Input [1]: [d_date_sk#10]
Arguments: HashedRelationBroadcastMode(List(cast(input[0, int, true] as bigint)),false), [id=#12]

(17) BroadcastHashJoin [codegen id : 5]
Left keys [1]: [ss_sold_date_sk#1]
Right keys [1]: [d_date_sk#10]
Join condition: None

(18) Project [codegen id : 5]
Output [1]: [ss_item_sk#2]
Input [3]: [ss_sold_date_sk#1, ss_item_sk#2, d_date_sk#10]

(19) Scan parquet default.item
Output [4]: [i_item_sk#6, i_brand_id#7, i_class_id#8, i_category_id#9]
Batched: true
Location [not included in comparison]/{warehouse_dir}/item]
PushedFilters: [IsNotNull(i_item_sk), IsNotNull(i_brand_id), IsNotNull(i_class_id), IsNotNull(i_category_id)]
ReadSchema: struct<i_item_sk:int,i_brand_id:int,i_class_id:int,i_category_id:int>

(20) ColumnarToRow [codegen id : 4]
Input [4]: [i_item_sk#6, i_brand_id#7, i_class_id#8, i_category_id#9]

(21) Filter [codegen id : 4]
Input [4]: [i_item_sk#6, i_brand_id#7, i_class_id#8, i_category_id#9]
Condition : (((isnotnull(i_item_sk#6) AND isnotnull(i_brand_id#7)) AND isnotnull(i_class_id#8)) AND isnotnull(i_category_id#9))

(22) BroadcastExchange
Input [4]: [i_item_sk#6, i_brand_id#7, i_class_id#8, i_category_id#9]
Arguments: HashedRelationBroadcastMode(List(cast(input[0, int, false] as bigint)),false), [id=#13]

(23) BroadcastHashJoin [codegen id : 5]
Left keys [1]: [ss_item_sk#2]
Right keys [1]: [i_item_sk#6]
Join condition: None

(24) Project [codegen id : 5]
Output [3]: [i_brand_id#7 AS brand_id#14, i_class_id#8 AS class_id#15, i_category_id#9 AS category_id#16]
Input [5]: [ss_item_sk#2, i_item_sk#6, i_brand_id#7, i_class_id#8, i_category_id#9]

(25) Exchange
Input [3]: [brand_id#14, class_id#15, category_id#16]
Arguments: hashpartitioning(coalesce(brand_id#14, 0), isnull(brand_id#14), coalesce(class_id#15, 0), isnull(class_id#15), coalesce(category_id#16, 0), isnull(category_id#16), 5), true, [id=#17]

(26) Sort [codegen id : 6]
Input [3]: [brand_id#14, class_id#15, category_id#16]
Arguments: [coalesce(brand_id#14, 0) ASC NULLS FIRST, isnull(brand_id#14) ASC NULLS FIRST, coalesce(class_id#15, 0) ASC NULLS FIRST, isnull(class_id#15) ASC NULLS FIRST, coalesce(category_id#16, 0) ASC NULLS FIRST, isnull(category_id#16) ASC NULLS FIRST], false, 0

(27) Scan parquet default.catalog_sales
Output [2]: [cs_sold_date_sk#18, cs_item_sk#19]
Batched: true
Location [not included in comparison]/{warehouse_dir}/catalog_sales]
PushedFilters: [IsNotNull(cs_item_sk), IsNotNull(cs_sold_date_sk)]
ReadSchema: struct<cs_sold_date_sk:int,cs_item_sk:int>

(28) ColumnarToRow [codegen id : 9]
Input [2]: [cs_sold_date_sk#18, cs_item_sk#19]

(29) Filter [codegen id : 9]
Input [2]: [cs_sold_date_sk#18, cs_item_sk#19]
Condition : (isnotnull(cs_item_sk#19) AND isnotnull(cs_sold_date_sk#18))

(30) ReusedExchange [Reuses operator id: 16]
Output [1]: [d_date_sk#10]

(31) BroadcastHashJoin [codegen id : 9]
Left keys [1]: [cs_sold_date_sk#18]
Right keys [1]: [d_date_sk#10]
Join condition: None

(32) Project [codegen id : 9]
Output [1]: [cs_item_sk#19]
Input [3]: [cs_sold_date_sk#18, cs_item_sk#19, d_date_sk#10]

(33) Scan parquet default.item
Output [4]: [i_item_sk#6, i_brand_id#7, i_class_id#8, i_category_id#9]
Batched: true
Location [not included in comparison]/{warehouse_dir}/item]
PushedFilters: [IsNotNull(i_item_sk)]
ReadSchema: struct<i_item_sk:int,i_brand_id:int,i_class_id:int,i_category_id:int>

(34) ColumnarToRow [codegen id : 8]
Input [4]: [i_item_sk#6, i_brand_id#7, i_class_id#8, i_category_id#9]

(35) Filter [codegen id : 8]
Input [4]: [i_item_sk#6, i_brand_id#7, i_class_id#8, i_category_id#9]
Condition : isnotnull(i_item_sk#6)

(36) BroadcastExchange
Input [4]: [i_item_sk#6, i_brand_id#7, i_class_id#8, i_category_id#9]
Arguments: HashedRelationBroadcastMode(List(cast(input[0, int, false] as bigint)),false), [id=#20]

(37) BroadcastHashJoin [codegen id : 9]
Left keys [1]: [cs_item_sk#19]
Right keys [1]: [i_item_sk#6]
Join condition: None

(38) Project [codegen id : 9]
Output [3]: [i_brand_id#7, i_class_id#8, i_category_id#9]
Input [5]: [cs_item_sk#19, i_item_sk#6, i_brand_id#7, i_class_id#8, i_category_id#9]

(39) Exchange
Input [3]: [i_brand_id#7, i_class_id#8, i_category_id#9]
Arguments: hashpartitioning(coalesce(i_brand_id#7, 0), isnull(i_brand_id#7), coalesce(i_class_id#8, 0), isnull(i_class_id#8), coalesce(i_category_id#9, 0), isnull(i_category_id#9), 5), true, [id=#21]

(40) Sort [codegen id : 10]
Input [3]: [i_brand_id#7, i_class_id#8, i_category_id#9]
Arguments: [coalesce(i_brand_id#7, 0) ASC NULLS FIRST, isnull(i_brand_id#7) ASC NULLS FIRST, coalesce(i_class_id#8, 0) ASC NULLS FIRST, isnull(i_class_id#8) ASC NULLS FIRST, coalesce(i_category_id#9, 0) ASC NULLS FIRST, isnull(i_category_id#9) ASC NULLS FIRST], false, 0

(41) SortMergeJoin
Left keys [6]: [coalesce(brand_id#14, 0), isnull(brand_id#14), coalesce(class_id#15, 0), isnull(class_id#15), coalesce(category_id#16, 0), isnull(category_id#16)]
Right keys [6]: [coalesce(i_brand_id#7, 0), isnull(i_brand_id#7), coalesce(i_class_id#8, 0), isnull(i_class_id#8), coalesce(i_category_id#9, 0), isnull(i_category_id#9)]
Join condition: None

(42) Scan parquet default.web_sales
Output [2]: [ws_sold_date_sk#22, ws_item_sk#23]
Batched: true
Location [not included in comparison]/{warehouse_dir}/web_sales]
PushedFilters: [IsNotNull(ws_item_sk), IsNotNull(ws_sold_date_sk)]
ReadSchema: struct<ws_sold_date_sk:int,ws_item_sk:int>

(43) ColumnarToRow [codegen id : 13]
Input [2]: [ws_sold_date_sk#22, ws_item_sk#23]

(44) Filter [codegen id : 13]
Input [2]: [ws_sold_date_sk#22, ws_item_sk#23]
Condition : (isnotnull(ws_item_sk#23) AND isnotnull(ws_sold_date_sk#22))

(45) ReusedExchange [Reuses operator id: 16]
Output [1]: [d_date_sk#10]

(46) BroadcastHashJoin [codegen id : 13]
Left keys [1]: [ws_sold_date_sk#22]
Right keys [1]: [d_date_sk#10]
Join condition: None

(47) Project [codegen id : 13]
Output [1]: [ws_item_sk#23]
Input [3]: [ws_sold_date_sk#22, ws_item_sk#23, d_date_sk#10]

(48) ReusedExchange [Reuses operator id: 36]
Output [4]: [i_item_sk#6, i_brand_id#7, i_class_id#8, i_category_id#9]

(49) BroadcastHashJoin [codegen id : 13]
Left keys [1]: [ws_item_sk#23]
Right keys [1]: [i_item_sk#6]
Join condition: None

(50) Project [codegen id : 13]
Output [3]: [i_brand_id#7, i_class_id#8, i_category_id#9]
Input [5]: [ws_item_sk#23, i_item_sk#6, i_brand_id#7, i_class_id#8, i_category_id#9]

(51) Exchange
Input [3]: [i_brand_id#7, i_class_id#8, i_category_id#9]
Arguments: hashpartitioning(coalesce(i_brand_id#7, 0), isnull(i_brand_id#7), coalesce(i_class_id#8, 0), isnull(i_class_id#8), coalesce(i_category_id#9, 0), isnull(i_category_id#9), 5), true, [id=#24]

(52) Sort [codegen id : 14]
Input [3]: [i_brand_id#7, i_class_id#8, i_category_id#9]
Arguments: [coalesce(i_brand_id#7, 0) ASC NULLS FIRST, isnull(i_brand_id#7) ASC NULLS FIRST, coalesce(i_class_id#8, 0) ASC NULLS FIRST, isnull(i_class_id#8) ASC NULLS FIRST, coalesce(i_category_id#9, 0) ASC NULLS FIRST, isnull(i_category_id#9) ASC NULLS FIRST], false, 0

(53) SortMergeJoin
Left keys [6]: [coalesce(brand_id#14, 0), isnull(brand_id#14), coalesce(class_id#15, 0), isnull(class_id#15), coalesce(category_id#16, 0), isnull(category_id#16)]
Right keys [6]: [coalesce(i_brand_id#7, 0), isnull(i_brand_id#7), coalesce(i_class_id#8, 0), isnull(i_class_id#8), coalesce(i_category_id#9, 0), isnull(i_category_id#9)]
Join condition: None

(54) HashAggregate [codegen id : 15]
Input [3]: [brand_id#14, class_id#15, category_id#16]
Keys [3]: [brand_id#14, class_id#15, category_id#16]
Functions: []
Aggregate Attributes: []
Results [3]: [brand_id#14, class_id#15, category_id#16]

(55) Exchange
Input [3]: [brand_id#14, class_id#15, category_id#16]
Arguments: hashpartitioning(brand_id#14, class_id#15, category_id#16, 5), true, [id=#25]

(56) HashAggregate [codegen id : 16]
Input [3]: [brand_id#14, class_id#15, category_id#16]
Keys [3]: [brand_id#14, class_id#15, category_id#16]
Functions: []
Aggregate Attributes: []
Results [3]: [brand_id#14, class_id#15, category_id#16]

(57) HashAggregate [codegen id : 16]
Input [3]: [brand_id#14, class_id#15, category_id#16]
Keys [3]: [brand_id#14, class_id#15, category_id#16]
Functions: []
Aggregate Attributes: []
Results [3]: [brand_id#14, class_id#15, category_id#16]

(58) HashAggregate [codegen id : 16]
Input [3]: [brand_id#14, class_id#15, category_id#16]
Keys [3]: [brand_id#14, class_id#15, category_id#16]
Functions: []
Aggregate Attributes: []
Results [3]: [brand_id#14, class_id#15, category_id#16]

(59) BroadcastExchange
Input [3]: [brand_id#14, class_id#15, category_id#16]
Arguments: HashedRelationBroadcastMode(List(input[0, int, true], input[1, int, true], input[2, int, true]),false), [id=#26]

(60) BroadcastHashJoin [codegen id : 17]
Left keys [3]: [i_brand_id#7, i_class_id#8, i_category_id#9]
Right keys [3]: [brand_id#14, class_id#15, category_id#16]
Join condition: None

(61) Project [codegen id : 17]
Output [1]: [i_item_sk#6 AS ss_item_sk#27]
Input [7]: [i_item_sk#6, i_brand_id#7, i_class_id#8, i_category_id#9, brand_id#14, class_id#15, category_id#16]

(62) Exchange
Input [1]: [ss_item_sk#27]
Arguments: hashpartitioning(ss_item_sk#27, 5), true, [id=#28]

(63) Sort [codegen id : 18]
Input [1]: [ss_item_sk#27]
Arguments: [ss_item_sk#27 ASC NULLS FIRST], false, 0

(64) SortMergeJoin
Left keys [1]: [ss_item_sk#2]
Right keys [1]: [ss_item_sk#27]
Join condition: None

(65) Scan parquet default.date_dim
Output [2]: [d_date_sk#10, d_week_seq#29]
Batched: true
Location [not included in comparison]/{warehouse_dir}/date_dim]
PushedFilters: [IsNotNull(d_week_seq), IsNotNull(d_date_sk)]
ReadSchema: struct<d_date_sk:int,d_week_seq:int>

(66) ColumnarToRow [codegen id : 19]
Input [2]: [d_date_sk#10, d_week_seq#29]

(67) Filter [codegen id : 19]
Input [2]: [d_date_sk#10, d_week_seq#29]
Condition : ((isnotnull(d_week_seq#29) AND (d_week_seq#29 = Subquery scalar-subquery#30, [id=#31])) AND isnotnull(d_date_sk#10))

(68) Project [codegen id : 19]
Output [1]: [d_date_sk#10]
Input [2]: [d_date_sk#10, d_week_seq#29]

(69) BroadcastExchange
Input [1]: [d_date_sk#10]
Arguments: HashedRelationBroadcastMode(List(cast(input[0, int, true] as bigint)),false), [id=#32]

(70) BroadcastHashJoin [codegen id : 38]
Left keys [1]: [ss_sold_date_sk#1]
Right keys [1]: [d_date_sk#10]
Join condition: None

(71) Project [codegen id : 38]
Output [3]: [ss_item_sk#2, ss_quantity#3, ss_list_price#4]
Input [5]: [ss_sold_date_sk#1, ss_item_sk#2, ss_quantity#3, ss_list_price#4, d_date_sk#10]

(72) Scan parquet default.item
Output [4]: [i_item_sk#6, i_brand_id#7, i_class_id#8, i_category_id#9]
Batched: true
Location [not included in comparison]/{warehouse_dir}/item]
PushedFilters: [IsNotNull(i_item_sk), IsNotNull(i_brand_id), IsNotNull(i_class_id), IsNotNull(i_category_id)]
ReadSchema: struct<i_item_sk:int,i_brand_id:int,i_class_id:int,i_category_id:int>

(73) ColumnarToRow [codegen id : 20]
Input [4]: [i_item_sk#6, i_brand_id#7, i_class_id#8, i_category_id#9]

(74) Filter [codegen id : 20]
Input [4]: [i_item_sk#6, i_brand_id#7, i_class_id#8, i_category_id#9]
Condition : (((isnotnull(i_item_sk#6) AND isnotnull(i_brand_id#7)) AND isnotnull(i_class_id#8)) AND isnotnull(i_category_id#9))

(75) Exchange
Input [4]: [i_item_sk#6, i_brand_id#7, i_class_id#8, i_category_id#9]
Arguments: hashpartitioning(i_item_sk#6, 5), true, [id=#33]

(76) Sort [codegen id : 21]
Input [4]: [i_item_sk#6, i_brand_id#7, i_class_id#8, i_category_id#9]
Arguments: [i_item_sk#6 ASC NULLS FIRST], false, 0

(77) ReusedExchange [Reuses operator id: 62]
Output [1]: [ss_item_sk#27]

(78) Sort [codegen id : 37]
Input [1]: [ss_item_sk#27]
Arguments: [ss_item_sk#27 ASC NULLS FIRST], false, 0

(79) SortMergeJoin
Left keys [1]: [i_item_sk#6]
Right keys [1]: [ss_item_sk#27]
Join condition: None

(80) BroadcastExchange
Input [4]: [i_item_sk#6, i_brand_id#7, i_class_id#8, i_category_id#9]
Arguments: HashedRelationBroadcastMode(List(cast(input[0, int, false] as bigint)),false), [id=#34]

(81) BroadcastHashJoin [codegen id : 38]
Left keys [1]: [ss_item_sk#2]
Right keys [1]: [i_item_sk#6]
Join condition: None

(82) Project [codegen id : 38]
Output [5]: [ss_quantity#3, ss_list_price#4, i_brand_id#7, i_class_id#8, i_category_id#9]
Input [7]: [ss_item_sk#2, ss_quantity#3, ss_list_price#4, i_item_sk#6, i_brand_id#7, i_class_id#8, i_category_id#9]

(83) HashAggregate [codegen id : 38]
Input [5]: [ss_quantity#3, ss_list_price#4, i_brand_id#7, i_class_id#8, i_category_id#9]
Keys [3]: [i_brand_id#7, i_class_id#8, i_category_id#9]
Functions [2]: [partial_sum(CheckOverflow((promote_precision(cast(cast(ss_quantity#3 as decimal(10,0)) as decimal(12,2))) * promote_precision(cast(ss_list_price#4 as decimal(12,2)))), DecimalType(18,2), true)), partial_count(1)]
Aggregate Attributes [3]: [sum#35, isEmpty#36, count#37]
Results [6]: [i_brand_id#7, i_class_id#8, i_category_id#9, sum#38, isEmpty#39, count#40]

(84) Exchange
Input [6]: [i_brand_id#7, i_class_id#8, i_category_id#9, sum#38, isEmpty#39, count#40]
Arguments: hashpartitioning(i_brand_id#7, i_class_id#8, i_category_id#9, 5), true, [id=#41]

(85) HashAggregate [codegen id : 78]
Input [6]: [i_brand_id#7, i_class_id#8, i_category_id#9, sum#38, isEmpty#39, count#40]
Keys [3]: [i_brand_id#7, i_class_id#8, i_category_id#9]
Functions [2]: [sum(CheckOverflow((promote_precision(cast(cast(ss_quantity#3 as decimal(10,0)) as decimal(12,2))) * promote_precision(cast(ss_list_price#4 as decimal(12,2)))), DecimalType(18,2), true)), count(1)]
Aggregate Attributes [2]: [sum(CheckOverflow((promote_precision(cast(cast(ss_quantity#3 as decimal(10,0)) as decimal(12,2))) * promote_precision(cast(ss_list_price#4 as decimal(12,2)))), DecimalType(18,2), true))#42, count(1)#43]
Results [7]: [store AS channel#44, i_brand_id#7, i_class_id#8, i_category_id#9, sum(CheckOverflow((promote_precision(cast(cast(ss_quantity#3 as decimal(10,0)) as decimal(12,2))) * promote_precision(cast(ss_list_price#4 as decimal(12,2)))), DecimalType(18,2), true))#42 AS sales#45, count(1)#43 AS number_sales#46, sum(CheckOverflow((promote_precision(cast(cast(ss_quantity#3 as decimal(10,0)) as decimal(12,2))) * promote_precision(cast(ss_list_price#4 as decimal(12,2)))), DecimalType(18,2), true))#42 AS sum(CheckOverflow((promote_precision(cast(cast(ss_quantity#3 as decimal(10,0)) as decimal(12,2))) * promote_precision(cast(ss_list_price#4 as decimal(12,2)))), DecimalType(18,2), true))#47]

(86) Filter [codegen id : 78]
Input [7]: [channel#44, i_brand_id#7, i_class_id#8, i_category_id#9, sales#45, number_sales#46, sum(CheckOverflow((promote_precision(cast(cast(ss_quantity#3 as decimal(10,0)) as decimal(12,2))) * promote_precision(cast(ss_list_price#4 as decimal(12,2)))), DecimalType(18,2), true))#47]
Condition : (isnotnull(sum(CheckOverflow((promote_precision(cast(cast(ss_quantity#3 as decimal(10,0)) as decimal(12,2))) * promote_precision(cast(ss_list_price#4 as decimal(12,2)))), DecimalType(18,2), true))#47) AND (cast(sum(CheckOverflow((promote_precision(cast(cast(ss_quantity#3 as decimal(10,0)) as decimal(12,2))) * promote_precision(cast(ss_list_price#4 as decimal(12,2)))), DecimalType(18,2), true))#47 as decimal(32,6)) > cast(Subquery scalar-subquery#48, [id=#49] as decimal(32,6))))

(87) Project [codegen id : 78]
Output [6]: [channel#44, i_brand_id#7, i_class_id#8, i_category_id#9, sales#45, number_sales#46]
Input [7]: [channel#44, i_brand_id#7, i_class_id#8, i_category_id#9, sales#45, number_sales#46, sum(CheckOverflow((promote_precision(cast(cast(ss_quantity#3 as decimal(10,0)) as decimal(12,2))) * promote_precision(cast(ss_list_price#4 as decimal(12,2)))), DecimalType(18,2), true))#47]

(88) ReusedExchange [Reuses operator id: 4]
Output [4]: [ss_sold_date_sk#1, ss_item_sk#2, ss_quantity#3, ss_list_price#4]

(89) Sort [codegen id : 40]
Input [4]: [ss_sold_date_sk#1, ss_item_sk#2, ss_quantity#3, ss_list_price#4]
Arguments: [ss_item_sk#2 ASC NULLS FIRST], false, 0

(90) ReusedExchange [Reuses operator id: 62]
Output [1]: [ss_item_sk#27]

(91) Sort [codegen id : 56]
Input [1]: [ss_item_sk#27]
Arguments: [ss_item_sk#27 ASC NULLS FIRST], false, 0

(92) SortMergeJoin
Left keys [1]: [ss_item_sk#2]
Right keys [1]: [ss_item_sk#27]
Join condition: None

(93) Scan parquet default.date_dim
Output [2]: [d_date_sk#10, d_week_seq#29]
Batched: true
Location [not included in comparison]/{warehouse_dir}/date_dim]
PushedFilters: [IsNotNull(d_week_seq), IsNotNull(d_date_sk)]
ReadSchema: struct<d_date_sk:int,d_week_seq:int>

(94) ColumnarToRow [codegen id : 57]
Input [2]: [d_date_sk#10, d_week_seq#29]

(95) Filter [codegen id : 57]
Input [2]: [d_date_sk#10, d_week_seq#29]
Condition : ((isnotnull(d_week_seq#29) AND (d_week_seq#29 = Subquery scalar-subquery#50, [id=#51])) AND isnotnull(d_date_sk#10))

(96) Project [codegen id : 57]
Output [1]: [d_date_sk#10]
Input [2]: [d_date_sk#10, d_week_seq#29]

(97) BroadcastExchange
Input [1]: [d_date_sk#10]
Arguments: HashedRelationBroadcastMode(List(cast(input[0, int, true] as bigint)),false), [id=#52]

(98) BroadcastHashJoin [codegen id : 76]
Left keys [1]: [ss_sold_date_sk#1]
Right keys [1]: [d_date_sk#10]
Join condition: None

(99) Project [codegen id : 76]
Output [3]: [ss_item_sk#2, ss_quantity#3, ss_list_price#4]
Input [5]: [ss_sold_date_sk#1, ss_item_sk#2, ss_quantity#3, ss_list_price#4, d_date_sk#10]

(100) ReusedExchange [Reuses operator id: 80]
Output [4]: [i_item_sk#53, i_brand_id#54, i_class_id#55, i_category_id#56]

(101) BroadcastHashJoin [codegen id : 76]
Left keys [1]: [ss_item_sk#2]
Right keys [1]: [i_item_sk#53]
Join condition: None

(102) Project [codegen id : 76]
Output [5]: [ss_quantity#3, ss_list_price#4, i_brand_id#54, i_class_id#55, i_category_id#56]
Input [7]: [ss_item_sk#2, ss_quantity#3, ss_list_price#4, i_item_sk#53, i_brand_id#54, i_class_id#55, i_category_id#56]

(103) HashAggregate [codegen id : 76]
Input [5]: [ss_quantity#3, ss_list_price#4, i_brand_id#54, i_class_id#55, i_category_id#56]
Keys [3]: [i_brand_id#54, i_class_id#55, i_category_id#56]
Functions [2]: [partial_sum(CheckOverflow((promote_precision(cast(cast(ss_quantity#3 as decimal(10,0)) as decimal(12,2))) * promote_precision(cast(ss_list_price#4 as decimal(12,2)))), DecimalType(18,2), true)), partial_count(1)]
Aggregate Attributes [3]: [sum#57, isEmpty#58, count#59]
Results [6]: [i_brand_id#54, i_class_id#55, i_category_id#56, sum#60, isEmpty#61, count#62]

(104) Exchange
Input [6]: [i_brand_id#54, i_class_id#55, i_category_id#56, sum#60, isEmpty#61, count#62]
Arguments: hashpartitioning(i_brand_id#54, i_class_id#55, i_category_id#56, 5), true, [id=#63]

(105) HashAggregate [codegen id : 77]
Input [6]: [i_brand_id#54, i_class_id#55, i_category_id#56, sum#60, isEmpty#61, count#62]
Keys [3]: [i_brand_id#54, i_class_id#55, i_category_id#56]
Functions [2]: [sum(CheckOverflow((promote_precision(cast(cast(ss_quantity#3 as decimal(10,0)) as decimal(12,2))) * promote_precision(cast(ss_list_price#4 as decimal(12,2)))), DecimalType(18,2), true)), count(1)]
Aggregate Attributes [2]: [sum(CheckOverflow((promote_precision(cast(cast(ss_quantity#3 as decimal(10,0)) as decimal(12,2))) * promote_precision(cast(ss_list_price#4 as decimal(12,2)))), DecimalType(18,2), true))#64, count(1)#65]
Results [7]: [store AS channel#66, i_brand_id#54, i_class_id#55, i_category_id#56, sum(CheckOverflow((promote_precision(cast(cast(ss_quantity#3 as decimal(10,0)) as decimal(12,2))) * promote_precision(cast(ss_list_price#4 as decimal(12,2)))), DecimalType(18,2), true))#64 AS sales#67, count(1)#65 AS number_sales#68, sum(CheckOverflow((promote_precision(cast(cast(ss_quantity#3 as decimal(10,0)) as decimal(12,2))) * promote_precision(cast(ss_list_price#4 as decimal(12,2)))), DecimalType(18,2), true))#64 AS sum(CheckOverflow((promote_precision(cast(cast(ss_quantity#3 as decimal(10,0)) as decimal(12,2))) * promote_precision(cast(ss_list_price#4 as decimal(12,2)))), DecimalType(18,2), true))#69]

(106) Filter [codegen id : 77]
Input [7]: [channel#66, i_brand_id#54, i_class_id#55, i_category_id#56, sales#67, number_sales#68, sum(CheckOverflow((promote_precision(cast(cast(ss_quantity#3 as decimal(10,0)) as decimal(12,2))) * promote_precision(cast(ss_list_price#4 as decimal(12,2)))), DecimalType(18,2), true))#69]
Condition : (isnotnull(sum(CheckOverflow((promote_precision(cast(cast(ss_quantity#3 as decimal(10,0)) as decimal(12,2))) * promote_precision(cast(ss_list_price#4 as decimal(12,2)))), DecimalType(18,2), true))#69) AND (cast(sum(CheckOverflow((promote_precision(cast(cast(ss_quantity#3 as decimal(10,0)) as decimal(12,2))) * promote_precision(cast(ss_list_price#4 as decimal(12,2)))), DecimalType(18,2), true))#69 as decimal(32,6)) > cast(ReusedSubquery Subquery scalar-subquery#48, [id=#49] as decimal(32,6))))

(107) Project [codegen id : 77]
Output [6]: [channel#66, i_brand_id#54, i_class_id#55, i_category_id#56, sales#67, number_sales#68]
Input [7]: [channel#66, i_brand_id#54, i_class_id#55, i_category_id#56, sales#67, number_sales#68, sum(CheckOverflow((promote_precision(cast(cast(ss_quantity#3 as decimal(10,0)) as decimal(12,2))) * promote_precision(cast(ss_list_price#4 as decimal(12,2)))), DecimalType(18,2), true))#69]

(108) BroadcastExchange
Input [6]: [channel#66, i_brand_id#54, i_class_id#55, i_category_id#56, sales#67, number_sales#68]
Arguments: HashedRelationBroadcastMode(List(input[1, int, true], input[2, int, true], input[3, int, true]),false), [id=#70]

(109) BroadcastHashJoin [codegen id : 78]
Left keys [3]: [i_brand_id#7, i_class_id#8, i_category_id#9]
Right keys [3]: [i_brand_id#54, i_class_id#55, i_category_id#56]
Join condition: None

(110) TakeOrderedAndProject
Input [12]: [channel#44, i_brand_id#7, i_class_id#8, i_category_id#9, sales#45, number_sales#46, channel#66, i_brand_id#54, i_class_id#55, i_category_id#56, sales#67, number_sales#68]
Arguments: 100, [channel#44 ASC NULLS FIRST, i_brand_id#7 ASC NULLS FIRST, i_class_id#8 ASC NULLS FIRST, i_category_id#9 ASC NULLS FIRST], [channel#44, i_brand_id#7, i_class_id#8, i_category_id#9, sales#45, number_sales#46, channel#66, i_brand_id#54, i_class_id#55, i_category_id#56, sales#67, number_sales#68]

===== Subqueries =====

Subquery:1 Hosting operator id = 86 Hosting Expression = Subquery scalar-subquery#48, [id=#49]
* HashAggregate (132)
+- Exchange (131)
   +- * HashAggregate (130)
      +- Union (129)
         :- * Project (116)
         :  +- * BroadcastHashJoin Inner BuildRight (115)
         :     :- * Filter (113)
         :     :  +- * ColumnarToRow (112)
         :     :     +- Scan parquet default.store_sales (111)
         :     +- ReusedExchange (114)
         :- * Project (122)
         :  +- * BroadcastHashJoin Inner BuildRight (121)
         :     :- * Filter (119)
         :     :  +- * ColumnarToRow (118)
         :     :     +- Scan parquet default.catalog_sales (117)
         :     +- ReusedExchange (120)
         +- * Project (128)
            +- * BroadcastHashJoin Inner BuildRight (127)
               :- * Filter (125)
               :  +- * ColumnarToRow (124)
               :     +- Scan parquet default.web_sales (123)
               +- ReusedExchange (126)


(111) Scan parquet default.store_sales
Output [3]: [ss_sold_date_sk#1, ss_quantity#3, ss_list_price#4]
Batched: true
Location [not included in comparison]/{warehouse_dir}/store_sales]
PushedFilters: [IsNotNull(ss_sold_date_sk)]
ReadSchema: struct<ss_sold_date_sk:int,ss_quantity:int,ss_list_price:decimal(7,2)>

(112) ColumnarToRow [codegen id : 2]
Input [3]: [ss_sold_date_sk#1, ss_quantity#3, ss_list_price#4]

(113) Filter [codegen id : 2]
Input [3]: [ss_sold_date_sk#1, ss_quantity#3, ss_list_price#4]
Condition : isnotnull(ss_sold_date_sk#1)

(114) ReusedExchange [Reuses operator id: 16]
Output [1]: [d_date_sk#10]

(115) BroadcastHashJoin [codegen id : 2]
Left keys [1]: [ss_sold_date_sk#1]
Right keys [1]: [d_date_sk#10]
Join condition: None

(116) Project [codegen id : 2]
Output [2]: [ss_quantity#3 AS quantity#71, ss_list_price#4 AS list_price#72]
Input [4]: [ss_sold_date_sk#1, ss_quantity#3, ss_list_price#4, d_date_sk#10]

(117) Scan parquet default.catalog_sales
Output [3]: [cs_sold_date_sk#18, cs_quantity#73, cs_list_price#74]
Batched: true
Location [not included in comparison]/{warehouse_dir}/catalog_sales]
PushedFilters: [IsNotNull(cs_sold_date_sk)]
ReadSchema: struct<cs_sold_date_sk:int,cs_quantity:int,cs_list_price:decimal(7,2)>

(118) ColumnarToRow [codegen id : 4]
Input [3]: [cs_sold_date_sk#18, cs_quantity#73, cs_list_price#74]

(119) Filter [codegen id : 4]
Input [3]: [cs_sold_date_sk#18, cs_quantity#73, cs_list_price#74]
Condition : isnotnull(cs_sold_date_sk#18)

(120) ReusedExchange [Reuses operator id: 16]
Output [1]: [d_date_sk#10]

(121) BroadcastHashJoin [codegen id : 4]
Left keys [1]: [cs_sold_date_sk#18]
Right keys [1]: [d_date_sk#10]
Join condition: None

(122) Project [codegen id : 4]
Output [2]: [cs_quantity#73 AS quantity#75, cs_list_price#74 AS list_price#76]
Input [4]: [cs_sold_date_sk#18, cs_quantity#73, cs_list_price#74, d_date_sk#10]

(123) Scan parquet default.web_sales
Output [3]: [ws_sold_date_sk#22, ws_quantity#77, ws_list_price#78]
Batched: true
Location [not included in comparison]/{warehouse_dir}/web_sales]
PushedFilters: [IsNotNull(ws_sold_date_sk)]
ReadSchema: struct<ws_sold_date_sk:int,ws_quantity:int,ws_list_price:decimal(7,2)>

(124) ColumnarToRow [codegen id : 6]
Input [3]: [ws_sold_date_sk#22, ws_quantity#77, ws_list_price#78]

(125) Filter [codegen id : 6]
Input [3]: [ws_sold_date_sk#22, ws_quantity#77, ws_list_price#78]
Condition : isnotnull(ws_sold_date_sk#22)

(126) ReusedExchange [Reuses operator id: 16]
Output [1]: [d_date_sk#10]

(127) BroadcastHashJoin [codegen id : 6]
Left keys [1]: [ws_sold_date_sk#22]
Right keys [1]: [d_date_sk#10]
Join condition: None

(128) Project [codegen id : 6]
Output [2]: [ws_quantity#77 AS quantity#79, ws_list_price#78 AS list_price#80]
Input [4]: [ws_sold_date_sk#22, ws_quantity#77, ws_list_price#78, d_date_sk#10]

(129) Union

(130) HashAggregate [codegen id : 7]
Input [2]: [quantity#71, list_price#72]
Keys: []
Functions [1]: [partial_avg(CheckOverflow((promote_precision(cast(cast(quantity#71 as decimal(10,0)) as decimal(12,2))) * promote_precision(cast(list_price#72 as decimal(12,2)))), DecimalType(18,2), true))]
Aggregate Attributes [2]: [sum#81, count#82]
Results [2]: [sum#83, count#84]

(131) Exchange
Input [2]: [sum#83, count#84]
Arguments: SinglePartition, true, [id=#85]

(132) HashAggregate [codegen id : 8]
Input [2]: [sum#83, count#84]
Keys: []
Functions [1]: [avg(CheckOverflow((promote_precision(cast(cast(quantity#71 as decimal(10,0)) as decimal(12,2))) * promote_precision(cast(list_price#72 as decimal(12,2)))), DecimalType(18,2), true))]
Aggregate Attributes [1]: [avg(CheckOverflow((promote_precision(cast(cast(quantity#71 as decimal(10,0)) as decimal(12,2))) * promote_precision(cast(list_price#72 as decimal(12,2)))), DecimalType(18,2), true))#86]
Results [1]: [avg(CheckOverflow((promote_precision(cast(cast(quantity#71 as decimal(10,0)) as decimal(12,2))) * promote_precision(cast(list_price#72 as decimal(12,2)))), DecimalType(18,2), true))#86 AS average_sales#87]

Subquery:2 Hosting operator id = 67 Hosting Expression = Subquery scalar-subquery#30, [id=#31]
* Project (136)
+- * Filter (135)
   +- * ColumnarToRow (134)
      +- Scan parquet default.date_dim (133)


(133) Scan parquet default.date_dim
Output [4]: [d_week_seq#29, d_year#11, d_moy#88, d_dom#89]
Batched: true
Location [not included in comparison]/{warehouse_dir}/date_dim]
<<<<<<< HEAD
PushedFilters: [IsNotNull(d_moy), IsNotNull(d_year), IsNotNull(d_dom), EqualTo(d_year,1999), EqualTo(d_moy,12), EqualTo(d_dom,16)]
=======
PushedFilters: [IsNotNull(d_year), IsNotNull(d_moy), IsNotNull(d_dom), EqualTo(d_year,1999), EqualTo(d_moy,12), EqualTo(d_dom,16)]
>>>>>>> ce566bed
ReadSchema: struct<d_week_seq:int,d_year:int,d_moy:int,d_dom:int>

(134) ColumnarToRow [codegen id : 1]
Input [4]: [d_week_seq#29, d_year#11, d_moy#88, d_dom#89]

<<<<<<< HEAD
(135) Filter [codegen id : 1]
Input [4]: [d_week_seq#29, d_year#11, d_moy#88, d_dom#89]
Condition : (((((isnotnull(d_moy#88) AND isnotnull(d_year#11)) AND isnotnull(d_dom#89)) AND (d_year#11 = 1999)) AND (d_moy#88 = 12)) AND (d_dom#89 = 16))
=======
(139) Filter [codegen id : 1]
Input [4]: [d_week_seq#29, d_year#11, d_moy#89, d_dom#90]
Condition : (((((isnotnull(d_year#11) AND isnotnull(d_moy#89)) AND isnotnull(d_dom#90)) AND (d_year#11 = 1999)) AND (d_moy#89 = 12)) AND (d_dom#90 = 16))
>>>>>>> ce566bed

(136) Project [codegen id : 1]
Output [1]: [d_week_seq#29]
Input [4]: [d_week_seq#29, d_year#11, d_moy#88, d_dom#89]

Subquery:3 Hosting operator id = 106 Hosting Expression = ReusedSubquery Subquery scalar-subquery#48, [id=#49]

Subquery:4 Hosting operator id = 95 Hosting Expression = Subquery scalar-subquery#50, [id=#51]
* Project (140)
+- * Filter (139)
   +- * ColumnarToRow (138)
      +- Scan parquet default.date_dim (137)


(137) Scan parquet default.date_dim
Output [4]: [d_week_seq#29, d_year#11, d_moy#88, d_dom#89]
Batched: true
Location [not included in comparison]/{warehouse_dir}/date_dim]
<<<<<<< HEAD
PushedFilters: [IsNotNull(d_moy), IsNotNull(d_year), IsNotNull(d_dom), EqualTo(d_year,1998), EqualTo(d_moy,12), EqualTo(d_dom,16)]
=======
PushedFilters: [IsNotNull(d_year), IsNotNull(d_moy), IsNotNull(d_dom), EqualTo(d_year,1998), EqualTo(d_moy,12), EqualTo(d_dom,16)]
>>>>>>> ce566bed
ReadSchema: struct<d_week_seq:int,d_year:int,d_moy:int,d_dom:int>

(138) ColumnarToRow [codegen id : 1]
Input [4]: [d_week_seq#29, d_year#11, d_moy#88, d_dom#89]

<<<<<<< HEAD
(139) Filter [codegen id : 1]
Input [4]: [d_week_seq#29, d_year#11, d_moy#88, d_dom#89]
Condition : (((((isnotnull(d_moy#88) AND isnotnull(d_year#11)) AND isnotnull(d_dom#89)) AND (d_year#11 = 1998)) AND (d_moy#88 = 12)) AND (d_dom#89 = 16))
=======
(143) Filter [codegen id : 1]
Input [4]: [d_week_seq#29, d_year#11, d_moy#89, d_dom#90]
Condition : (((((isnotnull(d_year#11) AND isnotnull(d_moy#89)) AND isnotnull(d_dom#90)) AND (d_year#11 = 1998)) AND (d_moy#89 = 12)) AND (d_dom#90 = 16))
>>>>>>> ce566bed

(140) Project [codegen id : 1]
Output [1]: [d_week_seq#29]
Input [4]: [d_week_seq#29, d_year#11, d_moy#88, d_dom#89]

<|MERGE_RESOLUTION|>--- conflicted
+++ resolved
@@ -743,25 +743,15 @@
 Output [4]: [d_week_seq#29, d_year#11, d_moy#88, d_dom#89]
 Batched: true
 Location [not included in comparison]/{warehouse_dir}/date_dim]
-<<<<<<< HEAD
-PushedFilters: [IsNotNull(d_moy), IsNotNull(d_year), IsNotNull(d_dom), EqualTo(d_year,1999), EqualTo(d_moy,12), EqualTo(d_dom,16)]
-=======
 PushedFilters: [IsNotNull(d_year), IsNotNull(d_moy), IsNotNull(d_dom), EqualTo(d_year,1999), EqualTo(d_moy,12), EqualTo(d_dom,16)]
->>>>>>> ce566bed
 ReadSchema: struct<d_week_seq:int,d_year:int,d_moy:int,d_dom:int>
 
 (134) ColumnarToRow [codegen id : 1]
 Input [4]: [d_week_seq#29, d_year#11, d_moy#88, d_dom#89]
 
-<<<<<<< HEAD
 (135) Filter [codegen id : 1]
 Input [4]: [d_week_seq#29, d_year#11, d_moy#88, d_dom#89]
-Condition : (((((isnotnull(d_moy#88) AND isnotnull(d_year#11)) AND isnotnull(d_dom#89)) AND (d_year#11 = 1999)) AND (d_moy#88 = 12)) AND (d_dom#89 = 16))
-=======
-(139) Filter [codegen id : 1]
-Input [4]: [d_week_seq#29, d_year#11, d_moy#89, d_dom#90]
-Condition : (((((isnotnull(d_year#11) AND isnotnull(d_moy#89)) AND isnotnull(d_dom#90)) AND (d_year#11 = 1999)) AND (d_moy#89 = 12)) AND (d_dom#90 = 16))
->>>>>>> ce566bed
+Condition : (((((isnotnull(d_year#11) AND isnotnull(d_moy#88)) AND isnotnull(d_dom#89)) AND (d_year#11 = 1999)) AND (d_moy#88 = 12)) AND (d_dom#89 = 16))
 
 (136) Project [codegen id : 1]
 Output [1]: [d_week_seq#29]
@@ -780,25 +770,15 @@
 Output [4]: [d_week_seq#29, d_year#11, d_moy#88, d_dom#89]
 Batched: true
 Location [not included in comparison]/{warehouse_dir}/date_dim]
-<<<<<<< HEAD
-PushedFilters: [IsNotNull(d_moy), IsNotNull(d_year), IsNotNull(d_dom), EqualTo(d_year,1998), EqualTo(d_moy,12), EqualTo(d_dom,16)]
-=======
 PushedFilters: [IsNotNull(d_year), IsNotNull(d_moy), IsNotNull(d_dom), EqualTo(d_year,1998), EqualTo(d_moy,12), EqualTo(d_dom,16)]
->>>>>>> ce566bed
 ReadSchema: struct<d_week_seq:int,d_year:int,d_moy:int,d_dom:int>
 
 (138) ColumnarToRow [codegen id : 1]
 Input [4]: [d_week_seq#29, d_year#11, d_moy#88, d_dom#89]
 
-<<<<<<< HEAD
 (139) Filter [codegen id : 1]
 Input [4]: [d_week_seq#29, d_year#11, d_moy#88, d_dom#89]
-Condition : (((((isnotnull(d_moy#88) AND isnotnull(d_year#11)) AND isnotnull(d_dom#89)) AND (d_year#11 = 1998)) AND (d_moy#88 = 12)) AND (d_dom#89 = 16))
-=======
-(143) Filter [codegen id : 1]
-Input [4]: [d_week_seq#29, d_year#11, d_moy#89, d_dom#90]
-Condition : (((((isnotnull(d_year#11) AND isnotnull(d_moy#89)) AND isnotnull(d_dom#90)) AND (d_year#11 = 1998)) AND (d_moy#89 = 12)) AND (d_dom#90 = 16))
->>>>>>> ce566bed
+Condition : (((((isnotnull(d_year#11) AND isnotnull(d_moy#88)) AND isnotnull(d_dom#89)) AND (d_year#11 = 1998)) AND (d_moy#88 = 12)) AND (d_dom#89 = 16))
 
 (140) Project [codegen id : 1]
 Output [1]: [d_week_seq#29]
