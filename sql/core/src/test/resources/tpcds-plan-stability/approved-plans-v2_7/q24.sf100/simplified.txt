WholeStageCodegen (12)
  Sort [c_last_name,c_first_name,s_store_name]
    InputAdapter
      Exchange [c_last_name,c_first_name,s_store_name] #1
        WholeStageCodegen (11)
          Project [c_last_name,c_first_name,s_store_name,paid]
            Filter [sum(netpaid)]
              Subquery #1
                WholeStageCodegen (14)
                  HashAggregate [sum,count] [avg(netpaid),(CAST(0.05 AS DECIMAL(21,6)) * CAST(avg(netpaid) AS DECIMAL(21,6))),sum,count]
                    InputAdapter
                      Exchange #10
                        WholeStageCodegen (13)
                          HashAggregate [netpaid] [sum,count,sum,count]
                            HashAggregate [c_last_name,c_first_name,s_store_name,ca_state,s_state,i_color,i_current_price,i_manager_id,i_units,i_size,sum] [sum(UnscaledValue(ss_net_paid)),netpaid,sum]
                              InputAdapter
                                Exchange [c_last_name,c_first_name,s_store_name,ca_state,s_state,i_color,i_current_price,i_manager_id,i_units,i_size] #11
                                  WholeStageCodegen (12)
                                    HashAggregate [c_last_name,c_first_name,s_store_name,ca_state,s_state,i_color,i_current_price,i_manager_id,i_units,i_size,ss_net_paid] [sum,sum]
                                      Project [ss_net_paid,s_store_name,s_state,i_current_price,i_size,i_color,i_units,i_manager_id,c_first_name,c_last_name,ca_state]
                                        SortMergeJoin [ss_ticket_number,ss_item_sk,sr_ticket_number,sr_item_sk]
                                          InputAdapter
                                            WholeStageCodegen (9)
                                              Sort [ss_ticket_number,ss_item_sk]
                                                InputAdapter
                                                  Exchange [ss_ticket_number,ss_item_sk] #12
                                                    WholeStageCodegen (8)
                                                      Project [s_store_name,s_state,ca_state,c_first_name,c_last_name,ss_item_sk,ss_ticket_number,ss_net_paid,i_current_price,i_size,i_color,i_units,i_manager_id]
                                                        SortMergeJoin [ss_item_sk,i_item_sk]
                                                          InputAdapter
                                                            WholeStageCodegen (5)
                                                              Sort [ss_item_sk]
                                                                InputAdapter
                                                                  Exchange [ss_item_sk] #13
                                                                    WholeStageCodegen (4)
                                                                      Project [s_store_name,s_state,ca_state,c_first_name,c_last_name,ss_item_sk,ss_ticket_number,ss_net_paid]
                                                                        BroadcastHashJoin [s_store_sk,c_customer_sk,ss_store_sk,ss_customer_sk]
                                                                          InputAdapter
<<<<<<< HEAD
                                                                            ReusedExchange [c_customer_sk,c_first_name,c_last_name,ca_state,s_state,s_store_name,s_store_sk] #5
                                                                          Filter [ss_customer_sk,ss_item_sk,ss_store_sk,ss_ticket_number]
=======
                                                                            BroadcastExchange #14
                                                                              WholeStageCodegen (3)
                                                                                Project [s_store_sk,s_store_name,s_state,ca_state,c_customer_sk,c_first_name,c_last_name]
                                                                                  BroadcastHashJoin [ca_address_sk,ca_country,c_current_addr_sk,c_birth_country]
                                                                                    InputAdapter
                                                                                      BroadcastExchange #15
                                                                                        WholeStageCodegen (2)
                                                                                          Project [s_store_sk,s_store_name,s_state,ca_address_sk,ca_state,ca_country]
                                                                                            BroadcastHashJoin [s_zip,ca_zip]
                                                                                              InputAdapter
                                                                                                BroadcastExchange #16
                                                                                                  WholeStageCodegen (1)
                                                                                                    Project [s_store_sk,s_store_name,s_state,s_zip]
                                                                                                      Filter [s_market_id,s_store_sk,s_zip]
                                                                                                        ColumnarToRow
                                                                                                          InputAdapter
                                                                                                            Scan parquet default.store [s_store_sk,s_store_name,s_market_id,s_state,s_zip]
                                                                                              Filter [ca_address_sk,ca_country,ca_zip]
                                                                                                ColumnarToRow
                                                                                                  InputAdapter
                                                                                                    Scan parquet default.customer_address [ca_address_sk,ca_state,ca_zip,ca_country]
                                                                                    Filter [c_customer_sk,c_current_addr_sk,c_birth_country]
                                                                                      ColumnarToRow
                                                                                        InputAdapter
                                                                                          Scan parquet default.customer [c_customer_sk,c_current_addr_sk,c_first_name,c_last_name,c_birth_country]
                                                                          Filter [ss_ticket_number,ss_item_sk,ss_store_sk,ss_customer_sk]
>>>>>>> ce566bed
                                                                            ColumnarToRow
                                                                              InputAdapter
                                                                                Scan parquet default.store_sales [ss_item_sk,ss_customer_sk,ss_store_sk,ss_ticket_number,ss_net_paid]
                                                          InputAdapter
                                                            WholeStageCodegen (7)
                                                              Sort [i_item_sk]
                                                                InputAdapter
                                                                  Exchange [i_item_sk] #14
                                                                    WholeStageCodegen (6)
                                                                      Filter [i_item_sk]
                                                                        ColumnarToRow
                                                                          InputAdapter
                                                                            Scan parquet default.item [i_item_sk,i_current_price,i_size,i_color,i_units,i_manager_id]
                                          InputAdapter
                                            WholeStageCodegen (11)
                                              Sort [sr_ticket_number,sr_item_sk]
                                                InputAdapter
<<<<<<< HEAD
                                                  ReusedExchange [sr_item_sk,sr_ticket_number] #9
              HashAggregate [c_first_name,c_last_name,isEmpty,s_store_name,sum] [isEmpty,paid,sum,sum(netpaid),sum(netpaid)]
=======
                                                  Exchange [sr_ticket_number,sr_item_sk] #18
                                                    WholeStageCodegen (10)
                                                      Filter [sr_ticket_number,sr_item_sk]
                                                        ColumnarToRow
                                                          InputAdapter
                                                            Scan parquet default.store_returns [sr_item_sk,sr_ticket_number]
              HashAggregate [c_last_name,c_first_name,s_store_name,sum,isEmpty] [sum(netpaid),paid,sum(netpaid),sum,isEmpty]
>>>>>>> ce566bed
                InputAdapter
                  Exchange [c_last_name,c_first_name,s_store_name] #2
                    WholeStageCodegen (10)
                      HashAggregate [c_last_name,c_first_name,s_store_name,netpaid] [sum,isEmpty,sum,isEmpty]
                        HashAggregate [c_last_name,c_first_name,s_store_name,ca_state,s_state,i_color,i_current_price,i_manager_id,i_units,i_size,sum] [sum(UnscaledValue(ss_net_paid)),netpaid,sum]
                          InputAdapter
                            Exchange [c_last_name,c_first_name,s_store_name,ca_state,s_state,i_color,i_current_price,i_manager_id,i_units,i_size] #3
                              WholeStageCodegen (9)
                                HashAggregate [c_last_name,c_first_name,s_store_name,ca_state,s_state,i_color,i_current_price,i_manager_id,i_units,i_size,ss_net_paid] [sum,sum]
                                  Project [ss_net_paid,s_store_name,s_state,i_current_price,i_size,i_color,i_units,i_manager_id,c_first_name,c_last_name,ca_state]
                                    SortMergeJoin [ss_ticket_number,ss_item_sk,sr_ticket_number,sr_item_sk]
                                      InputAdapter
                                        WholeStageCodegen (6)
                                          Sort [ss_ticket_number,ss_item_sk]
                                            InputAdapter
                                              Exchange [ss_ticket_number,ss_item_sk] #4
                                                WholeStageCodegen (5)
                                                  Project [s_store_name,s_state,ca_state,c_first_name,c_last_name,ss_item_sk,ss_ticket_number,ss_net_paid,i_current_price,i_size,i_color,i_units,i_manager_id]
                                                    BroadcastHashJoin [ss_item_sk,i_item_sk]
                                                      Project [s_store_name,s_state,ca_state,c_first_name,c_last_name,ss_item_sk,ss_ticket_number,ss_net_paid]
                                                        BroadcastHashJoin [s_store_sk,c_customer_sk,ss_store_sk,ss_customer_sk]
                                                          InputAdapter
                                                            BroadcastExchange #5
                                                              WholeStageCodegen (3)
                                                                Project [s_store_sk,s_store_name,s_state,ca_state,c_customer_sk,c_first_name,c_last_name]
                                                                  BroadcastHashJoin [ca_address_sk,ca_country,c_current_addr_sk,c_birth_country]
                                                                    InputAdapter
                                                                      BroadcastExchange #6
                                                                        WholeStageCodegen (2)
                                                                          Project [s_store_sk,s_store_name,s_state,ca_address_sk,ca_state,ca_country]
                                                                            BroadcastHashJoin [s_zip,ca_zip]
                                                                              InputAdapter
                                                                                BroadcastExchange #7
                                                                                  WholeStageCodegen (1)
                                                                                    Project [s_store_sk,s_store_name,s_state,s_zip]
                                                                                      Filter [s_market_id,s_store_sk,s_zip]
                                                                                        ColumnarToRow
                                                                                          InputAdapter
                                                                                            Scan parquet default.store [s_store_sk,s_store_name,s_market_id,s_state,s_zip]
                                                                              Filter [ca_address_sk,ca_country,ca_zip]
                                                                                ColumnarToRow
                                                                                  InputAdapter
                                                                                    Scan parquet default.customer_address [ca_address_sk,ca_state,ca_zip,ca_country]
                                                                    Filter [c_customer_sk,c_current_addr_sk,c_birth_country]
                                                                      ColumnarToRow
                                                                        InputAdapter
                                                                          Scan parquet default.customer [c_customer_sk,c_current_addr_sk,c_first_name,c_last_name,c_birth_country]
                                                          Filter [ss_ticket_number,ss_item_sk,ss_store_sk,ss_customer_sk]
                                                            ColumnarToRow
                                                              InputAdapter
                                                                Scan parquet default.store_sales [ss_item_sk,ss_customer_sk,ss_store_sk,ss_ticket_number,ss_net_paid]
                                                      InputAdapter
                                                        BroadcastExchange #8
                                                          WholeStageCodegen (4)
                                                            Filter [i_color,i_item_sk]
                                                              ColumnarToRow
                                                                InputAdapter
                                                                  Scan parquet default.item [i_item_sk,i_current_price,i_size,i_color,i_units,i_manager_id]
                                      InputAdapter
                                        WholeStageCodegen (8)
                                          Sort [sr_ticket_number,sr_item_sk]
                                            InputAdapter
                                              Exchange [sr_ticket_number,sr_item_sk] #9
                                                WholeStageCodegen (7)
                                                  Filter [sr_ticket_number,sr_item_sk]
                                                    ColumnarToRow
                                                      InputAdapter
                                                        Scan parquet default.store_returns [sr_item_sk,sr_ticket_number]<|MERGE_RESOLUTION|>--- conflicted
+++ resolved
@@ -36,37 +36,8 @@
                                                                       Project [s_store_name,s_state,ca_state,c_first_name,c_last_name,ss_item_sk,ss_ticket_number,ss_net_paid]
                                                                         BroadcastHashJoin [s_store_sk,c_customer_sk,ss_store_sk,ss_customer_sk]
                                                                           InputAdapter
-<<<<<<< HEAD
-                                                                            ReusedExchange [c_customer_sk,c_first_name,c_last_name,ca_state,s_state,s_store_name,s_store_sk] #5
-                                                                          Filter [ss_customer_sk,ss_item_sk,ss_store_sk,ss_ticket_number]
-=======
-                                                                            BroadcastExchange #14
-                                                                              WholeStageCodegen (3)
-                                                                                Project [s_store_sk,s_store_name,s_state,ca_state,c_customer_sk,c_first_name,c_last_name]
-                                                                                  BroadcastHashJoin [ca_address_sk,ca_country,c_current_addr_sk,c_birth_country]
-                                                                                    InputAdapter
-                                                                                      BroadcastExchange #15
-                                                                                        WholeStageCodegen (2)
-                                                                                          Project [s_store_sk,s_store_name,s_state,ca_address_sk,ca_state,ca_country]
-                                                                                            BroadcastHashJoin [s_zip,ca_zip]
-                                                                                              InputAdapter
-                                                                                                BroadcastExchange #16
-                                                                                                  WholeStageCodegen (1)
-                                                                                                    Project [s_store_sk,s_store_name,s_state,s_zip]
-                                                                                                      Filter [s_market_id,s_store_sk,s_zip]
-                                                                                                        ColumnarToRow
-                                                                                                          InputAdapter
-                                                                                                            Scan parquet default.store [s_store_sk,s_store_name,s_market_id,s_state,s_zip]
-                                                                                              Filter [ca_address_sk,ca_country,ca_zip]
-                                                                                                ColumnarToRow
-                                                                                                  InputAdapter
-                                                                                                    Scan parquet default.customer_address [ca_address_sk,ca_state,ca_zip,ca_country]
-                                                                                    Filter [c_customer_sk,c_current_addr_sk,c_birth_country]
-                                                                                      ColumnarToRow
-                                                                                        InputAdapter
-                                                                                          Scan parquet default.customer [c_customer_sk,c_current_addr_sk,c_first_name,c_last_name,c_birth_country]
+                                                                            ReusedExchange [s_store_sk,s_store_name,s_state,ca_state,c_customer_sk,c_first_name,c_last_name] #5
                                                                           Filter [ss_ticket_number,ss_item_sk,ss_store_sk,ss_customer_sk]
->>>>>>> ce566bed
                                                                             ColumnarToRow
                                                                               InputAdapter
                                                                                 Scan parquet default.store_sales [ss_item_sk,ss_customer_sk,ss_store_sk,ss_ticket_number,ss_net_paid]
@@ -84,18 +55,8 @@
                                             WholeStageCodegen (11)
                                               Sort [sr_ticket_number,sr_item_sk]
                                                 InputAdapter
-<<<<<<< HEAD
                                                   ReusedExchange [sr_item_sk,sr_ticket_number] #9
-              HashAggregate [c_first_name,c_last_name,isEmpty,s_store_name,sum] [isEmpty,paid,sum,sum(netpaid),sum(netpaid)]
-=======
-                                                  Exchange [sr_ticket_number,sr_item_sk] #18
-                                                    WholeStageCodegen (10)
-                                                      Filter [sr_ticket_number,sr_item_sk]
-                                                        ColumnarToRow
-                                                          InputAdapter
-                                                            Scan parquet default.store_returns [sr_item_sk,sr_ticket_number]
               HashAggregate [c_last_name,c_first_name,s_store_name,sum,isEmpty] [sum(netpaid),paid,sum(netpaid),sum,isEmpty]
->>>>>>> ce566bed
                 InputAdapter
                   Exchange [c_last_name,c_first_name,s_store_name] #2
                     WholeStageCodegen (10)
