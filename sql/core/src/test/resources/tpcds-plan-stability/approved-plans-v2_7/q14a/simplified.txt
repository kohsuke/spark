--- conflicted
+++ resolved
@@ -83,13 +83,8 @@
                                                                                                                     InputAdapter
                                                                                                                       Scan parquet default.web_sales [ws_sold_date_sk,ws_quantity,ws_list_price]
                                                                                                                 InputAdapter
-<<<<<<< HEAD
                                                                                                                   ReusedExchange [d_date_sk] #18
-                                                                                        HashAggregate [i_brand_id,i_class_id,i_category_id,sum,isEmpty,count] [sum(CheckOverflow((promote_precision(cast(cast(ss_quantity as decimal(10,0)) as decimal(12,2))) * promote_precision(cast(ss_list_price as decimal(12,2)))), DecimalType(18,2), true)),count(1),channel,sales,number_sales,sum(CheckOverflow((promote_precision(cast(cast(ss_quantity as decimal(10,0)) as decimal(12,2))) * promote_precision(cast(ss_list_price as decimal(12,2)))), DecimalType(18,2), true)),sum,isEmpty,count]
-=======
-                                                                                                                  ReusedExchange [d_date_sk] #19
                                                                                         HashAggregate [i_brand_id,i_class_id,i_category_id,sum,isEmpty,count] [sum(CheckOverflow((promote_precision(cast(cast(ss_quantity as decimal(10,0)) as decimal(12,2))) * promote_precision(cast(ss_list_price as decimal(12,2)))), DecimalType(18,2), true)),count(1),sales,number_sales,sum(CheckOverflow((promote_precision(cast(cast(ss_quantity as decimal(10,0)) as decimal(12,2))) * promote_precision(cast(ss_list_price as decimal(12,2)))), DecimalType(18,2), true)),sum,isEmpty,count]
->>>>>>> 4e1ded67
                                                                                           InputAdapter
                                                                                             Exchange [i_brand_id,i_class_id,i_category_id] #6
                                                                                               WholeStageCodegen (25)
@@ -256,36 +251,7 @@
                                                                             HashAggregate [channel,i_brand_id,i_class_id,sum_sales,number_sales] [sum,isEmpty,sum,sum,isEmpty,sum]
                                                                               HashAggregate [channel,i_brand_id,i_class_id,i_category_id,sum,isEmpty,sum] [sum(sales),sum(number_salesL),sum_sales,number_sales,sum,isEmpty,sum]
                                                                                 InputAdapter
-<<<<<<< HEAD
                                                                                   ReusedExchange [channel,i_brand_id,i_class_id,i_category_id,sum,isEmpty,sum] #5
-=======
-                                                                                  Exchange [channel,i_brand_id,i_class_id,i_category_id] #23
-                                                                                    WholeStageCodegen (159)
-                                                                                      HashAggregate [channel,i_brand_id,i_class_id,i_category_id,sales,number_sales] [sum,isEmpty,sum,sum,isEmpty,sum]
-                                                                                        InputAdapter
-                                                                                          Union
-                                                                                            WholeStageCodegen (106)
-                                                                                              Project [i_brand_id,i_class_id,i_category_id,sales,number_sales]
-                                                                                                Filter [sum(CheckOverflow((promote_precision(cast(cast(ss_quantity as decimal(10,0)) as decimal(12,2))) * promote_precision(cast(ss_list_price as decimal(12,2)))), DecimalType(18,2), true))]
-                                                                                                  ReusedSubquery [average_sales] #1
-                                                                                                  HashAggregate [i_brand_id,i_class_id,i_category_id,sum,isEmpty,count] [sum(CheckOverflow((promote_precision(cast(cast(ss_quantity as decimal(10,0)) as decimal(12,2))) * promote_precision(cast(ss_list_price as decimal(12,2)))), DecimalType(18,2), true)),count(1),sales,number_sales,sum(CheckOverflow((promote_precision(cast(cast(ss_quantity as decimal(10,0)) as decimal(12,2))) * promote_precision(cast(ss_list_price as decimal(12,2)))), DecimalType(18,2), true)),sum,isEmpty,count]
-                                                                                                    InputAdapter
-                                                                                                      ReusedExchange [i_brand_id,i_class_id,i_category_id,sum,isEmpty,count] #6
-                                                                                            WholeStageCodegen (132)
-                                                                                              Project [i_brand_id,i_class_id,i_category_id,sales,number_sales]
-                                                                                                Filter [sum(CheckOverflow((promote_precision(cast(cast(cs_quantity as decimal(10,0)) as decimal(12,2))) * promote_precision(cast(cs_list_price as decimal(12,2)))), DecimalType(18,2), true))]
-                                                                                                  ReusedSubquery [average_sales] #1
-                                                                                                  HashAggregate [i_brand_id,i_class_id,i_category_id,sum,isEmpty,count] [sum(CheckOverflow((promote_precision(cast(cast(cs_quantity as decimal(10,0)) as decimal(12,2))) * promote_precision(cast(cs_list_price as decimal(12,2)))), DecimalType(18,2), true)),count(1),sales,number_sales,sum(CheckOverflow((promote_precision(cast(cast(cs_quantity as decimal(10,0)) as decimal(12,2))) * promote_precision(cast(cs_list_price as decimal(12,2)))), DecimalType(18,2), true)),sum,isEmpty,count]
-                                                                                                    InputAdapter
-                                                                                                      ReusedExchange [i_brand_id,i_class_id,i_category_id,sum,isEmpty,count] #20
-                                                                                            WholeStageCodegen (158)
-                                                                                              Project [i_brand_id,i_class_id,i_category_id,sales,number_sales]
-                                                                                                Filter [sum(CheckOverflow((promote_precision(cast(cast(ws_quantity as decimal(10,0)) as decimal(12,2))) * promote_precision(cast(ws_list_price as decimal(12,2)))), DecimalType(18,2), true))]
-                                                                                                  ReusedSubquery [average_sales] #1
-                                                                                                  HashAggregate [i_brand_id,i_class_id,i_category_id,sum,isEmpty,count] [sum(CheckOverflow((promote_precision(cast(cast(ws_quantity as decimal(10,0)) as decimal(12,2))) * promote_precision(cast(ws_list_price as decimal(12,2)))), DecimalType(18,2), true)),count(1),sales,number_sales,sum(CheckOverflow((promote_precision(cast(cast(ws_quantity as decimal(10,0)) as decimal(12,2))) * promote_precision(cast(ws_list_price as decimal(12,2)))), DecimalType(18,2), true)),sum,isEmpty,count]
-                                                                                                    InputAdapter
-                                                                                                      ReusedExchange [i_brand_id,i_class_id,i_category_id,sum,isEmpty,count] #21
->>>>>>> 4e1ded67
                                                   WholeStageCodegen (244)
                                                     HashAggregate [channel,i_brand_id,sum,isEmpty,sum] [sum(sum_sales),sum(number_salesL),i_class_id,i_category_id,sum(sum_sales),sum(number_sales),sum,isEmpty,sum]
                                                       InputAdapter
@@ -294,36 +260,7 @@
                                                             HashAggregate [channel,i_brand_id,sum_sales,number_sales] [sum,isEmpty,sum,sum,isEmpty,sum]
                                                               HashAggregate [channel,i_brand_id,i_class_id,i_category_id,sum,isEmpty,sum] [sum(sales),sum(number_salesL),sum_sales,number_sales,sum,isEmpty,sum]
                                                                 InputAdapter
-<<<<<<< HEAD
                                                                   ReusedExchange [channel,i_brand_id,i_class_id,i_category_id,sum,isEmpty,sum] #5
-=======
-                                                                  Exchange [channel,i_brand_id,i_class_id,i_category_id] #25
-                                                                    WholeStageCodegen (242)
-                                                                      HashAggregate [channel,i_brand_id,i_class_id,i_category_id,sales,number_sales] [sum,isEmpty,sum,sum,isEmpty,sum]
-                                                                        InputAdapter
-                                                                          Union
-                                                                            WholeStageCodegen (189)
-                                                                              Project [i_brand_id,i_class_id,i_category_id,sales,number_sales]
-                                                                                Filter [sum(CheckOverflow((promote_precision(cast(cast(ss_quantity as decimal(10,0)) as decimal(12,2))) * promote_precision(cast(ss_list_price as decimal(12,2)))), DecimalType(18,2), true))]
-                                                                                  ReusedSubquery [average_sales] #1
-                                                                                  HashAggregate [i_brand_id,i_class_id,i_category_id,sum,isEmpty,count] [sum(CheckOverflow((promote_precision(cast(cast(ss_quantity as decimal(10,0)) as decimal(12,2))) * promote_precision(cast(ss_list_price as decimal(12,2)))), DecimalType(18,2), true)),count(1),sales,number_sales,sum(CheckOverflow((promote_precision(cast(cast(ss_quantity as decimal(10,0)) as decimal(12,2))) * promote_precision(cast(ss_list_price as decimal(12,2)))), DecimalType(18,2), true)),sum,isEmpty,count]
-                                                                                    InputAdapter
-                                                                                      ReusedExchange [i_brand_id,i_class_id,i_category_id,sum,isEmpty,count] #6
-                                                                            WholeStageCodegen (215)
-                                                                              Project [i_brand_id,i_class_id,i_category_id,sales,number_sales]
-                                                                                Filter [sum(CheckOverflow((promote_precision(cast(cast(cs_quantity as decimal(10,0)) as decimal(12,2))) * promote_precision(cast(cs_list_price as decimal(12,2)))), DecimalType(18,2), true))]
-                                                                                  ReusedSubquery [average_sales] #1
-                                                                                  HashAggregate [i_brand_id,i_class_id,i_category_id,sum,isEmpty,count] [sum(CheckOverflow((promote_precision(cast(cast(cs_quantity as decimal(10,0)) as decimal(12,2))) * promote_precision(cast(cs_list_price as decimal(12,2)))), DecimalType(18,2), true)),count(1),sales,number_sales,sum(CheckOverflow((promote_precision(cast(cast(cs_quantity as decimal(10,0)) as decimal(12,2))) * promote_precision(cast(cs_list_price as decimal(12,2)))), DecimalType(18,2), true)),sum,isEmpty,count]
-                                                                                    InputAdapter
-                                                                                      ReusedExchange [i_brand_id,i_class_id,i_category_id,sum,isEmpty,count] #20
-                                                                            WholeStageCodegen (241)
-                                                                              Project [i_brand_id,i_class_id,i_category_id,sales,number_sales]
-                                                                                Filter [sum(CheckOverflow((promote_precision(cast(cast(ws_quantity as decimal(10,0)) as decimal(12,2))) * promote_precision(cast(ws_list_price as decimal(12,2)))), DecimalType(18,2), true))]
-                                                                                  ReusedSubquery [average_sales] #1
-                                                                                  HashAggregate [i_brand_id,i_class_id,i_category_id,sum,isEmpty,count] [sum(CheckOverflow((promote_precision(cast(cast(ws_quantity as decimal(10,0)) as decimal(12,2))) * promote_precision(cast(ws_list_price as decimal(12,2)))), DecimalType(18,2), true)),count(1),sales,number_sales,sum(CheckOverflow((promote_precision(cast(cast(ws_quantity as decimal(10,0)) as decimal(12,2))) * promote_precision(cast(ws_list_price as decimal(12,2)))), DecimalType(18,2), true)),sum,isEmpty,count]
-                                                                                    InputAdapter
-                                                                                      ReusedExchange [i_brand_id,i_class_id,i_category_id,sum,isEmpty,count] #21
->>>>>>> 4e1ded67
                                   WholeStageCodegen (327)
                                     HashAggregate [channel,sum,isEmpty,sum] [sum(sum_sales),sum(number_salesL),i_brand_id,i_class_id,i_category_id,sum(sum_sales),sum(number_sales),sum,isEmpty,sum]
                                       InputAdapter
@@ -332,36 +269,7 @@
                                             HashAggregate [channel,sum_sales,number_sales] [sum,isEmpty,sum,sum,isEmpty,sum]
                                               HashAggregate [channel,i_brand_id,i_class_id,i_category_id,sum,isEmpty,sum] [sum(sales),sum(number_salesL),sum_sales,number_sales,sum,isEmpty,sum]
                                                 InputAdapter
-<<<<<<< HEAD
                                                   ReusedExchange [channel,i_brand_id,i_class_id,i_category_id,sum,isEmpty,sum] #5
-=======
-                                                  Exchange [channel,i_brand_id,i_class_id,i_category_id] #27
-                                                    WholeStageCodegen (325)
-                                                      HashAggregate [channel,i_brand_id,i_class_id,i_category_id,sales,number_sales] [sum,isEmpty,sum,sum,isEmpty,sum]
-                                                        InputAdapter
-                                                          Union
-                                                            WholeStageCodegen (272)
-                                                              Project [i_brand_id,i_class_id,i_category_id,sales,number_sales]
-                                                                Filter [sum(CheckOverflow((promote_precision(cast(cast(ss_quantity as decimal(10,0)) as decimal(12,2))) * promote_precision(cast(ss_list_price as decimal(12,2)))), DecimalType(18,2), true))]
-                                                                  ReusedSubquery [average_sales] #1
-                                                                  HashAggregate [i_brand_id,i_class_id,i_category_id,sum,isEmpty,count] [sum(CheckOverflow((promote_precision(cast(cast(ss_quantity as decimal(10,0)) as decimal(12,2))) * promote_precision(cast(ss_list_price as decimal(12,2)))), DecimalType(18,2), true)),count(1),sales,number_sales,sum(CheckOverflow((promote_precision(cast(cast(ss_quantity as decimal(10,0)) as decimal(12,2))) * promote_precision(cast(ss_list_price as decimal(12,2)))), DecimalType(18,2), true)),sum,isEmpty,count]
-                                                                    InputAdapter
-                                                                      ReusedExchange [i_brand_id,i_class_id,i_category_id,sum,isEmpty,count] #6
-                                                            WholeStageCodegen (298)
-                                                              Project [i_brand_id,i_class_id,i_category_id,sales,number_sales]
-                                                                Filter [sum(CheckOverflow((promote_precision(cast(cast(cs_quantity as decimal(10,0)) as decimal(12,2))) * promote_precision(cast(cs_list_price as decimal(12,2)))), DecimalType(18,2), true))]
-                                                                  ReusedSubquery [average_sales] #1
-                                                                  HashAggregate [i_brand_id,i_class_id,i_category_id,sum,isEmpty,count] [sum(CheckOverflow((promote_precision(cast(cast(cs_quantity as decimal(10,0)) as decimal(12,2))) * promote_precision(cast(cs_list_price as decimal(12,2)))), DecimalType(18,2), true)),count(1),sales,number_sales,sum(CheckOverflow((promote_precision(cast(cast(cs_quantity as decimal(10,0)) as decimal(12,2))) * promote_precision(cast(cs_list_price as decimal(12,2)))), DecimalType(18,2), true)),sum,isEmpty,count]
-                                                                    InputAdapter
-                                                                      ReusedExchange [i_brand_id,i_class_id,i_category_id,sum,isEmpty,count] #20
-                                                            WholeStageCodegen (324)
-                                                              Project [i_brand_id,i_class_id,i_category_id,sales,number_sales]
-                                                                Filter [sum(CheckOverflow((promote_precision(cast(cast(ws_quantity as decimal(10,0)) as decimal(12,2))) * promote_precision(cast(ws_list_price as decimal(12,2)))), DecimalType(18,2), true))]
-                                                                  ReusedSubquery [average_sales] #1
-                                                                  HashAggregate [i_brand_id,i_class_id,i_category_id,sum,isEmpty,count] [sum(CheckOverflow((promote_precision(cast(cast(ws_quantity as decimal(10,0)) as decimal(12,2))) * promote_precision(cast(ws_list_price as decimal(12,2)))), DecimalType(18,2), true)),count(1),sales,number_sales,sum(CheckOverflow((promote_precision(cast(cast(ws_quantity as decimal(10,0)) as decimal(12,2))) * promote_precision(cast(ws_list_price as decimal(12,2)))), DecimalType(18,2), true)),sum,isEmpty,count]
-                                                                    InputAdapter
-                                                                      ReusedExchange [i_brand_id,i_class_id,i_category_id,sum,isEmpty,count] #21
->>>>>>> 4e1ded67
                   WholeStageCodegen (410)
                     HashAggregate [sum,isEmpty,sum] [sum(sum_sales),sum(number_salesL),channel,i_brand_id,i_class_id,i_category_id,sum(sum_sales),sum(number_sales),sum,isEmpty,sum]
                       InputAdapter
@@ -370,33 +278,4 @@
                             HashAggregate [sum_sales,number_sales] [sum,isEmpty,sum,sum,isEmpty,sum]
                               HashAggregate [channel,i_brand_id,i_class_id,i_category_id,sum,isEmpty,sum] [sum(sales),sum(number_salesL),sum_sales,number_sales,sum,isEmpty,sum]
                                 InputAdapter
-<<<<<<< HEAD
-                                  ReusedExchange [channel,i_brand_id,i_class_id,i_category_id,sum,isEmpty,sum] #5
-=======
-                                  Exchange [channel,i_brand_id,i_class_id,i_category_id] #29
-                                    WholeStageCodegen (408)
-                                      HashAggregate [channel,i_brand_id,i_class_id,i_category_id,sales,number_sales] [sum,isEmpty,sum,sum,isEmpty,sum]
-                                        InputAdapter
-                                          Union
-                                            WholeStageCodegen (355)
-                                              Project [i_brand_id,i_class_id,i_category_id,sales,number_sales]
-                                                Filter [sum(CheckOverflow((promote_precision(cast(cast(ss_quantity as decimal(10,0)) as decimal(12,2))) * promote_precision(cast(ss_list_price as decimal(12,2)))), DecimalType(18,2), true))]
-                                                  ReusedSubquery [average_sales] #1
-                                                  HashAggregate [i_brand_id,i_class_id,i_category_id,sum,isEmpty,count] [sum(CheckOverflow((promote_precision(cast(cast(ss_quantity as decimal(10,0)) as decimal(12,2))) * promote_precision(cast(ss_list_price as decimal(12,2)))), DecimalType(18,2), true)),count(1),sales,number_sales,sum(CheckOverflow((promote_precision(cast(cast(ss_quantity as decimal(10,0)) as decimal(12,2))) * promote_precision(cast(ss_list_price as decimal(12,2)))), DecimalType(18,2), true)),sum,isEmpty,count]
-                                                    InputAdapter
-                                                      ReusedExchange [i_brand_id,i_class_id,i_category_id,sum,isEmpty,count] #6
-                                            WholeStageCodegen (381)
-                                              Project [i_brand_id,i_class_id,i_category_id,sales,number_sales]
-                                                Filter [sum(CheckOverflow((promote_precision(cast(cast(cs_quantity as decimal(10,0)) as decimal(12,2))) * promote_precision(cast(cs_list_price as decimal(12,2)))), DecimalType(18,2), true))]
-                                                  ReusedSubquery [average_sales] #1
-                                                  HashAggregate [i_brand_id,i_class_id,i_category_id,sum,isEmpty,count] [sum(CheckOverflow((promote_precision(cast(cast(cs_quantity as decimal(10,0)) as decimal(12,2))) * promote_precision(cast(cs_list_price as decimal(12,2)))), DecimalType(18,2), true)),count(1),sales,number_sales,sum(CheckOverflow((promote_precision(cast(cast(cs_quantity as decimal(10,0)) as decimal(12,2))) * promote_precision(cast(cs_list_price as decimal(12,2)))), DecimalType(18,2), true)),sum,isEmpty,count]
-                                                    InputAdapter
-                                                      ReusedExchange [i_brand_id,i_class_id,i_category_id,sum,isEmpty,count] #20
-                                            WholeStageCodegen (407)
-                                              Project [i_brand_id,i_class_id,i_category_id,sales,number_sales]
-                                                Filter [sum(CheckOverflow((promote_precision(cast(cast(ws_quantity as decimal(10,0)) as decimal(12,2))) * promote_precision(cast(ws_list_price as decimal(12,2)))), DecimalType(18,2), true))]
-                                                  ReusedSubquery [average_sales] #1
-                                                  HashAggregate [i_brand_id,i_class_id,i_category_id,sum,isEmpty,count] [sum(CheckOverflow((promote_precision(cast(cast(ws_quantity as decimal(10,0)) as decimal(12,2))) * promote_precision(cast(ws_list_price as decimal(12,2)))), DecimalType(18,2), true)),count(1),sales,number_sales,sum(CheckOverflow((promote_precision(cast(cast(ws_quantity as decimal(10,0)) as decimal(12,2))) * promote_precision(cast(ws_list_price as decimal(12,2)))), DecimalType(18,2), true)),sum,isEmpty,count]
-                                                    InputAdapter
-                                                      ReusedExchange [i_brand_id,i_class_id,i_category_id,sum,isEmpty,count] #21
->>>>>>> 4e1ded67
+                                  ReusedExchange [channel,i_brand_id,i_class_id,i_category_id,sum,isEmpty,sum] #5