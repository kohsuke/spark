--- conflicted
+++ resolved
@@ -83,13 +83,8 @@
                                                                                                                     InputAdapter
                                                                                                                       Scan parquet default.web_sales [ws_sold_date_sk,ws_quantity,ws_list_price]
                                                                                                                 InputAdapter
-<<<<<<< HEAD
                                                                                                                   ReusedExchange [d_date_sk] #21
-                                                                                        HashAggregate [i_brand_id,i_class_id,i_category_id,sum,isEmpty,count] [sum(CheckOverflow((promote_precision(cast(cast(ss_quantity as decimal(10,0)) as decimal(12,2))) * promote_precision(cast(ss_list_price as decimal(12,2)))), DecimalType(18,2), true)),count(1),channel,sales,number_sales,sum(CheckOverflow((promote_precision(cast(cast(ss_quantity as decimal(10,0)) as decimal(12,2))) * promote_precision(cast(ss_list_price as decimal(12,2)))), DecimalType(18,2), true)),sum,isEmpty,count]
-=======
-                                                                                                                  ReusedExchange [d_date_sk] #22
                                                                                         HashAggregate [i_brand_id,i_class_id,i_category_id,sum,isEmpty,count] [sum(CheckOverflow((promote_precision(cast(cast(ss_quantity as decimal(10,0)) as decimal(12,2))) * promote_precision(cast(ss_list_price as decimal(12,2)))), DecimalType(18,2), true)),count(1),sales,number_sales,sum(CheckOverflow((promote_precision(cast(cast(ss_quantity as decimal(10,0)) as decimal(12,2))) * promote_precision(cast(ss_list_price as decimal(12,2)))), DecimalType(18,2), true)),sum,isEmpty,count]
->>>>>>> 4e1ded67
                                                                                           InputAdapter
                                                                                             Exchange [i_brand_id,i_class_id,i_category_id] #6
                                                                                               WholeStageCodegen (38)
@@ -296,36 +291,7 @@
                                                                             HashAggregate [channel,i_brand_id,i_class_id,sum_sales,number_sales] [sum,isEmpty,sum,sum,isEmpty,sum]
                                                                               HashAggregate [channel,i_brand_id,i_class_id,i_category_id,sum,isEmpty,sum] [sum(sales),sum(number_salesL),sum_sales,number_sales,sum,isEmpty,sum]
                                                                                 InputAdapter
-<<<<<<< HEAD
                                                                                   ReusedExchange [channel,i_brand_id,i_class_id,i_category_id,sum,isEmpty,sum] #5
-=======
-                                                                                  Exchange [channel,i_brand_id,i_class_id,i_category_id] #28
-                                                                                    WholeStageCodegen (237)
-                                                                                      HashAggregate [channel,i_brand_id,i_class_id,i_category_id,sales,number_sales] [sum,isEmpty,sum,sum,isEmpty,sum]
-                                                                                        InputAdapter
-                                                                                          Union
-                                                                                            WholeStageCodegen (158)
-                                                                                              Project [i_brand_id,i_class_id,i_category_id,sales,number_sales]
-                                                                                                Filter [sum(CheckOverflow((promote_precision(cast(cast(ss_quantity as decimal(10,0)) as decimal(12,2))) * promote_precision(cast(ss_list_price as decimal(12,2)))), DecimalType(18,2), true))]
-                                                                                                  ReusedSubquery [average_sales] #1
-                                                                                                  HashAggregate [i_brand_id,i_class_id,i_category_id,sum,isEmpty,count] [sum(CheckOverflow((promote_precision(cast(cast(ss_quantity as decimal(10,0)) as decimal(12,2))) * promote_precision(cast(ss_list_price as decimal(12,2)))), DecimalType(18,2), true)),count(1),sales,number_sales,sum(CheckOverflow((promote_precision(cast(cast(ss_quantity as decimal(10,0)) as decimal(12,2))) * promote_precision(cast(ss_list_price as decimal(12,2)))), DecimalType(18,2), true)),sum,isEmpty,count]
-                                                                                                    InputAdapter
-                                                                                                      ReusedExchange [i_brand_id,i_class_id,i_category_id,sum,isEmpty,count] #6
-                                                                                            WholeStageCodegen (197)
-                                                                                              Project [i_brand_id,i_class_id,i_category_id,sales,number_sales]
-                                                                                                Filter [sum(CheckOverflow((promote_precision(cast(cast(cs_quantity as decimal(10,0)) as decimal(12,2))) * promote_precision(cast(cs_list_price as decimal(12,2)))), DecimalType(18,2), true))]
-                                                                                                  ReusedSubquery [average_sales] #1
-                                                                                                  HashAggregate [i_brand_id,i_class_id,i_category_id,sum,isEmpty,count] [sum(CheckOverflow((promote_precision(cast(cast(cs_quantity as decimal(10,0)) as decimal(12,2))) * promote_precision(cast(cs_list_price as decimal(12,2)))), DecimalType(18,2), true)),count(1),sales,number_sales,sum(CheckOverflow((promote_precision(cast(cast(cs_quantity as decimal(10,0)) as decimal(12,2))) * promote_precision(cast(cs_list_price as decimal(12,2)))), DecimalType(18,2), true)),sum,isEmpty,count]
-                                                                                                    InputAdapter
-                                                                                                      ReusedExchange [i_brand_id,i_class_id,i_category_id,sum,isEmpty,count] #23
-                                                                                            WholeStageCodegen (236)
-                                                                                              Project [i_brand_id,i_class_id,i_category_id,sales,number_sales]
-                                                                                                Filter [sum(CheckOverflow((promote_precision(cast(cast(ws_quantity as decimal(10,0)) as decimal(12,2))) * promote_precision(cast(ws_list_price as decimal(12,2)))), DecimalType(18,2), true))]
-                                                                                                  ReusedSubquery [average_sales] #1
-                                                                                                  HashAggregate [i_brand_id,i_class_id,i_category_id,sum,isEmpty,count] [sum(CheckOverflow((promote_precision(cast(cast(ws_quantity as decimal(10,0)) as decimal(12,2))) * promote_precision(cast(ws_list_price as decimal(12,2)))), DecimalType(18,2), true)),count(1),sales,number_sales,sum(CheckOverflow((promote_precision(cast(cast(ws_quantity as decimal(10,0)) as decimal(12,2))) * promote_precision(cast(ws_list_price as decimal(12,2)))), DecimalType(18,2), true)),sum,isEmpty,count]
-                                                                                                    InputAdapter
-                                                                                                      ReusedExchange [i_brand_id,i_class_id,i_category_id,sum,isEmpty,count] #25
->>>>>>> 4e1ded67
                                                   WholeStageCodegen (361)
                                                     HashAggregate [channel,i_brand_id,sum,isEmpty,sum] [sum(sum_sales),sum(number_salesL),i_class_id,i_category_id,sum(sum_sales),sum(number_sales),sum,isEmpty,sum]
                                                       InputAdapter
@@ -334,36 +300,7 @@
                                                             HashAggregate [channel,i_brand_id,sum_sales,number_sales] [sum,isEmpty,sum,sum,isEmpty,sum]
                                                               HashAggregate [channel,i_brand_id,i_class_id,i_category_id,sum,isEmpty,sum] [sum(sales),sum(number_salesL),sum_sales,number_sales,sum,isEmpty,sum]
                                                                 InputAdapter
-<<<<<<< HEAD
                                                                   ReusedExchange [channel,i_brand_id,i_class_id,i_category_id,sum,isEmpty,sum] #5
-=======
-                                                                  Exchange [channel,i_brand_id,i_class_id,i_category_id] #30
-                                                                    WholeStageCodegen (359)
-                                                                      HashAggregate [channel,i_brand_id,i_class_id,i_category_id,sales,number_sales] [sum,isEmpty,sum,sum,isEmpty,sum]
-                                                                        InputAdapter
-                                                                          Union
-                                                                            WholeStageCodegen (280)
-                                                                              Project [i_brand_id,i_class_id,i_category_id,sales,number_sales]
-                                                                                Filter [sum(CheckOverflow((promote_precision(cast(cast(ss_quantity as decimal(10,0)) as decimal(12,2))) * promote_precision(cast(ss_list_price as decimal(12,2)))), DecimalType(18,2), true))]
-                                                                                  ReusedSubquery [average_sales] #1
-                                                                                  HashAggregate [i_brand_id,i_class_id,i_category_id,sum,isEmpty,count] [sum(CheckOverflow((promote_precision(cast(cast(ss_quantity as decimal(10,0)) as decimal(12,2))) * promote_precision(cast(ss_list_price as decimal(12,2)))), DecimalType(18,2), true)),count(1),sales,number_sales,sum(CheckOverflow((promote_precision(cast(cast(ss_quantity as decimal(10,0)) as decimal(12,2))) * promote_precision(cast(ss_list_price as decimal(12,2)))), DecimalType(18,2), true)),sum,isEmpty,count]
-                                                                                    InputAdapter
-                                                                                      ReusedExchange [i_brand_id,i_class_id,i_category_id,sum,isEmpty,count] #6
-                                                                            WholeStageCodegen (319)
-                                                                              Project [i_brand_id,i_class_id,i_category_id,sales,number_sales]
-                                                                                Filter [sum(CheckOverflow((promote_precision(cast(cast(cs_quantity as decimal(10,0)) as decimal(12,2))) * promote_precision(cast(cs_list_price as decimal(12,2)))), DecimalType(18,2), true))]
-                                                                                  ReusedSubquery [average_sales] #1
-                                                                                  HashAggregate [i_brand_id,i_class_id,i_category_id,sum,isEmpty,count] [sum(CheckOverflow((promote_precision(cast(cast(cs_quantity as decimal(10,0)) as decimal(12,2))) * promote_precision(cast(cs_list_price as decimal(12,2)))), DecimalType(18,2), true)),count(1),sales,number_sales,sum(CheckOverflow((promote_precision(cast(cast(cs_quantity as decimal(10,0)) as decimal(12,2))) * promote_precision(cast(cs_list_price as decimal(12,2)))), DecimalType(18,2), true)),sum,isEmpty,count]
-                                                                                    InputAdapter
-                                                                                      ReusedExchange [i_brand_id,i_class_id,i_category_id,sum,isEmpty,count] #23
-                                                                            WholeStageCodegen (358)
-                                                                              Project [i_brand_id,i_class_id,i_category_id,sales,number_sales]
-                                                                                Filter [sum(CheckOverflow((promote_precision(cast(cast(ws_quantity as decimal(10,0)) as decimal(12,2))) * promote_precision(cast(ws_list_price as decimal(12,2)))), DecimalType(18,2), true))]
-                                                                                  ReusedSubquery [average_sales] #1
-                                                                                  HashAggregate [i_brand_id,i_class_id,i_category_id,sum,isEmpty,count] [sum(CheckOverflow((promote_precision(cast(cast(ws_quantity as decimal(10,0)) as decimal(12,2))) * promote_precision(cast(ws_list_price as decimal(12,2)))), DecimalType(18,2), true)),count(1),sales,number_sales,sum(CheckOverflow((promote_precision(cast(cast(ws_quantity as decimal(10,0)) as decimal(12,2))) * promote_precision(cast(ws_list_price as decimal(12,2)))), DecimalType(18,2), true)),sum,isEmpty,count]
-                                                                                    InputAdapter
-                                                                                      ReusedExchange [i_brand_id,i_class_id,i_category_id,sum,isEmpty,count] #25
->>>>>>> 4e1ded67
                                   WholeStageCodegen (483)
                                     HashAggregate [channel,sum,isEmpty,sum] [sum(sum_sales),sum(number_salesL),i_brand_id,i_class_id,i_category_id,sum(sum_sales),sum(number_sales),sum,isEmpty,sum]
                                       InputAdapter
@@ -372,36 +309,7 @@
                                             HashAggregate [channel,sum_sales,number_sales] [sum,isEmpty,sum,sum,isEmpty,sum]
                                               HashAggregate [channel,i_brand_id,i_class_id,i_category_id,sum,isEmpty,sum] [sum(sales),sum(number_salesL),sum_sales,number_sales,sum,isEmpty,sum]
                                                 InputAdapter
-<<<<<<< HEAD
                                                   ReusedExchange [channel,i_brand_id,i_class_id,i_category_id,sum,isEmpty,sum] #5
-=======
-                                                  Exchange [channel,i_brand_id,i_class_id,i_category_id] #32
-                                                    WholeStageCodegen (481)
-                                                      HashAggregate [channel,i_brand_id,i_class_id,i_category_id,sales,number_sales] [sum,isEmpty,sum,sum,isEmpty,sum]
-                                                        InputAdapter
-                                                          Union
-                                                            WholeStageCodegen (402)
-                                                              Project [i_brand_id,i_class_id,i_category_id,sales,number_sales]
-                                                                Filter [sum(CheckOverflow((promote_precision(cast(cast(ss_quantity as decimal(10,0)) as decimal(12,2))) * promote_precision(cast(ss_list_price as decimal(12,2)))), DecimalType(18,2), true))]
-                                                                  ReusedSubquery [average_sales] #1
-                                                                  HashAggregate [i_brand_id,i_class_id,i_category_id,sum,isEmpty,count] [sum(CheckOverflow((promote_precision(cast(cast(ss_quantity as decimal(10,0)) as decimal(12,2))) * promote_precision(cast(ss_list_price as decimal(12,2)))), DecimalType(18,2), true)),count(1),sales,number_sales,sum(CheckOverflow((promote_precision(cast(cast(ss_quantity as decimal(10,0)) as decimal(12,2))) * promote_precision(cast(ss_list_price as decimal(12,2)))), DecimalType(18,2), true)),sum,isEmpty,count]
-                                                                    InputAdapter
-                                                                      ReusedExchange [i_brand_id,i_class_id,i_category_id,sum,isEmpty,count] #6
-                                                            WholeStageCodegen (441)
-                                                              Project [i_brand_id,i_class_id,i_category_id,sales,number_sales]
-                                                                Filter [sum(CheckOverflow((promote_precision(cast(cast(cs_quantity as decimal(10,0)) as decimal(12,2))) * promote_precision(cast(cs_list_price as decimal(12,2)))), DecimalType(18,2), true))]
-                                                                  ReusedSubquery [average_sales] #1
-                                                                  HashAggregate [i_brand_id,i_class_id,i_category_id,sum,isEmpty,count] [sum(CheckOverflow((promote_precision(cast(cast(cs_quantity as decimal(10,0)) as decimal(12,2))) * promote_precision(cast(cs_list_price as decimal(12,2)))), DecimalType(18,2), true)),count(1),sales,number_sales,sum(CheckOverflow((promote_precision(cast(cast(cs_quantity as decimal(10,0)) as decimal(12,2))) * promote_precision(cast(cs_list_price as decimal(12,2)))), DecimalType(18,2), true)),sum,isEmpty,count]
-                                                                    InputAdapter
-                                                                      ReusedExchange [i_brand_id,i_class_id,i_category_id,sum,isEmpty,count] #23
-                                                            WholeStageCodegen (480)
-                                                              Project [i_brand_id,i_class_id,i_category_id,sales,number_sales]
-                                                                Filter [sum(CheckOverflow((promote_precision(cast(cast(ws_quantity as decimal(10,0)) as decimal(12,2))) * promote_precision(cast(ws_list_price as decimal(12,2)))), DecimalType(18,2), true))]
-                                                                  ReusedSubquery [average_sales] #1
-                                                                  HashAggregate [i_brand_id,i_class_id,i_category_id,sum,isEmpty,count] [sum(CheckOverflow((promote_precision(cast(cast(ws_quantity as decimal(10,0)) as decimal(12,2))) * promote_precision(cast(ws_list_price as decimal(12,2)))), DecimalType(18,2), true)),count(1),sales,number_sales,sum(CheckOverflow((promote_precision(cast(cast(ws_quantity as decimal(10,0)) as decimal(12,2))) * promote_precision(cast(ws_list_price as decimal(12,2)))), DecimalType(18,2), true)),sum,isEmpty,count]
-                                                                    InputAdapter
-                                                                      ReusedExchange [i_brand_id,i_class_id,i_category_id,sum,isEmpty,count] #25
->>>>>>> 4e1ded67
                   WholeStageCodegen (605)
                     HashAggregate [sum,isEmpty,sum] [sum(sum_sales),sum(number_salesL),channel,i_brand_id,i_class_id,i_category_id,sum(sum_sales),sum(number_sales),sum,isEmpty,sum]
                       InputAdapter
@@ -410,33 +318,4 @@
                             HashAggregate [sum_sales,number_sales] [sum,isEmpty,sum,sum,isEmpty,sum]
                               HashAggregate [channel,i_brand_id,i_class_id,i_category_id,sum,isEmpty,sum] [sum(sales),sum(number_salesL),sum_sales,number_sales,sum,isEmpty,sum]
                                 InputAdapter
-<<<<<<< HEAD
-                                  ReusedExchange [channel,i_brand_id,i_class_id,i_category_id,sum,isEmpty,sum] #5
-=======
-                                  Exchange [channel,i_brand_id,i_class_id,i_category_id] #34
-                                    WholeStageCodegen (603)
-                                      HashAggregate [channel,i_brand_id,i_class_id,i_category_id,sales,number_sales] [sum,isEmpty,sum,sum,isEmpty,sum]
-                                        InputAdapter
-                                          Union
-                                            WholeStageCodegen (524)
-                                              Project [i_brand_id,i_class_id,i_category_id,sales,number_sales]
-                                                Filter [sum(CheckOverflow((promote_precision(cast(cast(ss_quantity as decimal(10,0)) as decimal(12,2))) * promote_precision(cast(ss_list_price as decimal(12,2)))), DecimalType(18,2), true))]
-                                                  ReusedSubquery [average_sales] #1
-                                                  HashAggregate [i_brand_id,i_class_id,i_category_id,sum,isEmpty,count] [sum(CheckOverflow((promote_precision(cast(cast(ss_quantity as decimal(10,0)) as decimal(12,2))) * promote_precision(cast(ss_list_price as decimal(12,2)))), DecimalType(18,2), true)),count(1),sales,number_sales,sum(CheckOverflow((promote_precision(cast(cast(ss_quantity as decimal(10,0)) as decimal(12,2))) * promote_precision(cast(ss_list_price as decimal(12,2)))), DecimalType(18,2), true)),sum,isEmpty,count]
-                                                    InputAdapter
-                                                      ReusedExchange [i_brand_id,i_class_id,i_category_id,sum,isEmpty,count] #6
-                                            WholeStageCodegen (563)
-                                              Project [i_brand_id,i_class_id,i_category_id,sales,number_sales]
-                                                Filter [sum(CheckOverflow((promote_precision(cast(cast(cs_quantity as decimal(10,0)) as decimal(12,2))) * promote_precision(cast(cs_list_price as decimal(12,2)))), DecimalType(18,2), true))]
-                                                  ReusedSubquery [average_sales] #1
-                                                  HashAggregate [i_brand_id,i_class_id,i_category_id,sum,isEmpty,count] [sum(CheckOverflow((promote_precision(cast(cast(cs_quantity as decimal(10,0)) as decimal(12,2))) * promote_precision(cast(cs_list_price as decimal(12,2)))), DecimalType(18,2), true)),count(1),sales,number_sales,sum(CheckOverflow((promote_precision(cast(cast(cs_quantity as decimal(10,0)) as decimal(12,2))) * promote_precision(cast(cs_list_price as decimal(12,2)))), DecimalType(18,2), true)),sum,isEmpty,count]
-                                                    InputAdapter
-                                                      ReusedExchange [i_brand_id,i_class_id,i_category_id,sum,isEmpty,count] #23
-                                            WholeStageCodegen (602)
-                                              Project [i_brand_id,i_class_id,i_category_id,sales,number_sales]
-                                                Filter [sum(CheckOverflow((promote_precision(cast(cast(ws_quantity as decimal(10,0)) as decimal(12,2))) * promote_precision(cast(ws_list_price as decimal(12,2)))), DecimalType(18,2), true))]
-                                                  ReusedSubquery [average_sales] #1
-                                                  HashAggregate [i_brand_id,i_class_id,i_category_id,sum,isEmpty,count] [sum(CheckOverflow((promote_precision(cast(cast(ws_quantity as decimal(10,0)) as decimal(12,2))) * promote_precision(cast(ws_list_price as decimal(12,2)))), DecimalType(18,2), true)),count(1),sales,number_sales,sum(CheckOverflow((promote_precision(cast(cast(ws_quantity as decimal(10,0)) as decimal(12,2))) * promote_precision(cast(ws_list_price as decimal(12,2)))), DecimalType(18,2), true)),sum,isEmpty,count]
-                                                    InputAdapter
-                                                      ReusedExchange [i_brand_id,i_class_id,i_category_id,sum,isEmpty,count] #25
->>>>>>> 4e1ded67
+                                  ReusedExchange [channel,i_brand_id,i_class_id,i_category_id,sum,isEmpty,sum] #5