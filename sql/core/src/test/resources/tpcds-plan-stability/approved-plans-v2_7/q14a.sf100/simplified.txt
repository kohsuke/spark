TakeOrderedAndProject [channel,i_brand_id,i_class_id,i_category_id,sum_sales,number_sales]
  WholeStageCodegen (607)
    HashAggregate [channel,i_brand_id,i_class_id,i_category_id,sum_sales,number_sales]
      InputAdapter
        Exchange [channel,i_brand_id,i_class_id,i_category_id,sum_sales,number_sales] #1
          WholeStageCodegen (606)
            HashAggregate [channel,i_brand_id,i_class_id,i_category_id,sum_sales,number_sales]
              InputAdapter
                Union
                  WholeStageCodegen (485)
                    HashAggregate [channel,i_brand_id,i_class_id,i_category_id,sum_sales,number_sales]
                      InputAdapter
                        Exchange [channel,i_brand_id,i_class_id,i_category_id,sum_sales,number_sales] #2
                          WholeStageCodegen (484)
                            HashAggregate [channel,i_brand_id,i_class_id,i_category_id,sum_sales,number_sales]
                              InputAdapter
                                Union
                                  WholeStageCodegen (363)
                                    HashAggregate [channel,i_brand_id,i_class_id,i_category_id,sum_sales,number_sales]
                                      InputAdapter
                                        Exchange [channel,i_brand_id,i_class_id,i_category_id,sum_sales,number_sales] #3
                                          WholeStageCodegen (362)
                                            HashAggregate [channel,i_brand_id,i_class_id,i_category_id,sum_sales,number_sales]
                                              InputAdapter
                                                Union
                                                  WholeStageCodegen (241)
                                                    HashAggregate [channel,i_brand_id,i_class_id,i_category_id,sum_sales,number_sales]
                                                      InputAdapter
                                                        Exchange [channel,i_brand_id,i_class_id,i_category_id,sum_sales,number_sales] #4
                                                          WholeStageCodegen (240)
                                                            HashAggregate [channel,i_brand_id,i_class_id,i_category_id,sum_sales,number_sales]
                                                              InputAdapter
                                                                Union
                                                                  WholeStageCodegen (119)
                                                                    HashAggregate [channel,i_brand_id,i_class_id,i_category_id,sum,isEmpty,sum] [sum(sales),sum(number_salesL),sum_sales,number_sales,sum,isEmpty,sum]
                                                                      InputAdapter
                                                                        Exchange [channel,i_brand_id,i_class_id,i_category_id] #5
                                                                          WholeStageCodegen (118)
                                                                            HashAggregate [channel,i_brand_id,i_class_id,i_category_id,sales,number_sales] [sum,isEmpty,sum,sum,isEmpty,sum]
                                                                              InputAdapter
                                                                                Union
                                                                                  WholeStageCodegen (39)
                                                                                    Project [channel,i_brand_id,i_class_id,i_category_id,sales,number_sales]
                                                                                      Filter [sum(CheckOverflow((promote_precision(cast(cast(ss_quantity as decimal(10,0)) as decimal(12,2))) * promote_precision(cast(ss_list_price as decimal(12,2)))), DecimalType(18,2), true))]
                                                                                        Subquery #1
                                                                                          WholeStageCodegen (8)
                                                                                            HashAggregate [sum,count] [avg(CheckOverflow((promote_precision(cast(cast(quantity as decimal(10,0)) as decimal(12,2))) * promote_precision(cast(list_price as decimal(12,2)))), DecimalType(18,2), true)),average_sales,sum,count]
                                                                                              InputAdapter
                                                                                                Exchange #20
                                                                                                  WholeStageCodegen (7)
                                                                                                    HashAggregate [quantity,list_price] [sum,count,sum,count]
                                                                                                      InputAdapter
                                                                                                        Union
                                                                                                          WholeStageCodegen (2)
                                                                                                            Project [ss_quantity,ss_list_price]
                                                                                                              BroadcastHashJoin [ss_sold_date_sk,d_date_sk]
                                                                                                                Filter [ss_sold_date_sk]
                                                                                                                  ColumnarToRow
                                                                                                                    InputAdapter
                                                                                                                      Scan parquet default.store_sales [ss_sold_date_sk,ss_quantity,ss_list_price]
                                                                                                                InputAdapter
<<<<<<< HEAD
                                                                                                                  ReusedExchange [d_date_sk] #12
=======
                                                                                                                  BroadcastExchange #21
                                                                                                                    WholeStageCodegen (1)
                                                                                                                      Project [d_date_sk]
                                                                                                                        Filter [d_year,d_date_sk]
                                                                                                                          ColumnarToRow
                                                                                                                            InputAdapter
                                                                                                                              Scan parquet default.date_dim [d_date_sk,d_year]
>>>>>>> ce566bed
                                                                                                          WholeStageCodegen (4)
                                                                                                            Project [cs_quantity,cs_list_price]
                                                                                                              BroadcastHashJoin [cs_sold_date_sk,d_date_sk]
                                                                                                                Filter [cs_sold_date_sk]
                                                                                                                  ColumnarToRow
                                                                                                                    InputAdapter
                                                                                                                      Scan parquet default.catalog_sales [cs_sold_date_sk,cs_quantity,cs_list_price]
                                                                                                                InputAdapter
                                                                                                                  BroadcastExchange #21
                                                                                                                    WholeStageCodegen (3)
                                                                                                                      Project [d_date_sk]
                                                                                                                        Filter [d_year,d_date_sk]
                                                                                                                          ColumnarToRow
                                                                                                                            InputAdapter
                                                                                                                              Scan parquet default.date_dim [d_date_sk,d_year]
                                                                                                          WholeStageCodegen (6)
                                                                                                            Project [ws_quantity,ws_list_price]
                                                                                                              BroadcastHashJoin [ws_sold_date_sk,d_date_sk]
                                                                                                                Filter [ws_sold_date_sk]
                                                                                                                  ColumnarToRow
                                                                                                                    InputAdapter
                                                                                                                      Scan parquet default.web_sales [ws_sold_date_sk,ws_quantity,ws_list_price]
                                                                                                                InputAdapter
<<<<<<< HEAD
                                                                                                                  ReusedExchange [d_date_sk] #21
                                                                                        HashAggregate [count,i_brand_id,i_category_id,i_class_id,isEmpty,sum] [channel,count,count(1),isEmpty,number_sales,sales,sum,sum(CheckOverflow((promote_precision(cast(cast(ss_quantity as decimal(10,0)) as decimal(12,2))) * promote_precision(cast(ss_list_price as decimal(12,2)))), DecimalType(18,2), true)),sum(CheckOverflow((promote_precision(cast(cast(ss_quantity as decimal(10,0)) as decimal(12,2))) * promote_precision(cast(ss_list_price as decimal(12,2)))), DecimalType(18,2), true))]
=======
                                                                                                                  ReusedExchange [d_date_sk] #22
                                                                                        HashAggregate [i_brand_id,i_class_id,i_category_id,sum,isEmpty,count] [sum(CheckOverflow((promote_precision(cast(cast(ss_quantity as decimal(10,0)) as decimal(12,2))) * promote_precision(cast(ss_list_price as decimal(12,2)))), DecimalType(18,2), true)),count(1),channel,sales,number_sales,sum(CheckOverflow((promote_precision(cast(cast(ss_quantity as decimal(10,0)) as decimal(12,2))) * promote_precision(cast(ss_list_price as decimal(12,2)))), DecimalType(18,2), true)),sum,isEmpty,count]
>>>>>>> ce566bed
                                                                                          InputAdapter
                                                                                            Exchange [i_brand_id,i_class_id,i_category_id] #6
                                                                                              WholeStageCodegen (38)
                                                                                                HashAggregate [i_brand_id,i_class_id,i_category_id,ss_quantity,ss_list_price] [sum,isEmpty,count,sum,isEmpty,count]
                                                                                                  Project [ss_quantity,ss_list_price,i_brand_id,i_class_id,i_category_id]
                                                                                                    BroadcastHashJoin [ss_item_sk,i_item_sk]
                                                                                                      Project [ss_item_sk,ss_quantity,ss_list_price]
                                                                                                        BroadcastHashJoin [ss_sold_date_sk,d_date_sk]
                                                                                                          InputAdapter
                                                                                                            SortMergeJoin [ss_item_sk,ss_item_sk]
                                                                                                              WholeStageCodegen (2)
                                                                                                                Sort [ss_item_sk]
                                                                                                                  InputAdapter
                                                                                                                    Exchange [ss_item_sk] #7
                                                                                                                      WholeStageCodegen (1)
                                                                                                                        Filter [ss_item_sk,ss_sold_date_sk]
                                                                                                                          ColumnarToRow
                                                                                                                            InputAdapter
                                                                                                                              Scan parquet default.store_sales [ss_sold_date_sk,ss_item_sk,ss_quantity,ss_list_price]
                                                                                                              WholeStageCodegen (18)
                                                                                                                Sort [ss_item_sk]
                                                                                                                  InputAdapter
                                                                                                                    Exchange [ss_item_sk] #8
                                                                                                                      WholeStageCodegen (17)
                                                                                                                        Project [i_item_sk]
                                                                                                                          BroadcastHashJoin [i_brand_id,i_class_id,i_category_id,brand_id,class_id,category_id]
                                                                                                                            Filter [i_brand_id,i_class_id,i_category_id]
                                                                                                                              ColumnarToRow
                                                                                                                                InputAdapter
                                                                                                                                  Scan parquet default.item [i_item_sk,i_brand_id,i_class_id,i_category_id]
                                                                                                                            InputAdapter
                                                                                                                              BroadcastExchange #9
                                                                                                                                WholeStageCodegen (16)
                                                                                                                                  HashAggregate [brand_id,class_id,category_id]
                                                                                                                                    HashAggregate [brand_id,class_id,category_id]
                                                                                                                                      HashAggregate [brand_id,class_id,category_id]
                                                                                                                                        InputAdapter
                                                                                                                                          Exchange [brand_id,class_id,category_id] #10
                                                                                                                                            WholeStageCodegen (15)
                                                                                                                                              HashAggregate [brand_id,class_id,category_id]
                                                                                                                                                InputAdapter
                                                                                                                                                  SortMergeJoin [brand_id,class_id,category_id,i_brand_id,i_class_id,i_category_id]
                                                                                                                                                    SortMergeJoin [brand_id,class_id,category_id,i_brand_id,i_class_id,i_category_id]
                                                                                                                                                      WholeStageCodegen (6)
                                                                                                                                                        Sort [brand_id,class_id,category_id]
                                                                                                                                                          InputAdapter
                                                                                                                                                            Exchange [brand_id,class_id,category_id] #11
                                                                                                                                                              WholeStageCodegen (5)
                                                                                                                                                                Project [i_brand_id,i_class_id,i_category_id]
                                                                                                                                                                  BroadcastHashJoin [ss_item_sk,i_item_sk]
                                                                                                                                                                    Project [ss_item_sk]
                                                                                                                                                                      BroadcastHashJoin [ss_sold_date_sk,d_date_sk]
                                                                                                                                                                        Filter [ss_item_sk,ss_sold_date_sk]
                                                                                                                                                                          ColumnarToRow
                                                                                                                                                                            InputAdapter
                                                                                                                                                                              Scan parquet default.store_sales [ss_sold_date_sk,ss_item_sk]
                                                                                                                                                                        InputAdapter
                                                                                                                                                                          BroadcastExchange #12
                                                                                                                                                                            WholeStageCodegen (3)
                                                                                                                                                                              Project [d_date_sk]
                                                                                                                                                                                Filter [d_year,d_date_sk]
                                                                                                                                                                                  ColumnarToRow
                                                                                                                                                                                    InputAdapter
                                                                                                                                                                                      Scan parquet default.date_dim [d_date_sk,d_year]
                                                                                                                                                                    InputAdapter
                                                                                                                                                                      BroadcastExchange #13
                                                                                                                                                                        WholeStageCodegen (4)
                                                                                                                                                                          Filter [i_item_sk,i_brand_id,i_class_id,i_category_id]
                                                                                                                                                                            ColumnarToRow
                                                                                                                                                                              InputAdapter
                                                                                                                                                                                Scan parquet default.item [i_item_sk,i_brand_id,i_class_id,i_category_id]
                                                                                                                                                      WholeStageCodegen (10)
                                                                                                                                                        Sort [i_brand_id,i_class_id,i_category_id]
                                                                                                                                                          InputAdapter
                                                                                                                                                            Exchange [i_brand_id,i_class_id,i_category_id] #14
                                                                                                                                                              WholeStageCodegen (9)
                                                                                                                                                                Project [i_brand_id,i_class_id,i_category_id]
                                                                                                                                                                  BroadcastHashJoin [cs_item_sk,i_item_sk]
                                                                                                                                                                    Project [cs_item_sk]
                                                                                                                                                                      BroadcastHashJoin [cs_sold_date_sk,d_date_sk]
                                                                                                                                                                        Filter [cs_item_sk,cs_sold_date_sk]
                                                                                                                                                                          ColumnarToRow
                                                                                                                                                                            InputAdapter
                                                                                                                                                                              Scan parquet default.catalog_sales [cs_sold_date_sk,cs_item_sk]
                                                                                                                                                                        InputAdapter
                                                                                                                                                                          ReusedExchange [d_date_sk] #12
                                                                                                                                                                    InputAdapter
                                                                                                                                                                      BroadcastExchange #15
                                                                                                                                                                        WholeStageCodegen (8)
                                                                                                                                                                          Filter [i_item_sk]
                                                                                                                                                                            ColumnarToRow
                                                                                                                                                                              InputAdapter
                                                                                                                                                                                Scan parquet default.item [i_item_sk,i_brand_id,i_class_id,i_category_id]
                                                                                                                                                    WholeStageCodegen (14)
                                                                                                                                                      Sort [i_brand_id,i_class_id,i_category_id]
                                                                                                                                                        InputAdapter
                                                                                                                                                          Exchange [i_brand_id,i_class_id,i_category_id] #16
                                                                                                                                                            WholeStageCodegen (13)
                                                                                                                                                              Project [i_brand_id,i_class_id,i_category_id]
                                                                                                                                                                BroadcastHashJoin [ws_item_sk,i_item_sk]
                                                                                                                                                                  Project [ws_item_sk]
                                                                                                                                                                    BroadcastHashJoin [ws_sold_date_sk,d_date_sk]
                                                                                                                                                                      Filter [ws_item_sk,ws_sold_date_sk]
                                                                                                                                                                        ColumnarToRow
                                                                                                                                                                          InputAdapter
                                                                                                                                                                            Scan parquet default.web_sales [ws_sold_date_sk,ws_item_sk]
                                                                                                                                                                      InputAdapter
                                                                                                                                                                        ReusedExchange [d_date_sk] #12
                                                                                                                                                                  InputAdapter
                                                                                                                                                                    ReusedExchange [i_item_sk,i_brand_id,i_class_id,i_category_id] #15
                                                                                                          InputAdapter
                                                                                                            BroadcastExchange #17
                                                                                                              WholeStageCodegen (19)
                                                                                                                Project [d_date_sk]
                                                                                                                  Filter [d_year,d_moy,d_date_sk]
                                                                                                                    ColumnarToRow
                                                                                                                      InputAdapter
                                                                                                                        Scan parquet default.date_dim [d_date_sk,d_year,d_moy]
                                                                                                      InputAdapter
                                                                                                        BroadcastExchange #18
                                                                                                          SortMergeJoin [i_item_sk,ss_item_sk]
                                                                                                            WholeStageCodegen (21)
                                                                                                              Sort [i_item_sk]
                                                                                                                InputAdapter
                                                                                                                  Exchange [i_item_sk] #19
                                                                                                                    WholeStageCodegen (20)
                                                                                                                      Filter [i_item_sk]
                                                                                                                        ColumnarToRow
                                                                                                                          InputAdapter
                                                                                                                            Scan parquet default.item [i_item_sk,i_brand_id,i_class_id,i_category_id]
                                                                                                            WholeStageCodegen (37)
                                                                                                              Sort [ss_item_sk]
                                                                                                                InputAdapter
                                                                                                                  ReusedExchange [ss_item_sk] #8
                                                                                  WholeStageCodegen (78)
                                                                                    Project [channel,i_brand_id,i_class_id,i_category_id,sales,number_sales]
                                                                                      Filter [sum(CheckOverflow((promote_precision(cast(cast(cs_quantity as decimal(10,0)) as decimal(12,2))) * promote_precision(cast(cs_list_price as decimal(12,2)))), DecimalType(18,2), true))]
                                                                                        ReusedSubquery [average_sales] #1
                                                                                        HashAggregate [i_brand_id,i_class_id,i_category_id,sum,isEmpty,count] [sum(CheckOverflow((promote_precision(cast(cast(cs_quantity as decimal(10,0)) as decimal(12,2))) * promote_precision(cast(cs_list_price as decimal(12,2)))), DecimalType(18,2), true)),count(1),channel,sales,number_sales,sum(CheckOverflow((promote_precision(cast(cast(cs_quantity as decimal(10,0)) as decimal(12,2))) * promote_precision(cast(cs_list_price as decimal(12,2)))), DecimalType(18,2), true)),sum,isEmpty,count]
                                                                                          InputAdapter
<<<<<<< HEAD
                                                                                            Exchange [i_brand_id,i_category_id,i_class_id] #22
=======
                                                                                            Exchange [i_brand_id,i_class_id,i_category_id] #23
>>>>>>> ce566bed
                                                                                              WholeStageCodegen (77)
                                                                                                HashAggregate [i_brand_id,i_class_id,i_category_id,cs_quantity,cs_list_price] [sum,isEmpty,count,sum,isEmpty,count]
                                                                                                  Project [cs_quantity,cs_list_price,i_brand_id,i_class_id,i_category_id]
                                                                                                    BroadcastHashJoin [cs_item_sk,i_item_sk]
                                                                                                      Project [cs_item_sk,cs_quantity,cs_list_price]
                                                                                                        BroadcastHashJoin [cs_sold_date_sk,d_date_sk]
                                                                                                          InputAdapter
                                                                                                            SortMergeJoin [cs_item_sk,ss_item_sk]
                                                                                                              WholeStageCodegen (41)
                                                                                                                Sort [cs_item_sk]
                                                                                                                  InputAdapter
                                                                                                                    Exchange [cs_item_sk] #23
                                                                                                                      WholeStageCodegen (40)
                                                                                                                        Filter [cs_item_sk,cs_sold_date_sk]
                                                                                                                          ColumnarToRow
                                                                                                                            InputAdapter
                                                                                                                              Scan parquet default.catalog_sales [cs_sold_date_sk,cs_item_sk,cs_quantity,cs_list_price]
                                                                                                              WholeStageCodegen (57)
                                                                                                                Sort [ss_item_sk]
                                                                                                                  InputAdapter
                                                                                                                    ReusedExchange [ss_item_sk] #8
                                                                                                          InputAdapter
                                                                                                            ReusedExchange [d_date_sk] #17
                                                                                                      InputAdapter
                                                                                                        ReusedExchange [i_item_sk,i_brand_id,i_class_id,i_category_id] #18
                                                                                  WholeStageCodegen (117)
                                                                                    Project [channel,i_brand_id,i_class_id,i_category_id,sales,number_sales]
                                                                                      Filter [sum(CheckOverflow((promote_precision(cast(cast(ws_quantity as decimal(10,0)) as decimal(12,2))) * promote_precision(cast(ws_list_price as decimal(12,2)))), DecimalType(18,2), true))]
                                                                                        ReusedSubquery [average_sales] #1
                                                                                        HashAggregate [i_brand_id,i_class_id,i_category_id,sum,isEmpty,count] [sum(CheckOverflow((promote_precision(cast(cast(ws_quantity as decimal(10,0)) as decimal(12,2))) * promote_precision(cast(ws_list_price as decimal(12,2)))), DecimalType(18,2), true)),count(1),channel,sales,number_sales,sum(CheckOverflow((promote_precision(cast(cast(ws_quantity as decimal(10,0)) as decimal(12,2))) * promote_precision(cast(ws_list_price as decimal(12,2)))), DecimalType(18,2), true)),sum,isEmpty,count]
                                                                                          InputAdapter
<<<<<<< HEAD
                                                                                            Exchange [i_brand_id,i_category_id,i_class_id] #24
=======
                                                                                            Exchange [i_brand_id,i_class_id,i_category_id] #25
>>>>>>> ce566bed
                                                                                              WholeStageCodegen (116)
                                                                                                HashAggregate [i_brand_id,i_class_id,i_category_id,ws_quantity,ws_list_price] [sum,isEmpty,count,sum,isEmpty,count]
                                                                                                  Project [ws_quantity,ws_list_price,i_brand_id,i_class_id,i_category_id]
                                                                                                    BroadcastHashJoin [ws_item_sk,i_item_sk]
                                                                                                      Project [ws_item_sk,ws_quantity,ws_list_price]
                                                                                                        BroadcastHashJoin [ws_sold_date_sk,d_date_sk]
                                                                                                          InputAdapter
                                                                                                            SortMergeJoin [ws_item_sk,ss_item_sk]
                                                                                                              WholeStageCodegen (80)
                                                                                                                Sort [ws_item_sk]
                                                                                                                  InputAdapter
                                                                                                                    Exchange [ws_item_sk] #25
                                                                                                                      WholeStageCodegen (79)
                                                                                                                        Filter [ws_item_sk,ws_sold_date_sk]
                                                                                                                          ColumnarToRow
                                                                                                                            InputAdapter
                                                                                                                              Scan parquet default.web_sales [ws_sold_date_sk,ws_item_sk,ws_quantity,ws_list_price]
                                                                                                              WholeStageCodegen (96)
                                                                                                                Sort [ss_item_sk]
                                                                                                                  InputAdapter
                                                                                                                    ReusedExchange [ss_item_sk] #8
                                                                                                          InputAdapter
                                                                                                            ReusedExchange [d_date_sk] #17
                                                                                                      InputAdapter
                                                                                                        ReusedExchange [i_item_sk,i_brand_id,i_class_id,i_category_id] #18
                                                                  WholeStageCodegen (239)
                                                                    HashAggregate [channel,i_brand_id,i_class_id,sum,isEmpty,sum] [sum(sum_sales),sum(number_salesL),i_category_id,sum(sum_sales),sum(number_sales),sum,isEmpty,sum]
                                                                      InputAdapter
                                                                        Exchange [channel,i_brand_id,i_class_id] #26
                                                                          WholeStageCodegen (238)
                                                                            HashAggregate [channel,i_brand_id,i_class_id,sum_sales,number_sales] [sum,isEmpty,sum,sum,isEmpty,sum]
                                                                              HashAggregate [channel,i_brand_id,i_class_id,i_category_id,sum,isEmpty,sum] [sum(sales),sum(number_salesL),sum_sales,number_sales,sum,isEmpty,sum]
                                                                                InputAdapter
<<<<<<< HEAD
                                                                                  ReusedExchange [channel,i_brand_id,i_category_id,i_class_id,isEmpty,sum,sum] #5
=======
                                                                                  Exchange [channel,i_brand_id,i_class_id,i_category_id] #28
                                                                                    WholeStageCodegen (237)
                                                                                      HashAggregate [channel,i_brand_id,i_class_id,i_category_id,sales,number_sales] [sum,isEmpty,sum,sum,isEmpty,sum]
                                                                                        InputAdapter
                                                                                          Union
                                                                                            WholeStageCodegen (158)
                                                                                              Project [channel,i_brand_id,i_class_id,i_category_id,sales,number_sales]
                                                                                                Filter [sum(CheckOverflow((promote_precision(cast(cast(ss_quantity as decimal(10,0)) as decimal(12,2))) * promote_precision(cast(ss_list_price as decimal(12,2)))), DecimalType(18,2), true))]
                                                                                                  ReusedSubquery [average_sales] #1
                                                                                                  HashAggregate [i_brand_id,i_class_id,i_category_id,sum,isEmpty,count] [sum(CheckOverflow((promote_precision(cast(cast(ss_quantity as decimal(10,0)) as decimal(12,2))) * promote_precision(cast(ss_list_price as decimal(12,2)))), DecimalType(18,2), true)),count(1),channel,sales,number_sales,sum(CheckOverflow((promote_precision(cast(cast(ss_quantity as decimal(10,0)) as decimal(12,2))) * promote_precision(cast(ss_list_price as decimal(12,2)))), DecimalType(18,2), true)),sum,isEmpty,count]
                                                                                                    InputAdapter
                                                                                                      ReusedExchange [i_brand_id,i_class_id,i_category_id,sum,isEmpty,count] #6
                                                                                            WholeStageCodegen (197)
                                                                                              Project [channel,i_brand_id,i_class_id,i_category_id,sales,number_sales]
                                                                                                Filter [sum(CheckOverflow((promote_precision(cast(cast(cs_quantity as decimal(10,0)) as decimal(12,2))) * promote_precision(cast(cs_list_price as decimal(12,2)))), DecimalType(18,2), true))]
                                                                                                  ReusedSubquery [average_sales] #1
                                                                                                  HashAggregate [i_brand_id,i_class_id,i_category_id,sum,isEmpty,count] [sum(CheckOverflow((promote_precision(cast(cast(cs_quantity as decimal(10,0)) as decimal(12,2))) * promote_precision(cast(cs_list_price as decimal(12,2)))), DecimalType(18,2), true)),count(1),channel,sales,number_sales,sum(CheckOverflow((promote_precision(cast(cast(cs_quantity as decimal(10,0)) as decimal(12,2))) * promote_precision(cast(cs_list_price as decimal(12,2)))), DecimalType(18,2), true)),sum,isEmpty,count]
                                                                                                    InputAdapter
                                                                                                      ReusedExchange [i_brand_id,i_class_id,i_category_id,sum,isEmpty,count] #23
                                                                                            WholeStageCodegen (236)
                                                                                              Project [channel,i_brand_id,i_class_id,i_category_id,sales,number_sales]
                                                                                                Filter [sum(CheckOverflow((promote_precision(cast(cast(ws_quantity as decimal(10,0)) as decimal(12,2))) * promote_precision(cast(ws_list_price as decimal(12,2)))), DecimalType(18,2), true))]
                                                                                                  ReusedSubquery [average_sales] #1
                                                                                                  HashAggregate [i_brand_id,i_class_id,i_category_id,sum,isEmpty,count] [sum(CheckOverflow((promote_precision(cast(cast(ws_quantity as decimal(10,0)) as decimal(12,2))) * promote_precision(cast(ws_list_price as decimal(12,2)))), DecimalType(18,2), true)),count(1),channel,sales,number_sales,sum(CheckOverflow((promote_precision(cast(cast(ws_quantity as decimal(10,0)) as decimal(12,2))) * promote_precision(cast(ws_list_price as decimal(12,2)))), DecimalType(18,2), true)),sum,isEmpty,count]
                                                                                                    InputAdapter
                                                                                                      ReusedExchange [i_brand_id,i_class_id,i_category_id,sum,isEmpty,count] #25
>>>>>>> ce566bed
                                                  WholeStageCodegen (361)
                                                    HashAggregate [channel,i_brand_id,sum,isEmpty,sum] [sum(sum_sales),sum(number_salesL),i_class_id,i_category_id,sum(sum_sales),sum(number_sales),sum,isEmpty,sum]
                                                      InputAdapter
                                                        Exchange [channel,i_brand_id] #27
                                                          WholeStageCodegen (360)
                                                            HashAggregate [channel,i_brand_id,sum_sales,number_sales] [sum,isEmpty,sum,sum,isEmpty,sum]
                                                              HashAggregate [channel,i_brand_id,i_class_id,i_category_id,sum,isEmpty,sum] [sum(sales),sum(number_salesL),sum_sales,number_sales,sum,isEmpty,sum]
                                                                InputAdapter
<<<<<<< HEAD
                                                                  ReusedExchange [channel,i_brand_id,i_category_id,i_class_id,isEmpty,sum,sum] #5
=======
                                                                  Exchange [channel,i_brand_id,i_class_id,i_category_id] #30
                                                                    WholeStageCodegen (359)
                                                                      HashAggregate [channel,i_brand_id,i_class_id,i_category_id,sales,number_sales] [sum,isEmpty,sum,sum,isEmpty,sum]
                                                                        InputAdapter
                                                                          Union
                                                                            WholeStageCodegen (280)
                                                                              Project [channel,i_brand_id,i_class_id,i_category_id,sales,number_sales]
                                                                                Filter [sum(CheckOverflow((promote_precision(cast(cast(ss_quantity as decimal(10,0)) as decimal(12,2))) * promote_precision(cast(ss_list_price as decimal(12,2)))), DecimalType(18,2), true))]
                                                                                  ReusedSubquery [average_sales] #1
                                                                                  HashAggregate [i_brand_id,i_class_id,i_category_id,sum,isEmpty,count] [sum(CheckOverflow((promote_precision(cast(cast(ss_quantity as decimal(10,0)) as decimal(12,2))) * promote_precision(cast(ss_list_price as decimal(12,2)))), DecimalType(18,2), true)),count(1),channel,sales,number_sales,sum(CheckOverflow((promote_precision(cast(cast(ss_quantity as decimal(10,0)) as decimal(12,2))) * promote_precision(cast(ss_list_price as decimal(12,2)))), DecimalType(18,2), true)),sum,isEmpty,count]
                                                                                    InputAdapter
                                                                                      ReusedExchange [i_brand_id,i_class_id,i_category_id,sum,isEmpty,count] #6
                                                                            WholeStageCodegen (319)
                                                                              Project [channel,i_brand_id,i_class_id,i_category_id,sales,number_sales]
                                                                                Filter [sum(CheckOverflow((promote_precision(cast(cast(cs_quantity as decimal(10,0)) as decimal(12,2))) * promote_precision(cast(cs_list_price as decimal(12,2)))), DecimalType(18,2), true))]
                                                                                  ReusedSubquery [average_sales] #1
                                                                                  HashAggregate [i_brand_id,i_class_id,i_category_id,sum,isEmpty,count] [sum(CheckOverflow((promote_precision(cast(cast(cs_quantity as decimal(10,0)) as decimal(12,2))) * promote_precision(cast(cs_list_price as decimal(12,2)))), DecimalType(18,2), true)),count(1),channel,sales,number_sales,sum(CheckOverflow((promote_precision(cast(cast(cs_quantity as decimal(10,0)) as decimal(12,2))) * promote_precision(cast(cs_list_price as decimal(12,2)))), DecimalType(18,2), true)),sum,isEmpty,count]
                                                                                    InputAdapter
                                                                                      ReusedExchange [i_brand_id,i_class_id,i_category_id,sum,isEmpty,count] #23
                                                                            WholeStageCodegen (358)
                                                                              Project [channel,i_brand_id,i_class_id,i_category_id,sales,number_sales]
                                                                                Filter [sum(CheckOverflow((promote_precision(cast(cast(ws_quantity as decimal(10,0)) as decimal(12,2))) * promote_precision(cast(ws_list_price as decimal(12,2)))), DecimalType(18,2), true))]
                                                                                  ReusedSubquery [average_sales] #1
                                                                                  HashAggregate [i_brand_id,i_class_id,i_category_id,sum,isEmpty,count] [sum(CheckOverflow((promote_precision(cast(cast(ws_quantity as decimal(10,0)) as decimal(12,2))) * promote_precision(cast(ws_list_price as decimal(12,2)))), DecimalType(18,2), true)),count(1),channel,sales,number_sales,sum(CheckOverflow((promote_precision(cast(cast(ws_quantity as decimal(10,0)) as decimal(12,2))) * promote_precision(cast(ws_list_price as decimal(12,2)))), DecimalType(18,2), true)),sum,isEmpty,count]
                                                                                    InputAdapter
                                                                                      ReusedExchange [i_brand_id,i_class_id,i_category_id,sum,isEmpty,count] #25
>>>>>>> ce566bed
                                  WholeStageCodegen (483)
                                    HashAggregate [channel,sum,isEmpty,sum] [sum(sum_sales),sum(number_salesL),i_brand_id,i_class_id,i_category_id,sum(sum_sales),sum(number_sales),sum,isEmpty,sum]
                                      InputAdapter
                                        Exchange [channel] #28
                                          WholeStageCodegen (482)
                                            HashAggregate [channel,sum_sales,number_sales] [sum,isEmpty,sum,sum,isEmpty,sum]
                                              HashAggregate [channel,i_brand_id,i_class_id,i_category_id,sum,isEmpty,sum] [sum(sales),sum(number_salesL),sum_sales,number_sales,sum,isEmpty,sum]
                                                InputAdapter
<<<<<<< HEAD
                                                  ReusedExchange [channel,i_brand_id,i_category_id,i_class_id,isEmpty,sum,sum] #5
=======
                                                  Exchange [channel,i_brand_id,i_class_id,i_category_id] #32
                                                    WholeStageCodegen (481)
                                                      HashAggregate [channel,i_brand_id,i_class_id,i_category_id,sales,number_sales] [sum,isEmpty,sum,sum,isEmpty,sum]
                                                        InputAdapter
                                                          Union
                                                            WholeStageCodegen (402)
                                                              Project [channel,i_brand_id,i_class_id,i_category_id,sales,number_sales]
                                                                Filter [sum(CheckOverflow((promote_precision(cast(cast(ss_quantity as decimal(10,0)) as decimal(12,2))) * promote_precision(cast(ss_list_price as decimal(12,2)))), DecimalType(18,2), true))]
                                                                  ReusedSubquery [average_sales] #1
                                                                  HashAggregate [i_brand_id,i_class_id,i_category_id,sum,isEmpty,count] [sum(CheckOverflow((promote_precision(cast(cast(ss_quantity as decimal(10,0)) as decimal(12,2))) * promote_precision(cast(ss_list_price as decimal(12,2)))), DecimalType(18,2), true)),count(1),channel,sales,number_sales,sum(CheckOverflow((promote_precision(cast(cast(ss_quantity as decimal(10,0)) as decimal(12,2))) * promote_precision(cast(ss_list_price as decimal(12,2)))), DecimalType(18,2), true)),sum,isEmpty,count]
                                                                    InputAdapter
                                                                      ReusedExchange [i_brand_id,i_class_id,i_category_id,sum,isEmpty,count] #6
                                                            WholeStageCodegen (441)
                                                              Project [channel,i_brand_id,i_class_id,i_category_id,sales,number_sales]
                                                                Filter [sum(CheckOverflow((promote_precision(cast(cast(cs_quantity as decimal(10,0)) as decimal(12,2))) * promote_precision(cast(cs_list_price as decimal(12,2)))), DecimalType(18,2), true))]
                                                                  ReusedSubquery [average_sales] #1
                                                                  HashAggregate [i_brand_id,i_class_id,i_category_id,sum,isEmpty,count] [sum(CheckOverflow((promote_precision(cast(cast(cs_quantity as decimal(10,0)) as decimal(12,2))) * promote_precision(cast(cs_list_price as decimal(12,2)))), DecimalType(18,2), true)),count(1),channel,sales,number_sales,sum(CheckOverflow((promote_precision(cast(cast(cs_quantity as decimal(10,0)) as decimal(12,2))) * promote_precision(cast(cs_list_price as decimal(12,2)))), DecimalType(18,2), true)),sum,isEmpty,count]
                                                                    InputAdapter
                                                                      ReusedExchange [i_brand_id,i_class_id,i_category_id,sum,isEmpty,count] #23
                                                            WholeStageCodegen (480)
                                                              Project [channel,i_brand_id,i_class_id,i_category_id,sales,number_sales]
                                                                Filter [sum(CheckOverflow((promote_precision(cast(cast(ws_quantity as decimal(10,0)) as decimal(12,2))) * promote_precision(cast(ws_list_price as decimal(12,2)))), DecimalType(18,2), true))]
                                                                  ReusedSubquery [average_sales] #1
                                                                  HashAggregate [i_brand_id,i_class_id,i_category_id,sum,isEmpty,count] [sum(CheckOverflow((promote_precision(cast(cast(ws_quantity as decimal(10,0)) as decimal(12,2))) * promote_precision(cast(ws_list_price as decimal(12,2)))), DecimalType(18,2), true)),count(1),channel,sales,number_sales,sum(CheckOverflow((promote_precision(cast(cast(ws_quantity as decimal(10,0)) as decimal(12,2))) * promote_precision(cast(ws_list_price as decimal(12,2)))), DecimalType(18,2), true)),sum,isEmpty,count]
                                                                    InputAdapter
                                                                      ReusedExchange [i_brand_id,i_class_id,i_category_id,sum,isEmpty,count] #25
>>>>>>> ce566bed
                  WholeStageCodegen (605)
                    HashAggregate [sum,isEmpty,sum] [sum(sum_sales),sum(number_salesL),channel,i_brand_id,i_class_id,i_category_id,sum(sum_sales),sum(number_sales),sum,isEmpty,sum]
                      InputAdapter
                        Exchange #29
                          WholeStageCodegen (604)
                            HashAggregate [sum_sales,number_sales] [sum,isEmpty,sum,sum,isEmpty,sum]
                              HashAggregate [channel,i_brand_id,i_class_id,i_category_id,sum,isEmpty,sum] [sum(sales),sum(number_salesL),sum_sales,number_sales,sum,isEmpty,sum]
                                InputAdapter
<<<<<<< HEAD
                                  ReusedExchange [channel,i_brand_id,i_category_id,i_class_id,isEmpty,sum,sum] #5
=======
                                  Exchange [channel,i_brand_id,i_class_id,i_category_id] #34
                                    WholeStageCodegen (603)
                                      HashAggregate [channel,i_brand_id,i_class_id,i_category_id,sales,number_sales] [sum,isEmpty,sum,sum,isEmpty,sum]
                                        InputAdapter
                                          Union
                                            WholeStageCodegen (524)
                                              Project [channel,i_brand_id,i_class_id,i_category_id,sales,number_sales]
                                                Filter [sum(CheckOverflow((promote_precision(cast(cast(ss_quantity as decimal(10,0)) as decimal(12,2))) * promote_precision(cast(ss_list_price as decimal(12,2)))), DecimalType(18,2), true))]
                                                  ReusedSubquery [average_sales] #1
                                                  HashAggregate [i_brand_id,i_class_id,i_category_id,sum,isEmpty,count] [sum(CheckOverflow((promote_precision(cast(cast(ss_quantity as decimal(10,0)) as decimal(12,2))) * promote_precision(cast(ss_list_price as decimal(12,2)))), DecimalType(18,2), true)),count(1),channel,sales,number_sales,sum(CheckOverflow((promote_precision(cast(cast(ss_quantity as decimal(10,0)) as decimal(12,2))) * promote_precision(cast(ss_list_price as decimal(12,2)))), DecimalType(18,2), true)),sum,isEmpty,count]
                                                    InputAdapter
                                                      ReusedExchange [i_brand_id,i_class_id,i_category_id,sum,isEmpty,count] #6
                                            WholeStageCodegen (563)
                                              Project [channel,i_brand_id,i_class_id,i_category_id,sales,number_sales]
                                                Filter [sum(CheckOverflow((promote_precision(cast(cast(cs_quantity as decimal(10,0)) as decimal(12,2))) * promote_precision(cast(cs_list_price as decimal(12,2)))), DecimalType(18,2), true))]
                                                  ReusedSubquery [average_sales] #1
                                                  HashAggregate [i_brand_id,i_class_id,i_category_id,sum,isEmpty,count] [sum(CheckOverflow((promote_precision(cast(cast(cs_quantity as decimal(10,0)) as decimal(12,2))) * promote_precision(cast(cs_list_price as decimal(12,2)))), DecimalType(18,2), true)),count(1),channel,sales,number_sales,sum(CheckOverflow((promote_precision(cast(cast(cs_quantity as decimal(10,0)) as decimal(12,2))) * promote_precision(cast(cs_list_price as decimal(12,2)))), DecimalType(18,2), true)),sum,isEmpty,count]
                                                    InputAdapter
                                                      ReusedExchange [i_brand_id,i_class_id,i_category_id,sum,isEmpty,count] #23
                                            WholeStageCodegen (602)
                                              Project [channel,i_brand_id,i_class_id,i_category_id,sales,number_sales]
                                                Filter [sum(CheckOverflow((promote_precision(cast(cast(ws_quantity as decimal(10,0)) as decimal(12,2))) * promote_precision(cast(ws_list_price as decimal(12,2)))), DecimalType(18,2), true))]
                                                  ReusedSubquery [average_sales] #1
                                                  HashAggregate [i_brand_id,i_class_id,i_category_id,sum,isEmpty,count] [sum(CheckOverflow((promote_precision(cast(cast(ws_quantity as decimal(10,0)) as decimal(12,2))) * promote_precision(cast(ws_list_price as decimal(12,2)))), DecimalType(18,2), true)),count(1),channel,sales,number_sales,sum(CheckOverflow((promote_precision(cast(cast(ws_quantity as decimal(10,0)) as decimal(12,2))) * promote_precision(cast(ws_list_price as decimal(12,2)))), DecimalType(18,2), true)),sum,isEmpty,count]
                                                    InputAdapter
                                                      ReusedExchange [i_brand_id,i_class_id,i_category_id,sum,isEmpty,count] #25
>>>>>>> ce566bed
<|MERGE_RESOLUTION|>--- conflicted
+++ resolved
@@ -59,17 +59,7 @@
                                                                                                                     InputAdapter
                                                                                                                       Scan parquet default.store_sales [ss_sold_date_sk,ss_quantity,ss_list_price]
                                                                                                                 InputAdapter
-<<<<<<< HEAD
                                                                                                                   ReusedExchange [d_date_sk] #12
-=======
-                                                                                                                  BroadcastExchange #21
-                                                                                                                    WholeStageCodegen (1)
-                                                                                                                      Project [d_date_sk]
-                                                                                                                        Filter [d_year,d_date_sk]
-                                                                                                                          ColumnarToRow
-                                                                                                                            InputAdapter
-                                                                                                                              Scan parquet default.date_dim [d_date_sk,d_year]
->>>>>>> ce566bed
                                                                                                           WholeStageCodegen (4)
                                                                                                             Project [cs_quantity,cs_list_price]
                                                                                                               BroadcastHashJoin [cs_sold_date_sk,d_date_sk]
@@ -93,13 +83,8 @@
                                                                                                                     InputAdapter
                                                                                                                       Scan parquet default.web_sales [ws_sold_date_sk,ws_quantity,ws_list_price]
                                                                                                                 InputAdapter
-<<<<<<< HEAD
                                                                                                                   ReusedExchange [d_date_sk] #21
-                                                                                        HashAggregate [count,i_brand_id,i_category_id,i_class_id,isEmpty,sum] [channel,count,count(1),isEmpty,number_sales,sales,sum,sum(CheckOverflow((promote_precision(cast(cast(ss_quantity as decimal(10,0)) as decimal(12,2))) * promote_precision(cast(ss_list_price as decimal(12,2)))), DecimalType(18,2), true)),sum(CheckOverflow((promote_precision(cast(cast(ss_quantity as decimal(10,0)) as decimal(12,2))) * promote_precision(cast(ss_list_price as decimal(12,2)))), DecimalType(18,2), true))]
-=======
-                                                                                                                  ReusedExchange [d_date_sk] #22
                                                                                         HashAggregate [i_brand_id,i_class_id,i_category_id,sum,isEmpty,count] [sum(CheckOverflow((promote_precision(cast(cast(ss_quantity as decimal(10,0)) as decimal(12,2))) * promote_precision(cast(ss_list_price as decimal(12,2)))), DecimalType(18,2), true)),count(1),channel,sales,number_sales,sum(CheckOverflow((promote_precision(cast(cast(ss_quantity as decimal(10,0)) as decimal(12,2))) * promote_precision(cast(ss_list_price as decimal(12,2)))), DecimalType(18,2), true)),sum,isEmpty,count]
->>>>>>> ce566bed
                                                                                           InputAdapter
                                                                                             Exchange [i_brand_id,i_class_id,i_category_id] #6
                                                                                               WholeStageCodegen (38)
@@ -240,11 +225,7 @@
                                                                                         ReusedSubquery [average_sales] #1
                                                                                         HashAggregate [i_brand_id,i_class_id,i_category_id,sum,isEmpty,count] [sum(CheckOverflow((promote_precision(cast(cast(cs_quantity as decimal(10,0)) as decimal(12,2))) * promote_precision(cast(cs_list_price as decimal(12,2)))), DecimalType(18,2), true)),count(1),channel,sales,number_sales,sum(CheckOverflow((promote_precision(cast(cast(cs_quantity as decimal(10,0)) as decimal(12,2))) * promote_precision(cast(cs_list_price as decimal(12,2)))), DecimalType(18,2), true)),sum,isEmpty,count]
                                                                                           InputAdapter
-<<<<<<< HEAD
-                                                                                            Exchange [i_brand_id,i_category_id,i_class_id] #22
-=======
-                                                                                            Exchange [i_brand_id,i_class_id,i_category_id] #23
->>>>>>> ce566bed
+                                                                                            Exchange [i_brand_id,i_class_id,i_category_id] #22
                                                                                               WholeStageCodegen (77)
                                                                                                 HashAggregate [i_brand_id,i_class_id,i_category_id,cs_quantity,cs_list_price] [sum,isEmpty,count,sum,isEmpty,count]
                                                                                                   Project [cs_quantity,cs_list_price,i_brand_id,i_class_id,i_category_id]
@@ -276,11 +257,7 @@
                                                                                         ReusedSubquery [average_sales] #1
                                                                                         HashAggregate [i_brand_id,i_class_id,i_category_id,sum,isEmpty,count] [sum(CheckOverflow((promote_precision(cast(cast(ws_quantity as decimal(10,0)) as decimal(12,2))) * promote_precision(cast(ws_list_price as decimal(12,2)))), DecimalType(18,2), true)),count(1),channel,sales,number_sales,sum(CheckOverflow((promote_precision(cast(cast(ws_quantity as decimal(10,0)) as decimal(12,2))) * promote_precision(cast(ws_list_price as decimal(12,2)))), DecimalType(18,2), true)),sum,isEmpty,count]
                                                                                           InputAdapter
-<<<<<<< HEAD
-                                                                                            Exchange [i_brand_id,i_category_id,i_class_id] #24
-=======
-                                                                                            Exchange [i_brand_id,i_class_id,i_category_id] #25
->>>>>>> ce566bed
+                                                                                            Exchange [i_brand_id,i_class_id,i_category_id] #24
                                                                                               WholeStageCodegen (116)
                                                                                                 HashAggregate [i_brand_id,i_class_id,i_category_id,ws_quantity,ws_list_price] [sum,isEmpty,count,sum,isEmpty,count]
                                                                                                   Project [ws_quantity,ws_list_price,i_brand_id,i_class_id,i_category_id]
@@ -314,36 +291,7 @@
                                                                             HashAggregate [channel,i_brand_id,i_class_id,sum_sales,number_sales] [sum,isEmpty,sum,sum,isEmpty,sum]
                                                                               HashAggregate [channel,i_brand_id,i_class_id,i_category_id,sum,isEmpty,sum] [sum(sales),sum(number_salesL),sum_sales,number_sales,sum,isEmpty,sum]
                                                                                 InputAdapter
-<<<<<<< HEAD
-                                                                                  ReusedExchange [channel,i_brand_id,i_category_id,i_class_id,isEmpty,sum,sum] #5
-=======
-                                                                                  Exchange [channel,i_brand_id,i_class_id,i_category_id] #28
-                                                                                    WholeStageCodegen (237)
-                                                                                      HashAggregate [channel,i_brand_id,i_class_id,i_category_id,sales,number_sales] [sum,isEmpty,sum,sum,isEmpty,sum]
-                                                                                        InputAdapter
-                                                                                          Union
-                                                                                            WholeStageCodegen (158)
-                                                                                              Project [channel,i_brand_id,i_class_id,i_category_id,sales,number_sales]
-                                                                                                Filter [sum(CheckOverflow((promote_precision(cast(cast(ss_quantity as decimal(10,0)) as decimal(12,2))) * promote_precision(cast(ss_list_price as decimal(12,2)))), DecimalType(18,2), true))]
-                                                                                                  ReusedSubquery [average_sales] #1
-                                                                                                  HashAggregate [i_brand_id,i_class_id,i_category_id,sum,isEmpty,count] [sum(CheckOverflow((promote_precision(cast(cast(ss_quantity as decimal(10,0)) as decimal(12,2))) * promote_precision(cast(ss_list_price as decimal(12,2)))), DecimalType(18,2), true)),count(1),channel,sales,number_sales,sum(CheckOverflow((promote_precision(cast(cast(ss_quantity as decimal(10,0)) as decimal(12,2))) * promote_precision(cast(ss_list_price as decimal(12,2)))), DecimalType(18,2), true)),sum,isEmpty,count]
-                                                                                                    InputAdapter
-                                                                                                      ReusedExchange [i_brand_id,i_class_id,i_category_id,sum,isEmpty,count] #6
-                                                                                            WholeStageCodegen (197)
-                                                                                              Project [channel,i_brand_id,i_class_id,i_category_id,sales,number_sales]
-                                                                                                Filter [sum(CheckOverflow((promote_precision(cast(cast(cs_quantity as decimal(10,0)) as decimal(12,2))) * promote_precision(cast(cs_list_price as decimal(12,2)))), DecimalType(18,2), true))]
-                                                                                                  ReusedSubquery [average_sales] #1
-                                                                                                  HashAggregate [i_brand_id,i_class_id,i_category_id,sum,isEmpty,count] [sum(CheckOverflow((promote_precision(cast(cast(cs_quantity as decimal(10,0)) as decimal(12,2))) * promote_precision(cast(cs_list_price as decimal(12,2)))), DecimalType(18,2), true)),count(1),channel,sales,number_sales,sum(CheckOverflow((promote_precision(cast(cast(cs_quantity as decimal(10,0)) as decimal(12,2))) * promote_precision(cast(cs_list_price as decimal(12,2)))), DecimalType(18,2), true)),sum,isEmpty,count]
-                                                                                                    InputAdapter
-                                                                                                      ReusedExchange [i_brand_id,i_class_id,i_category_id,sum,isEmpty,count] #23
-                                                                                            WholeStageCodegen (236)
-                                                                                              Project [channel,i_brand_id,i_class_id,i_category_id,sales,number_sales]
-                                                                                                Filter [sum(CheckOverflow((promote_precision(cast(cast(ws_quantity as decimal(10,0)) as decimal(12,2))) * promote_precision(cast(ws_list_price as decimal(12,2)))), DecimalType(18,2), true))]
-                                                                                                  ReusedSubquery [average_sales] #1
-                                                                                                  HashAggregate [i_brand_id,i_class_id,i_category_id,sum,isEmpty,count] [sum(CheckOverflow((promote_precision(cast(cast(ws_quantity as decimal(10,0)) as decimal(12,2))) * promote_precision(cast(ws_list_price as decimal(12,2)))), DecimalType(18,2), true)),count(1),channel,sales,number_sales,sum(CheckOverflow((promote_precision(cast(cast(ws_quantity as decimal(10,0)) as decimal(12,2))) * promote_precision(cast(ws_list_price as decimal(12,2)))), DecimalType(18,2), true)),sum,isEmpty,count]
-                                                                                                    InputAdapter
-                                                                                                      ReusedExchange [i_brand_id,i_class_id,i_category_id,sum,isEmpty,count] #25
->>>>>>> ce566bed
+                                                                                  ReusedExchange [channel,i_brand_id,i_class_id,i_category_id,sum,isEmpty,sum] #5
                                                   WholeStageCodegen (361)
                                                     HashAggregate [channel,i_brand_id,sum,isEmpty,sum] [sum(sum_sales),sum(number_salesL),i_class_id,i_category_id,sum(sum_sales),sum(number_sales),sum,isEmpty,sum]
                                                       InputAdapter
@@ -352,36 +300,7 @@
                                                             HashAggregate [channel,i_brand_id,sum_sales,number_sales] [sum,isEmpty,sum,sum,isEmpty,sum]
                                                               HashAggregate [channel,i_brand_id,i_class_id,i_category_id,sum,isEmpty,sum] [sum(sales),sum(number_salesL),sum_sales,number_sales,sum,isEmpty,sum]
                                                                 InputAdapter
-<<<<<<< HEAD
-                                                                  ReusedExchange [channel,i_brand_id,i_category_id,i_class_id,isEmpty,sum,sum] #5
-=======
-                                                                  Exchange [channel,i_brand_id,i_class_id,i_category_id] #30
-                                                                    WholeStageCodegen (359)
-                                                                      HashAggregate [channel,i_brand_id,i_class_id,i_category_id,sales,number_sales] [sum,isEmpty,sum,sum,isEmpty,sum]
-                                                                        InputAdapter
-                                                                          Union
-                                                                            WholeStageCodegen (280)
-                                                                              Project [channel,i_brand_id,i_class_id,i_category_id,sales,number_sales]
-                                                                                Filter [sum(CheckOverflow((promote_precision(cast(cast(ss_quantity as decimal(10,0)) as decimal(12,2))) * promote_precision(cast(ss_list_price as decimal(12,2)))), DecimalType(18,2), true))]
-                                                                                  ReusedSubquery [average_sales] #1
-                                                                                  HashAggregate [i_brand_id,i_class_id,i_category_id,sum,isEmpty,count] [sum(CheckOverflow((promote_precision(cast(cast(ss_quantity as decimal(10,0)) as decimal(12,2))) * promote_precision(cast(ss_list_price as decimal(12,2)))), DecimalType(18,2), true)),count(1),channel,sales,number_sales,sum(CheckOverflow((promote_precision(cast(cast(ss_quantity as decimal(10,0)) as decimal(12,2))) * promote_precision(cast(ss_list_price as decimal(12,2)))), DecimalType(18,2), true)),sum,isEmpty,count]
-                                                                                    InputAdapter
-                                                                                      ReusedExchange [i_brand_id,i_class_id,i_category_id,sum,isEmpty,count] #6
-                                                                            WholeStageCodegen (319)
-                                                                              Project [channel,i_brand_id,i_class_id,i_category_id,sales,number_sales]
-                                                                                Filter [sum(CheckOverflow((promote_precision(cast(cast(cs_quantity as decimal(10,0)) as decimal(12,2))) * promote_precision(cast(cs_list_price as decimal(12,2)))), DecimalType(18,2), true))]
-                                                                                  ReusedSubquery [average_sales] #1
-                                                                                  HashAggregate [i_brand_id,i_class_id,i_category_id,sum,isEmpty,count] [sum(CheckOverflow((promote_precision(cast(cast(cs_quantity as decimal(10,0)) as decimal(12,2))) * promote_precision(cast(cs_list_price as decimal(12,2)))), DecimalType(18,2), true)),count(1),channel,sales,number_sales,sum(CheckOverflow((promote_precision(cast(cast(cs_quantity as decimal(10,0)) as decimal(12,2))) * promote_precision(cast(cs_list_price as decimal(12,2)))), DecimalType(18,2), true)),sum,isEmpty,count]
-                                                                                    InputAdapter
-                                                                                      ReusedExchange [i_brand_id,i_class_id,i_category_id,sum,isEmpty,count] #23
-                                                                            WholeStageCodegen (358)
-                                                                              Project [channel,i_brand_id,i_class_id,i_category_id,sales,number_sales]
-                                                                                Filter [sum(CheckOverflow((promote_precision(cast(cast(ws_quantity as decimal(10,0)) as decimal(12,2))) * promote_precision(cast(ws_list_price as decimal(12,2)))), DecimalType(18,2), true))]
-                                                                                  ReusedSubquery [average_sales] #1
-                                                                                  HashAggregate [i_brand_id,i_class_id,i_category_id,sum,isEmpty,count] [sum(CheckOverflow((promote_precision(cast(cast(ws_quantity as decimal(10,0)) as decimal(12,2))) * promote_precision(cast(ws_list_price as decimal(12,2)))), DecimalType(18,2), true)),count(1),channel,sales,number_sales,sum(CheckOverflow((promote_precision(cast(cast(ws_quantity as decimal(10,0)) as decimal(12,2))) * promote_precision(cast(ws_list_price as decimal(12,2)))), DecimalType(18,2), true)),sum,isEmpty,count]
-                                                                                    InputAdapter
-                                                                                      ReusedExchange [i_brand_id,i_class_id,i_category_id,sum,isEmpty,count] #25
->>>>>>> ce566bed
+                                                                  ReusedExchange [channel,i_brand_id,i_class_id,i_category_id,sum,isEmpty,sum] #5
                                   WholeStageCodegen (483)
                                     HashAggregate [channel,sum,isEmpty,sum] [sum(sum_sales),sum(number_salesL),i_brand_id,i_class_id,i_category_id,sum(sum_sales),sum(number_sales),sum,isEmpty,sum]
                                       InputAdapter
@@ -390,36 +309,7 @@
                                             HashAggregate [channel,sum_sales,number_sales] [sum,isEmpty,sum,sum,isEmpty,sum]
                                               HashAggregate [channel,i_brand_id,i_class_id,i_category_id,sum,isEmpty,sum] [sum(sales),sum(number_salesL),sum_sales,number_sales,sum,isEmpty,sum]
                                                 InputAdapter
-<<<<<<< HEAD
-                                                  ReusedExchange [channel,i_brand_id,i_category_id,i_class_id,isEmpty,sum,sum] #5
-=======
-                                                  Exchange [channel,i_brand_id,i_class_id,i_category_id] #32
-                                                    WholeStageCodegen (481)
-                                                      HashAggregate [channel,i_brand_id,i_class_id,i_category_id,sales,number_sales] [sum,isEmpty,sum,sum,isEmpty,sum]
-                                                        InputAdapter
-                                                          Union
-                                                            WholeStageCodegen (402)
-                                                              Project [channel,i_brand_id,i_class_id,i_category_id,sales,number_sales]
-                                                                Filter [sum(CheckOverflow((promote_precision(cast(cast(ss_quantity as decimal(10,0)) as decimal(12,2))) * promote_precision(cast(ss_list_price as decimal(12,2)))), DecimalType(18,2), true))]
-                                                                  ReusedSubquery [average_sales] #1
-                                                                  HashAggregate [i_brand_id,i_class_id,i_category_id,sum,isEmpty,count] [sum(CheckOverflow((promote_precision(cast(cast(ss_quantity as decimal(10,0)) as decimal(12,2))) * promote_precision(cast(ss_list_price as decimal(12,2)))), DecimalType(18,2), true)),count(1),channel,sales,number_sales,sum(CheckOverflow((promote_precision(cast(cast(ss_quantity as decimal(10,0)) as decimal(12,2))) * promote_precision(cast(ss_list_price as decimal(12,2)))), DecimalType(18,2), true)),sum,isEmpty,count]
-                                                                    InputAdapter
-                                                                      ReusedExchange [i_brand_id,i_class_id,i_category_id,sum,isEmpty,count] #6
-                                                            WholeStageCodegen (441)
-                                                              Project [channel,i_brand_id,i_class_id,i_category_id,sales,number_sales]
-                                                                Filter [sum(CheckOverflow((promote_precision(cast(cast(cs_quantity as decimal(10,0)) as decimal(12,2))) * promote_precision(cast(cs_list_price as decimal(12,2)))), DecimalType(18,2), true))]
-                                                                  ReusedSubquery [average_sales] #1
-                                                                  HashAggregate [i_brand_id,i_class_id,i_category_id,sum,isEmpty,count] [sum(CheckOverflow((promote_precision(cast(cast(cs_quantity as decimal(10,0)) as decimal(12,2))) * promote_precision(cast(cs_list_price as decimal(12,2)))), DecimalType(18,2), true)),count(1),channel,sales,number_sales,sum(CheckOverflow((promote_precision(cast(cast(cs_quantity as decimal(10,0)) as decimal(12,2))) * promote_precision(cast(cs_list_price as decimal(12,2)))), DecimalType(18,2), true)),sum,isEmpty,count]
-                                                                    InputAdapter
-                                                                      ReusedExchange [i_brand_id,i_class_id,i_category_id,sum,isEmpty,count] #23
-                                                            WholeStageCodegen (480)
-                                                              Project [channel,i_brand_id,i_class_id,i_category_id,sales,number_sales]
-                                                                Filter [sum(CheckOverflow((promote_precision(cast(cast(ws_quantity as decimal(10,0)) as decimal(12,2))) * promote_precision(cast(ws_list_price as decimal(12,2)))), DecimalType(18,2), true))]
-                                                                  ReusedSubquery [average_sales] #1
-                                                                  HashAggregate [i_brand_id,i_class_id,i_category_id,sum,isEmpty,count] [sum(CheckOverflow((promote_precision(cast(cast(ws_quantity as decimal(10,0)) as decimal(12,2))) * promote_precision(cast(ws_list_price as decimal(12,2)))), DecimalType(18,2), true)),count(1),channel,sales,number_sales,sum(CheckOverflow((promote_precision(cast(cast(ws_quantity as decimal(10,0)) as decimal(12,2))) * promote_precision(cast(ws_list_price as decimal(12,2)))), DecimalType(18,2), true)),sum,isEmpty,count]
-                                                                    InputAdapter
-                                                                      ReusedExchange [i_brand_id,i_class_id,i_category_id,sum,isEmpty,count] #25
->>>>>>> ce566bed
+                                                  ReusedExchange [channel,i_brand_id,i_class_id,i_category_id,sum,isEmpty,sum] #5
                   WholeStageCodegen (605)
                     HashAggregate [sum,isEmpty,sum] [sum(sum_sales),sum(number_salesL),channel,i_brand_id,i_class_id,i_category_id,sum(sum_sales),sum(number_sales),sum,isEmpty,sum]
                       InputAdapter
@@ -428,33 +318,4 @@
                             HashAggregate [sum_sales,number_sales] [sum,isEmpty,sum,sum,isEmpty,sum]
                               HashAggregate [channel,i_brand_id,i_class_id,i_category_id,sum,isEmpty,sum] [sum(sales),sum(number_salesL),sum_sales,number_sales,sum,isEmpty,sum]
                                 InputAdapter
-<<<<<<< HEAD
-                                  ReusedExchange [channel,i_brand_id,i_category_id,i_class_id,isEmpty,sum,sum] #5
-=======
-                                  Exchange [channel,i_brand_id,i_class_id,i_category_id] #34
-                                    WholeStageCodegen (603)
-                                      HashAggregate [channel,i_brand_id,i_class_id,i_category_id,sales,number_sales] [sum,isEmpty,sum,sum,isEmpty,sum]
-                                        InputAdapter
-                                          Union
-                                            WholeStageCodegen (524)
-                                              Project [channel,i_brand_id,i_class_id,i_category_id,sales,number_sales]
-                                                Filter [sum(CheckOverflow((promote_precision(cast(cast(ss_quantity as decimal(10,0)) as decimal(12,2))) * promote_precision(cast(ss_list_price as decimal(12,2)))), DecimalType(18,2), true))]
-                                                  ReusedSubquery [average_sales] #1
-                                                  HashAggregate [i_brand_id,i_class_id,i_category_id,sum,isEmpty,count] [sum(CheckOverflow((promote_precision(cast(cast(ss_quantity as decimal(10,0)) as decimal(12,2))) * promote_precision(cast(ss_list_price as decimal(12,2)))), DecimalType(18,2), true)),count(1),channel,sales,number_sales,sum(CheckOverflow((promote_precision(cast(cast(ss_quantity as decimal(10,0)) as decimal(12,2))) * promote_precision(cast(ss_list_price as decimal(12,2)))), DecimalType(18,2), true)),sum,isEmpty,count]
-                                                    InputAdapter
-                                                      ReusedExchange [i_brand_id,i_class_id,i_category_id,sum,isEmpty,count] #6
-                                            WholeStageCodegen (563)
-                                              Project [channel,i_brand_id,i_class_id,i_category_id,sales,number_sales]
-                                                Filter [sum(CheckOverflow((promote_precision(cast(cast(cs_quantity as decimal(10,0)) as decimal(12,2))) * promote_precision(cast(cs_list_price as decimal(12,2)))), DecimalType(18,2), true))]
-                                                  ReusedSubquery [average_sales] #1
-                                                  HashAggregate [i_brand_id,i_class_id,i_category_id,sum,isEmpty,count] [sum(CheckOverflow((promote_precision(cast(cast(cs_quantity as decimal(10,0)) as decimal(12,2))) * promote_precision(cast(cs_list_price as decimal(12,2)))), DecimalType(18,2), true)),count(1),channel,sales,number_sales,sum(CheckOverflow((promote_precision(cast(cast(cs_quantity as decimal(10,0)) as decimal(12,2))) * promote_precision(cast(cs_list_price as decimal(12,2)))), DecimalType(18,2), true)),sum,isEmpty,count]
-                                                    InputAdapter
-                                                      ReusedExchange [i_brand_id,i_class_id,i_category_id,sum,isEmpty,count] #23
-                                            WholeStageCodegen (602)
-                                              Project [channel,i_brand_id,i_class_id,i_category_id,sales,number_sales]
-                                                Filter [sum(CheckOverflow((promote_precision(cast(cast(ws_quantity as decimal(10,0)) as decimal(12,2))) * promote_precision(cast(ws_list_price as decimal(12,2)))), DecimalType(18,2), true))]
-                                                  ReusedSubquery [average_sales] #1
-                                                  HashAggregate [i_brand_id,i_class_id,i_category_id,sum,isEmpty,count] [sum(CheckOverflow((promote_precision(cast(cast(ws_quantity as decimal(10,0)) as decimal(12,2))) * promote_precision(cast(ws_list_price as decimal(12,2)))), DecimalType(18,2), true)),count(1),channel,sales,number_sales,sum(CheckOverflow((promote_precision(cast(cast(ws_quantity as decimal(10,0)) as decimal(12,2))) * promote_precision(cast(ws_list_price as decimal(12,2)))), DecimalType(18,2), true)),sum,isEmpty,count]
-                                                    InputAdapter
-                                                      ReusedExchange [i_brand_id,i_class_id,i_category_id,sum,isEmpty,count] #25
->>>>>>> ce566bed
+                                  ReusedExchange [channel,i_brand_id,i_class_id,i_category_id,sum,isEmpty,sum] #5