TakeOrderedAndProject [c_last_name,c_first_name,sales]
  Union
    WholeStageCodegen (14)
      HashAggregate [c_last_name,c_first_name,sum,isEmpty] [sum(CheckOverflow((promote_precision(cast(cast(cs_quantity as decimal(10,0)) as decimal(12,2))) * promote_precision(cast(cs_list_price as decimal(12,2)))), DecimalType(18,2), true)),sales,sum,isEmpty]
        InputAdapter
          Exchange [c_last_name,c_first_name] #1
            WholeStageCodegen (13)
              HashAggregate [c_last_name,c_first_name,cs_quantity,cs_list_price] [sum,isEmpty,sum,isEmpty]
                Project [cs_quantity,cs_list_price,c_first_name,c_last_name]
                  BroadcastHashJoin [cs_sold_date_sk,d_date_sk]
                    Project [cs_sold_date_sk,cs_quantity,cs_list_price,c_first_name,c_last_name]
                      BroadcastHashJoin [cs_bill_customer_sk,c_customer_sk]
                        BroadcastHashJoin [cs_bill_customer_sk,c_customer_sk]
                          Project [cs_sold_date_sk,cs_bill_customer_sk,cs_quantity,cs_list_price]
                            BroadcastHashJoin [cs_item_sk,item_sk]
                              Filter [cs_bill_customer_sk,cs_sold_date_sk]
                                ColumnarToRow
                                  InputAdapter
                                    Scan parquet default.catalog_sales [cs_sold_date_sk,cs_bill_customer_sk,cs_item_sk,cs_quantity,cs_list_price]
                              InputAdapter
                                BroadcastExchange #2
                                  WholeStageCodegen (4)
                                    Project [item_sk]
                                      Filter [count(1)]
                                        HashAggregate [substr(i_item_desc, 1, 30),i_item_sk,d_date,count] [count(1),item_sk,count(1),count]
                                          InputAdapter
                                            Exchange [substr(i_item_desc, 1, 30),i_item_sk,d_date] #3
                                              WholeStageCodegen (3)
                                                HashAggregate [i_item_desc,i_item_sk,d_date] [count,substr(i_item_desc, 1, 30),count]
                                                  Project [d_date,i_item_sk,i_item_desc]
                                                    BroadcastHashJoin [ss_item_sk,i_item_sk]
                                                      Project [ss_item_sk,d_date]
                                                        BroadcastHashJoin [ss_sold_date_sk,d_date_sk]
                                                          Filter [ss_sold_date_sk,ss_item_sk]
                                                            ColumnarToRow
                                                              InputAdapter
                                                                Scan parquet default.store_sales [ss_sold_date_sk,ss_item_sk]
                                                          InputAdapter
                                                            BroadcastExchange #4
                                                              WholeStageCodegen (1)
                                                                Project [d_date_sk,d_date]
                                                                  Filter [d_year,d_date_sk]
                                                                    ColumnarToRow
                                                                      InputAdapter
                                                                        Scan parquet default.date_dim [d_date_sk,d_date,d_year]
                                                      InputAdapter
                                                        BroadcastExchange #5
                                                          WholeStageCodegen (2)
                                                            Filter [i_item_sk]
                                                              ColumnarToRow
                                                                InputAdapter
                                                                  Scan parquet default.item [i_item_sk,i_item_desc]
                          InputAdapter
                            BroadcastExchange #6
                              WholeStageCodegen (7)
                                Project [c_customer_sk]
                                  Filter [sum(CheckOverflow((promote_precision(cast(cast(ss_quantity as decimal(10,0)) as decimal(12,2))) * promote_precision(cast(ss_sales_price as decimal(12,2)))), DecimalType(18,2), true))]
                                    Subquery #1
                                      WholeStageCodegen (5)
                                        HashAggregate [max] [max(csales),tpcds_cmax,max]
                                          InputAdapter
                                            Exchange #9
                                              WholeStageCodegen (4)
                                                HashAggregate [csales] [max,max]
                                                  HashAggregate [c_customer_sk,sum,isEmpty] [sum(CheckOverflow((promote_precision(cast(cast(ss_quantity as decimal(10,0)) as decimal(12,2))) * promote_precision(cast(ss_sales_price as decimal(12,2)))), DecimalType(18,2), true)),csales,sum,isEmpty]
                                                    InputAdapter
                                                      Exchange [c_customer_sk] #10
                                                        WholeStageCodegen (3)
                                                          HashAggregate [c_customer_sk,ss_quantity,ss_sales_price] [sum,isEmpty,sum,isEmpty]
                                                            Project [ss_quantity,ss_sales_price,c_customer_sk]
                                                              BroadcastHashJoin [ss_sold_date_sk,d_date_sk]
                                                                Project [ss_sold_date_sk,ss_quantity,ss_sales_price,c_customer_sk]
                                                                  BroadcastHashJoin [ss_customer_sk,c_customer_sk]
                                                                    Filter [ss_customer_sk,ss_sold_date_sk]
                                                                      ColumnarToRow
                                                                        InputAdapter
                                                                          Scan parquet default.store_sales [ss_sold_date_sk,ss_customer_sk,ss_quantity,ss_sales_price]
                                                                    InputAdapter
                                                                      ReusedExchange [c_customer_sk] #8
                                                                InputAdapter
                                                                  BroadcastExchange #11
                                                                    WholeStageCodegen (2)
                                                                      Project [d_date_sk]
                                                                        Filter [d_year,d_date_sk]
                                                                          ColumnarToRow
                                                                            InputAdapter
                                                                              Scan parquet default.date_dim [d_date_sk,d_year]
                                    HashAggregate [c_customer_sk,sum,isEmpty] [sum(CheckOverflow((promote_precision(cast(cast(ss_quantity as decimal(10,0)) as decimal(12,2))) * promote_precision(cast(ss_sales_price as decimal(12,2)))), DecimalType(18,2), true)),sum(CheckOverflow((promote_precision(cast(cast(ss_quantity as decimal(10,0)) as decimal(12,2))) * promote_precision(cast(ss_sales_price as decimal(12,2)))), DecimalType(18,2), true)),sum,isEmpty]
                                      InputAdapter
                                        Exchange [c_customer_sk] #7
                                          WholeStageCodegen (6)
                                            HashAggregate [c_customer_sk,ss_quantity,ss_sales_price] [sum,isEmpty,sum,isEmpty]
                                              Project [ss_quantity,ss_sales_price,c_customer_sk]
                                                BroadcastHashJoin [ss_customer_sk,c_customer_sk]
                                                  Filter [ss_customer_sk]
                                                    ColumnarToRow
                                                      InputAdapter
                                                        Scan parquet default.store_sales [ss_customer_sk,ss_quantity,ss_sales_price]
                                                  InputAdapter
                                                    BroadcastExchange #8
                                                      WholeStageCodegen (5)
                                                        Filter [c_customer_sk]
                                                          ColumnarToRow
                                                            InputAdapter
                                                              Scan parquet default.customer [c_customer_sk]
                        InputAdapter
                          BroadcastExchange #12
                            WholeStageCodegen (11)
                              BroadcastHashJoin [c_customer_sk,c_customer_sk]
                                Filter [c_customer_sk]
                                  ColumnarToRow
                                    InputAdapter
                                      Scan parquet default.customer [c_customer_sk,c_first_name,c_last_name]
                                InputAdapter
                                  BroadcastExchange #13
                                    WholeStageCodegen (10)
                                      Project [c_customer_sk]
                                        Filter [sum(CheckOverflow((promote_precision(cast(cast(ss_quantity as decimal(10,0)) as decimal(12,2))) * promote_precision(cast(ss_sales_price as decimal(12,2)))), DecimalType(18,2), true))]
                                          ReusedSubquery [tpcds_cmax] #1
                                          HashAggregate [c_customer_sk,sum,isEmpty] [sum(CheckOverflow((promote_precision(cast(cast(ss_quantity as decimal(10,0)) as decimal(12,2))) * promote_precision(cast(ss_sales_price as decimal(12,2)))), DecimalType(18,2), true)),sum(CheckOverflow((promote_precision(cast(cast(ss_quantity as decimal(10,0)) as decimal(12,2))) * promote_precision(cast(ss_sales_price as decimal(12,2)))), DecimalType(18,2), true)),sum,isEmpty]
                                            InputAdapter
                                              ReusedExchange [c_customer_sk,sum,isEmpty] #7
                    InputAdapter
                      BroadcastExchange #14
                        WholeStageCodegen (12)
                          Project [d_date_sk]
                            Filter [d_year,d_moy,d_date_sk]
                              ColumnarToRow
                                InputAdapter
                                  Scan parquet default.date_dim [d_date_sk,d_year,d_moy]
    WholeStageCodegen (28)
      HashAggregate [c_last_name,c_first_name,sum,isEmpty] [sum(CheckOverflow((promote_precision(cast(cast(ws_quantity as decimal(10,0)) as decimal(12,2))) * promote_precision(cast(ws_list_price as decimal(12,2)))), DecimalType(18,2), true)),sales,sum,isEmpty]
        InputAdapter
<<<<<<< HEAD
          Exchange [c_first_name,c_last_name] #15
=======
          Exchange [c_last_name,c_first_name] #16
>>>>>>> ce566bed
            WholeStageCodegen (27)
              HashAggregate [c_last_name,c_first_name,ws_quantity,ws_list_price] [sum,isEmpty,sum,isEmpty]
                Project [ws_quantity,ws_list_price,c_first_name,c_last_name]
                  BroadcastHashJoin [ws_sold_date_sk,d_date_sk]
                    Project [ws_sold_date_sk,ws_quantity,ws_list_price,c_first_name,c_last_name]
                      BroadcastHashJoin [ws_bill_customer_sk,c_customer_sk]
                        BroadcastHashJoin [ws_bill_customer_sk,c_customer_sk]
                          Project [ws_sold_date_sk,ws_bill_customer_sk,ws_quantity,ws_list_price]
                            BroadcastHashJoin [ws_item_sk,item_sk]
                              Filter [ws_bill_customer_sk,ws_sold_date_sk]
                                ColumnarToRow
                                  InputAdapter
                                    Scan parquet default.web_sales [ws_sold_date_sk,ws_item_sk,ws_bill_customer_sk,ws_quantity,ws_list_price]
                              InputAdapter
                                ReusedExchange [item_sk] #2
                          InputAdapter
<<<<<<< HEAD
                            ReusedExchange [c_customer_sk] #6
                        InputAdapter
                          ReusedExchange [c_customer_sk,c_first_name,c_last_name] #12
=======
                            BroadcastExchange #17
                              WholeStageCodegen (21)
                                Project [c_customer_sk]
                                  Filter [sum(CheckOverflow((promote_precision(cast(cast(ss_quantity as decimal(10,0)) as decimal(12,2))) * promote_precision(cast(ss_sales_price as decimal(12,2)))), DecimalType(18,2), true))]
                                    ReusedSubquery [tpcds_cmax] #1
                                    HashAggregate [c_customer_sk,sum,isEmpty] [sum(CheckOverflow((promote_precision(cast(cast(ss_quantity as decimal(10,0)) as decimal(12,2))) * promote_precision(cast(ss_sales_price as decimal(12,2)))), DecimalType(18,2), true)),sum(CheckOverflow((promote_precision(cast(cast(ss_quantity as decimal(10,0)) as decimal(12,2))) * promote_precision(cast(ss_sales_price as decimal(12,2)))), DecimalType(18,2), true)),sum,isEmpty]
                                      InputAdapter
                                        ReusedExchange [c_customer_sk,sum,isEmpty] #7
                        InputAdapter
                          BroadcastExchange #18
                            WholeStageCodegen (25)
                              BroadcastHashJoin [c_customer_sk,c_customer_sk]
                                Filter [c_customer_sk]
                                  ColumnarToRow
                                    InputAdapter
                                      Scan parquet default.customer [c_customer_sk,c_first_name,c_last_name]
                                InputAdapter
                                  BroadcastExchange #19
                                    WholeStageCodegen (24)
                                      Project [c_customer_sk]
                                        Filter [sum(CheckOverflow((promote_precision(cast(cast(ss_quantity as decimal(10,0)) as decimal(12,2))) * promote_precision(cast(ss_sales_price as decimal(12,2)))), DecimalType(18,2), true))]
                                          ReusedSubquery [tpcds_cmax] #1
                                          HashAggregate [c_customer_sk,sum,isEmpty] [sum(CheckOverflow((promote_precision(cast(cast(ss_quantity as decimal(10,0)) as decimal(12,2))) * promote_precision(cast(ss_sales_price as decimal(12,2)))), DecimalType(18,2), true)),sum(CheckOverflow((promote_precision(cast(cast(ss_quantity as decimal(10,0)) as decimal(12,2))) * promote_precision(cast(ss_sales_price as decimal(12,2)))), DecimalType(18,2), true)),sum,isEmpty]
                                            InputAdapter
                                              ReusedExchange [c_customer_sk,sum,isEmpty] #7
>>>>>>> ce566bed
                    InputAdapter
                      ReusedExchange [d_date_sk] #14<|MERGE_RESOLUTION|>--- conflicted
+++ resolved
@@ -131,11 +131,7 @@
     WholeStageCodegen (28)
       HashAggregate [c_last_name,c_first_name,sum,isEmpty] [sum(CheckOverflow((promote_precision(cast(cast(ws_quantity as decimal(10,0)) as decimal(12,2))) * promote_precision(cast(ws_list_price as decimal(12,2)))), DecimalType(18,2), true)),sales,sum,isEmpty]
         InputAdapter
-<<<<<<< HEAD
-          Exchange [c_first_name,c_last_name] #15
-=======
-          Exchange [c_last_name,c_first_name] #16
->>>>>>> ce566bed
+          Exchange [c_last_name,c_first_name] #15
             WholeStageCodegen (27)
               HashAggregate [c_last_name,c_first_name,ws_quantity,ws_list_price] [sum,isEmpty,sum,isEmpty]
                 Project [ws_quantity,ws_list_price,c_first_name,c_last_name]
@@ -152,36 +148,8 @@
                               InputAdapter
                                 ReusedExchange [item_sk] #2
                           InputAdapter
-<<<<<<< HEAD
                             ReusedExchange [c_customer_sk] #6
                         InputAdapter
                           ReusedExchange [c_customer_sk,c_first_name,c_last_name] #12
-=======
-                            BroadcastExchange #17
-                              WholeStageCodegen (21)
-                                Project [c_customer_sk]
-                                  Filter [sum(CheckOverflow((promote_precision(cast(cast(ss_quantity as decimal(10,0)) as decimal(12,2))) * promote_precision(cast(ss_sales_price as decimal(12,2)))), DecimalType(18,2), true))]
-                                    ReusedSubquery [tpcds_cmax] #1
-                                    HashAggregate [c_customer_sk,sum,isEmpty] [sum(CheckOverflow((promote_precision(cast(cast(ss_quantity as decimal(10,0)) as decimal(12,2))) * promote_precision(cast(ss_sales_price as decimal(12,2)))), DecimalType(18,2), true)),sum(CheckOverflow((promote_precision(cast(cast(ss_quantity as decimal(10,0)) as decimal(12,2))) * promote_precision(cast(ss_sales_price as decimal(12,2)))), DecimalType(18,2), true)),sum,isEmpty]
-                                      InputAdapter
-                                        ReusedExchange [c_customer_sk,sum,isEmpty] #7
-                        InputAdapter
-                          BroadcastExchange #18
-                            WholeStageCodegen (25)
-                              BroadcastHashJoin [c_customer_sk,c_customer_sk]
-                                Filter [c_customer_sk]
-                                  ColumnarToRow
-                                    InputAdapter
-                                      Scan parquet default.customer [c_customer_sk,c_first_name,c_last_name]
-                                InputAdapter
-                                  BroadcastExchange #19
-                                    WholeStageCodegen (24)
-                                      Project [c_customer_sk]
-                                        Filter [sum(CheckOverflow((promote_precision(cast(cast(ss_quantity as decimal(10,0)) as decimal(12,2))) * promote_precision(cast(ss_sales_price as decimal(12,2)))), DecimalType(18,2), true))]
-                                          ReusedSubquery [tpcds_cmax] #1
-                                          HashAggregate [c_customer_sk,sum,isEmpty] [sum(CheckOverflow((promote_precision(cast(cast(ss_quantity as decimal(10,0)) as decimal(12,2))) * promote_precision(cast(ss_sales_price as decimal(12,2)))), DecimalType(18,2), true)),sum(CheckOverflow((promote_precision(cast(cast(ss_quantity as decimal(10,0)) as decimal(12,2))) * promote_precision(cast(ss_sales_price as decimal(12,2)))), DecimalType(18,2), true)),sum,isEmpty]
-                                            InputAdapter
-                                              ReusedExchange [c_customer_sk,sum,isEmpty] #7
->>>>>>> ce566bed
                     InputAdapter
                       ReusedExchange [d_date_sk] #14