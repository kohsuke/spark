TakeOrderedAndProject [ext_price,brand,brand_id,i_manufact_id,i_manufact]
  WholeStageCodegen (13)
    HashAggregate [i_brand,i_brand_id,i_manufact_id,i_manufact,sum] [sum(UnscaledValue(ss_ext_sales_price)),brand_id,brand,ext_price,sum]
      InputAdapter
        Exchange [i_brand,i_brand_id,i_manufact_id,i_manufact] #1
          WholeStageCodegen (12)
            HashAggregate [i_brand,i_brand_id,i_manufact_id,i_manufact,ss_ext_sales_price] [sum,sum]
              Project [ss_ext_sales_price,i_brand_id,i_brand,i_manufact_id,i_manufact]
                SortMergeJoin [ss_customer_sk,c_customer_sk,ca_zip,s_zip]
                  InputAdapter
                    WholeStageCodegen (5)
                      Sort [ss_customer_sk]
                        InputAdapter
                          Exchange [ss_customer_sk] #2
                            WholeStageCodegen (4)
                              Project [i_brand_id,i_brand,i_manufact_id,i_manufact,ss_customer_sk,ss_ext_sales_price,s_zip]
                                BroadcastHashJoin [ss_store_sk,s_store_sk]
                                  Project [i_brand_id,i_brand,i_manufact_id,i_manufact,ss_customer_sk,ss_store_sk,ss_ext_sales_price]
                                    BroadcastHashJoin [ss_sold_date_sk,d_date_sk]
                                      Project [i_brand_id,i_brand,i_manufact_id,i_manufact,ss_sold_date_sk,ss_customer_sk,ss_store_sk,ss_ext_sales_price]
                                        BroadcastHashJoin [i_item_sk,ss_item_sk]
                                          Filter [ss_customer_sk,ss_item_sk,ss_sold_date_sk,ss_store_sk]
                                            ColumnarToRow
                                              InputAdapter
                                                Scan parquet default.store_sales [ss_customer_sk,ss_ext_sales_price,ss_item_sk,ss_sold_date_sk,ss_store_sk]
                                          InputAdapter
                                            BroadcastExchange #3
                                              WholeStageCodegen (1)
                                                Project [i_item_sk,i_brand_id,i_brand,i_manufact_id,i_manufact]
                                                  Filter [i_manager_id,i_item_sk]
                                                    ColumnarToRow
                                                      InputAdapter
<<<<<<< HEAD
                                                        Scan parquet default.item [i_brand,i_brand_id,i_item_sk,i_manager_id,i_manufact,i_manufact_id]
=======
                                                        Scan parquet default.item [i_item_sk,i_brand_id,i_brand,i_manufact_id,i_manufact,i_manager_id]
                                          Filter [ss_sold_date_sk,ss_item_sk,ss_customer_sk,ss_store_sk]
                                            ColumnarToRow
                                              InputAdapter
                                                Scan parquet default.store_sales [ss_sold_date_sk,ss_item_sk,ss_customer_sk,ss_store_sk,ss_ext_sales_price]
>>>>>>> 0a6043f6
                                      InputAdapter
                                        BroadcastExchange #4
                                          WholeStageCodegen (2)
                                            Project [d_date_sk]
                                              Filter [d_moy,d_year,d_date_sk]
                                                ColumnarToRow
                                                  InputAdapter
                                                    Scan parquet default.date_dim [d_date_sk,d_year,d_moy]
                                  InputAdapter
                                    BroadcastExchange #5
                                      WholeStageCodegen (3)
                                        Filter [s_zip,s_store_sk]
                                          ColumnarToRow
                                            InputAdapter
                                              Scan parquet default.store [s_store_sk,s_zip]
                  InputAdapter
                    WholeStageCodegen (11)
                      Sort [c_customer_sk]
                        InputAdapter
                          Exchange [c_customer_sk] #6
                            WholeStageCodegen (10)
                              Project [ca_zip,c_customer_sk]
                                SortMergeJoin [ca_address_sk,c_current_addr_sk]
                                  InputAdapter
                                    WholeStageCodegen (7)
                                      Sort [c_current_addr_sk]
                                        InputAdapter
                                          Exchange [c_current_addr_sk] #7
                                            WholeStageCodegen (6)
                                              Filter [c_current_addr_sk,c_customer_sk]
                                                ColumnarToRow
                                                  InputAdapter
                                                    Scan parquet default.customer [c_current_addr_sk,c_customer_sk]
                                  InputAdapter
                                    WholeStageCodegen (9)
                                      Sort [ca_address_sk]
                                        InputAdapter
                                          Exchange [ca_address_sk] #8
                                            WholeStageCodegen (8)
<<<<<<< HEAD
                                              Filter [ca_address_sk,ca_zip]
                                                ColumnarToRow
                                                  InputAdapter
                                                    Scan parquet default.customer_address [ca_address_sk,ca_zip]
=======
                                              Filter [c_customer_sk,c_current_addr_sk]
                                                ColumnarToRow
                                                  InputAdapter
                                                    Scan parquet default.customer [c_customer_sk,c_current_addr_sk]
>>>>>>> 0a6043f6
<|MERGE_RESOLUTION|>--- conflicted
+++ resolved
@@ -19,10 +19,6 @@
                                     BroadcastHashJoin [ss_sold_date_sk,d_date_sk]
                                       Project [i_brand_id,i_brand,i_manufact_id,i_manufact,ss_sold_date_sk,ss_customer_sk,ss_store_sk,ss_ext_sales_price]
                                         BroadcastHashJoin [i_item_sk,ss_item_sk]
-                                          Filter [ss_customer_sk,ss_item_sk,ss_sold_date_sk,ss_store_sk]
-                                            ColumnarToRow
-                                              InputAdapter
-                                                Scan parquet default.store_sales [ss_customer_sk,ss_ext_sales_price,ss_item_sk,ss_sold_date_sk,ss_store_sk]
                                           InputAdapter
                                             BroadcastExchange #3
                                               WholeStageCodegen (1)
@@ -30,15 +26,11 @@
                                                   Filter [i_manager_id,i_item_sk]
                                                     ColumnarToRow
                                                       InputAdapter
-<<<<<<< HEAD
-                                                        Scan parquet default.item [i_brand,i_brand_id,i_item_sk,i_manager_id,i_manufact,i_manufact_id]
-=======
                                                         Scan parquet default.item [i_item_sk,i_brand_id,i_brand,i_manufact_id,i_manufact,i_manager_id]
                                           Filter [ss_sold_date_sk,ss_item_sk,ss_customer_sk,ss_store_sk]
                                             ColumnarToRow
                                               InputAdapter
                                                 Scan parquet default.store_sales [ss_sold_date_sk,ss_item_sk,ss_customer_sk,ss_store_sk,ss_ext_sales_price]
->>>>>>> 0a6043f6
                                       InputAdapter
                                         BroadcastExchange #4
                                           WholeStageCodegen (2)
@@ -64,28 +56,21 @@
                                 SortMergeJoin [ca_address_sk,c_current_addr_sk]
                                   InputAdapter
                                     WholeStageCodegen (7)
-                                      Sort [c_current_addr_sk]
-                                        InputAdapter
-                                          Exchange [c_current_addr_sk] #7
-                                            WholeStageCodegen (6)
-                                              Filter [c_current_addr_sk,c_customer_sk]
-                                                ColumnarToRow
-                                                  InputAdapter
-                                                    Scan parquet default.customer [c_current_addr_sk,c_customer_sk]
-                                  InputAdapter
-                                    WholeStageCodegen (9)
                                       Sort [ca_address_sk]
                                         InputAdapter
-                                          Exchange [ca_address_sk] #8
-                                            WholeStageCodegen (8)
-<<<<<<< HEAD
+                                          Exchange [ca_address_sk] #7
+                                            WholeStageCodegen (6)
                                               Filter [ca_address_sk,ca_zip]
                                                 ColumnarToRow
                                                   InputAdapter
                                                     Scan parquet default.customer_address [ca_address_sk,ca_zip]
-=======
+                                  InputAdapter
+                                    WholeStageCodegen (9)
+                                      Sort [c_current_addr_sk]
+                                        InputAdapter
+                                          Exchange [c_current_addr_sk] #8
+                                            WholeStageCodegen (8)
                                               Filter [c_customer_sk,c_current_addr_sk]
                                                 ColumnarToRow
                                                   InputAdapter
-                                                    Scan parquet default.customer [c_customer_sk,c_current_addr_sk]
->>>>>>> 0a6043f6
+                                                    Scan parquet default.customer [c_customer_sk,c_current_addr_sk]