== Physical Plan ==
TakeOrderedAndProject (100)
+- * BroadcastHashJoin Inner BuildRight (99)
   :- * Project (77)
   :  +- * Filter (76)
   :     +- * HashAggregate (75)
   :        +- Exchange (74)
   :           +- * HashAggregate (73)
   :              +- * Project (72)
   :                 +- * BroadcastHashJoin Inner BuildRight (71)
   :                    :- * Project (65)
   :                    :  +- * BroadcastHashJoin Inner BuildRight (64)
   :                    :     :- * BroadcastHashJoin LeftSemi BuildRight (57)
   :                    :     :  :- * Filter (3)
   :                    :     :  :  +- * ColumnarToRow (2)
   :                    :     :  :     +- Scan parquet default.store_sales (1)
   :                    :     :  +- BroadcastExchange (56)
   :                    :     :     +- * Project (55)
   :                    :     :        +- * BroadcastHashJoin Inner BuildRight (54)
   :                    :     :           :- * Filter (6)
   :                    :     :           :  +- * ColumnarToRow (5)
   :                    :     :           :     +- Scan parquet default.item (4)
   :                    :     :           +- BroadcastExchange (53)
   :                    :     :              +- * HashAggregate (52)
   :                    :     :                 +- * HashAggregate (51)
   :                    :     :                    +- * HashAggregate (50)
   :                    :     :                       +- Exchange (49)
   :                    :     :                          +- * HashAggregate (48)
   :                    :     :                             +- * BroadcastHashJoin LeftSemi BuildRight (47)
   :                    :     :                                :- * BroadcastHashJoin LeftSemi BuildRight (36)
   :                    :     :                                :  :- * Project (22)
   :                    :     :                                :  :  +- * BroadcastHashJoin Inner BuildRight (21)
   :                    :     :                                :  :     :- * Project (15)
   :                    :     :                                :  :     :  +- * BroadcastHashJoin Inner BuildRight (14)
   :                    :     :                                :  :     :     :- * Filter (9)
   :                    :     :                                :  :     :     :  +- * ColumnarToRow (8)
   :                    :     :                                :  :     :     :     +- Scan parquet default.store_sales (7)
   :                    :     :                                :  :     :     +- BroadcastExchange (13)
   :                    :     :                                :  :     :        +- * Filter (12)
   :                    :     :                                :  :     :           +- * ColumnarToRow (11)
   :                    :     :                                :  :     :              +- Scan parquet default.item (10)
   :                    :     :                                :  :     +- BroadcastExchange (20)
   :                    :     :                                :  :        +- * Project (19)
   :                    :     :                                :  :           +- * Filter (18)
   :                    :     :                                :  :              +- * ColumnarToRow (17)
   :                    :     :                                :  :                 +- Scan parquet default.date_dim (16)
   :                    :     :                                :  +- BroadcastExchange (35)
   :                    :     :                                :     +- * Project (34)
   :                    :     :                                :        +- * BroadcastHashJoin Inner BuildRight (33)
   :                    :     :                                :           :- * Project (31)
   :                    :     :                                :           :  +- * BroadcastHashJoin Inner BuildRight (30)
   :                    :     :                                :           :     :- * Filter (25)
   :                    :     :                                :           :     :  +- * ColumnarToRow (24)
   :                    :     :                                :           :     :     +- Scan parquet default.catalog_sales (23)
   :                    :     :                                :           :     +- BroadcastExchange (29)
   :                    :     :                                :           :        +- * Filter (28)
   :                    :     :                                :           :           +- * ColumnarToRow (27)
   :                    :     :                                :           :              +- Scan parquet default.item (26)
   :                    :     :                                :           +- ReusedExchange (32)
   :                    :     :                                +- BroadcastExchange (46)
   :                    :     :                                   +- * Project (45)
   :                    :     :                                      +- * BroadcastHashJoin Inner BuildRight (44)
   :                    :     :                                         :- * Project (42)
   :                    :     :                                         :  +- * BroadcastHashJoin Inner BuildRight (41)
   :                    :     :                                         :     :- * Filter (39)
   :                    :     :                                         :     :  +- * ColumnarToRow (38)
   :                    :     :                                         :     :     +- Scan parquet default.web_sales (37)
   :                    :     :                                         :     +- ReusedExchange (40)
   :                    :     :                                         +- ReusedExchange (43)
   :                    :     +- BroadcastExchange (63)
   :                    :        +- * BroadcastHashJoin LeftSemi BuildRight (62)
   :                    :           :- * Filter (60)
   :                    :           :  +- * ColumnarToRow (59)
   :                    :           :     +- Scan parquet default.item (58)
   :                    :           +- ReusedExchange (61)
   :                    +- BroadcastExchange (70)
   :                       +- * Project (69)
   :                          +- * Filter (68)
   :                             +- * ColumnarToRow (67)
   :                                +- Scan parquet default.date_dim (66)
   +- BroadcastExchange (98)
      +- * Project (97)
         +- * Filter (96)
            +- * HashAggregate (95)
               +- Exchange (94)
                  +- * HashAggregate (93)
                     +- * Project (92)
                        +- * BroadcastHashJoin Inner BuildRight (91)
                           :- * Project (85)
                           :  +- * BroadcastHashJoin Inner BuildRight (84)
                           :     :- * BroadcastHashJoin LeftSemi BuildRight (82)
                           :     :  :- * Filter (80)
                           :     :  :  +- * ColumnarToRow (79)
                           :     :  :     +- Scan parquet default.store_sales (78)
                           :     :  +- ReusedExchange (81)
                           :     +- ReusedExchange (83)
                           +- BroadcastExchange (90)
                              +- * Project (89)
                                 +- * Filter (88)
                                    +- * ColumnarToRow (87)
                                       +- Scan parquet default.date_dim (86)


(1) Scan parquet default.store_sales
Output [4]: [ss_sold_date_sk#1, ss_item_sk#2, ss_quantity#3, ss_list_price#4]
Batched: true
Location [not included in comparison]/{warehouse_dir}/store_sales]
PushedFilters: [IsNotNull(ss_item_sk), IsNotNull(ss_sold_date_sk)]
ReadSchema: struct<ss_sold_date_sk:int,ss_item_sk:int,ss_quantity:int,ss_list_price:decimal(7,2)>

(2) ColumnarToRow [codegen id : 25]
Input [4]: [ss_sold_date_sk#1, ss_item_sk#2, ss_quantity#3, ss_list_price#4]

(3) Filter [codegen id : 25]
Input [4]: [ss_sold_date_sk#1, ss_item_sk#2, ss_quantity#3, ss_list_price#4]
Condition : (isnotnull(ss_item_sk#2) AND isnotnull(ss_sold_date_sk#1))

(4) Scan parquet default.item
Output [4]: [i_item_sk#5, i_brand_id#6, i_class_id#7, i_category_id#8]
Batched: true
Location [not included in comparison]/{warehouse_dir}/item]
PushedFilters: [IsNotNull(i_brand_id), IsNotNull(i_class_id), IsNotNull(i_category_id)]
ReadSchema: struct<i_item_sk:int,i_brand_id:int,i_class_id:int,i_category_id:int>

(5) ColumnarToRow [codegen id : 11]
Input [4]: [i_item_sk#5, i_brand_id#6, i_class_id#7, i_category_id#8]

(6) Filter [codegen id : 11]
Input [4]: [i_item_sk#5, i_brand_id#6, i_class_id#7, i_category_id#8]
Condition : ((isnotnull(i_brand_id#6) AND isnotnull(i_class_id#7)) AND isnotnull(i_category_id#8))

(7) Scan parquet default.store_sales
Output [2]: [ss_sold_date_sk#1, ss_item_sk#2]
Batched: true
Location [not included in comparison]/{warehouse_dir}/store_sales]
PushedFilters: [IsNotNull(ss_item_sk), IsNotNull(ss_sold_date_sk)]
ReadSchema: struct<ss_sold_date_sk:int,ss_item_sk:int>

(8) ColumnarToRow [codegen id : 9]
Input [2]: [ss_sold_date_sk#1, ss_item_sk#2]

(9) Filter [codegen id : 9]
Input [2]: [ss_sold_date_sk#1, ss_item_sk#2]
Condition : (isnotnull(ss_item_sk#2) AND isnotnull(ss_sold_date_sk#1))

(10) Scan parquet default.item
Output [4]: [i_item_sk#5, i_brand_id#6, i_class_id#7, i_category_id#8]
Batched: true
Location [not included in comparison]/{warehouse_dir}/item]
PushedFilters: [IsNotNull(i_item_sk), IsNotNull(i_brand_id), IsNotNull(i_class_id), IsNotNull(i_category_id)]
ReadSchema: struct<i_item_sk:int,i_brand_id:int,i_class_id:int,i_category_id:int>

(11) ColumnarToRow [codegen id : 1]
Input [4]: [i_item_sk#5, i_brand_id#6, i_class_id#7, i_category_id#8]

(12) Filter [codegen id : 1]
Input [4]: [i_item_sk#5, i_brand_id#6, i_class_id#7, i_category_id#8]
Condition : (((isnotnull(i_item_sk#5) AND isnotnull(i_brand_id#6)) AND isnotnull(i_class_id#7)) AND isnotnull(i_category_id#8))

(13) BroadcastExchange
Input [4]: [i_item_sk#5, i_brand_id#6, i_class_id#7, i_category_id#8]
Arguments: HashedRelationBroadcastMode(List(cast(input[0, int, false] as bigint)),false), [id=#9]

(14) BroadcastHashJoin [codegen id : 9]
Left keys [1]: [ss_item_sk#2]
Right keys [1]: [i_item_sk#5]
Join condition: None

(15) Project [codegen id : 9]
Output [4]: [ss_sold_date_sk#1, i_brand_id#6, i_class_id#7, i_category_id#8]
Input [6]: [ss_sold_date_sk#1, ss_item_sk#2, i_item_sk#5, i_brand_id#6, i_class_id#7, i_category_id#8]

(16) Scan parquet default.date_dim
Output [2]: [d_date_sk#10, d_year#11]
Batched: true
Location [not included in comparison]/{warehouse_dir}/date_dim]
PushedFilters: [IsNotNull(d_year), GreaterThanOrEqual(d_year,1999), LessThanOrEqual(d_year,2001), IsNotNull(d_date_sk)]
ReadSchema: struct<d_date_sk:int,d_year:int>

(17) ColumnarToRow [codegen id : 2]
Input [2]: [d_date_sk#10, d_year#11]

(18) Filter [codegen id : 2]
Input [2]: [d_date_sk#10, d_year#11]
Condition : (((isnotnull(d_year#11) AND (d_year#11 >= 1999)) AND (d_year#11 <= 2001)) AND isnotnull(d_date_sk#10))

(19) Project [codegen id : 2]
Output [1]: [d_date_sk#10]
Input [2]: [d_date_sk#10, d_year#11]

(20) BroadcastExchange
Input [1]: [d_date_sk#10]
Arguments: HashedRelationBroadcastMode(List(cast(input[0, int, true] as bigint)),false), [id=#12]

(21) BroadcastHashJoin [codegen id : 9]
Left keys [1]: [ss_sold_date_sk#1]
Right keys [1]: [d_date_sk#10]
Join condition: None

(22) Project [codegen id : 9]
Output [3]: [i_brand_id#6 AS brand_id#13, i_class_id#7 AS class_id#14, i_category_id#8 AS category_id#15]
Input [5]: [ss_sold_date_sk#1, i_brand_id#6, i_class_id#7, i_category_id#8, d_date_sk#10]

(23) Scan parquet default.catalog_sales
Output [2]: [cs_sold_date_sk#16, cs_item_sk#17]
Batched: true
Location [not included in comparison]/{warehouse_dir}/catalog_sales]
PushedFilters: [IsNotNull(cs_item_sk), IsNotNull(cs_sold_date_sk)]
ReadSchema: struct<cs_sold_date_sk:int,cs_item_sk:int>

(24) ColumnarToRow [codegen id : 5]
Input [2]: [cs_sold_date_sk#16, cs_item_sk#17]

(25) Filter [codegen id : 5]
Input [2]: [cs_sold_date_sk#16, cs_item_sk#17]
Condition : (isnotnull(cs_item_sk#17) AND isnotnull(cs_sold_date_sk#16))

(26) Scan parquet default.item
Output [4]: [i_item_sk#5, i_brand_id#6, i_class_id#7, i_category_id#8]
Batched: true
Location [not included in comparison]/{warehouse_dir}/item]
PushedFilters: [IsNotNull(i_item_sk)]
ReadSchema: struct<i_item_sk:int,i_brand_id:int,i_class_id:int,i_category_id:int>

(27) ColumnarToRow [codegen id : 3]
Input [4]: [i_item_sk#5, i_brand_id#6, i_class_id#7, i_category_id#8]

(28) Filter [codegen id : 3]
Input [4]: [i_item_sk#5, i_brand_id#6, i_class_id#7, i_category_id#8]
Condition : isnotnull(i_item_sk#5)

(29) BroadcastExchange
Input [4]: [i_item_sk#5, i_brand_id#6, i_class_id#7, i_category_id#8]
Arguments: HashedRelationBroadcastMode(List(cast(input[0, int, false] as bigint)),false), [id=#18]

(30) BroadcastHashJoin [codegen id : 5]
Left keys [1]: [cs_item_sk#17]
Right keys [1]: [i_item_sk#5]
Join condition: None

(31) Project [codegen id : 5]
Output [4]: [cs_sold_date_sk#16, i_brand_id#6, i_class_id#7, i_category_id#8]
Input [6]: [cs_sold_date_sk#16, cs_item_sk#17, i_item_sk#5, i_brand_id#6, i_class_id#7, i_category_id#8]

(32) ReusedExchange [Reuses operator id: 20]
Output [1]: [d_date_sk#10]

(33) BroadcastHashJoin [codegen id : 5]
Left keys [1]: [cs_sold_date_sk#16]
Right keys [1]: [d_date_sk#10]
Join condition: None

(34) Project [codegen id : 5]
Output [3]: [i_brand_id#6, i_class_id#7, i_category_id#8]
Input [5]: [cs_sold_date_sk#16, i_brand_id#6, i_class_id#7, i_category_id#8, d_date_sk#10]

(35) BroadcastExchange
Input [3]: [i_brand_id#6, i_class_id#7, i_category_id#8]
Arguments: HashedRelationBroadcastMode(List(coalesce(input[0, int, true], 0), isnull(input[0, int, true]), coalesce(input[1, int, true], 0), isnull(input[1, int, true]), coalesce(input[2, int, true], 0), isnull(input[2, int, true])),false), [id=#19]

(36) BroadcastHashJoin [codegen id : 9]
Left keys [6]: [coalesce(brand_id#13, 0), isnull(brand_id#13), coalesce(class_id#14, 0), isnull(class_id#14), coalesce(category_id#15, 0), isnull(category_id#15)]
Right keys [6]: [coalesce(i_brand_id#6, 0), isnull(i_brand_id#6), coalesce(i_class_id#7, 0), isnull(i_class_id#7), coalesce(i_category_id#8, 0), isnull(i_category_id#8)]
Join condition: None

(37) Scan parquet default.web_sales
Output [2]: [ws_sold_date_sk#20, ws_item_sk#21]
Batched: true
Location [not included in comparison]/{warehouse_dir}/web_sales]
PushedFilters: [IsNotNull(ws_item_sk), IsNotNull(ws_sold_date_sk)]
ReadSchema: struct<ws_sold_date_sk:int,ws_item_sk:int>

(38) ColumnarToRow [codegen id : 8]
Input [2]: [ws_sold_date_sk#20, ws_item_sk#21]

(39) Filter [codegen id : 8]
Input [2]: [ws_sold_date_sk#20, ws_item_sk#21]
Condition : (isnotnull(ws_item_sk#21) AND isnotnull(ws_sold_date_sk#20))

(40) ReusedExchange [Reuses operator id: 29]
Output [4]: [i_item_sk#5, i_brand_id#6, i_class_id#7, i_category_id#8]

(41) BroadcastHashJoin [codegen id : 8]
Left keys [1]: [ws_item_sk#21]
Right keys [1]: [i_item_sk#5]
Join condition: None

(42) Project [codegen id : 8]
Output [4]: [ws_sold_date_sk#20, i_brand_id#6, i_class_id#7, i_category_id#8]
Input [6]: [ws_sold_date_sk#20, ws_item_sk#21, i_item_sk#5, i_brand_id#6, i_class_id#7, i_category_id#8]

(43) ReusedExchange [Reuses operator id: 20]
Output [1]: [d_date_sk#10]

(44) BroadcastHashJoin [codegen id : 8]
Left keys [1]: [ws_sold_date_sk#20]
Right keys [1]: [d_date_sk#10]
Join condition: None

(45) Project [codegen id : 8]
Output [3]: [i_brand_id#6, i_class_id#7, i_category_id#8]
Input [5]: [ws_sold_date_sk#20, i_brand_id#6, i_class_id#7, i_category_id#8, d_date_sk#10]

(46) BroadcastExchange
Input [3]: [i_brand_id#6, i_class_id#7, i_category_id#8]
Arguments: HashedRelationBroadcastMode(List(coalesce(input[0, int, true], 0), isnull(input[0, int, true]), coalesce(input[1, int, true], 0), isnull(input[1, int, true]), coalesce(input[2, int, true], 0), isnull(input[2, int, true])),false), [id=#22]

(47) BroadcastHashJoin [codegen id : 9]
Left keys [6]: [coalesce(brand_id#13, 0), isnull(brand_id#13), coalesce(class_id#14, 0), isnull(class_id#14), coalesce(category_id#15, 0), isnull(category_id#15)]
Right keys [6]: [coalesce(i_brand_id#6, 0), isnull(i_brand_id#6), coalesce(i_class_id#7, 0), isnull(i_class_id#7), coalesce(i_category_id#8, 0), isnull(i_category_id#8)]
Join condition: None

(48) HashAggregate [codegen id : 9]
Input [3]: [brand_id#13, class_id#14, category_id#15]
Keys [3]: [brand_id#13, class_id#14, category_id#15]
Functions: []
Aggregate Attributes: []
Results [3]: [brand_id#13, class_id#14, category_id#15]

(49) Exchange
Input [3]: [brand_id#13, class_id#14, category_id#15]
Arguments: hashpartitioning(brand_id#13, class_id#14, category_id#15, 5), true, [id=#23]

(50) HashAggregate [codegen id : 10]
Input [3]: [brand_id#13, class_id#14, category_id#15]
Keys [3]: [brand_id#13, class_id#14, category_id#15]
Functions: []
Aggregate Attributes: []
Results [3]: [brand_id#13, class_id#14, category_id#15]

(51) HashAggregate [codegen id : 10]
Input [3]: [brand_id#13, class_id#14, category_id#15]
Keys [3]: [brand_id#13, class_id#14, category_id#15]
Functions: []
Aggregate Attributes: []
Results [3]: [brand_id#13, class_id#14, category_id#15]

(52) HashAggregate [codegen id : 10]
Input [3]: [brand_id#13, class_id#14, category_id#15]
Keys [3]: [brand_id#13, class_id#14, category_id#15]
Functions: []
Aggregate Attributes: []
Results [3]: [brand_id#13, class_id#14, category_id#15]

(53) BroadcastExchange
Input [3]: [brand_id#13, class_id#14, category_id#15]
Arguments: HashedRelationBroadcastMode(List(input[0, int, true], input[1, int, true], input[2, int, true]),false), [id=#24]

(54) BroadcastHashJoin [codegen id : 11]
Left keys [3]: [i_brand_id#6, i_class_id#7, i_category_id#8]
Right keys [3]: [brand_id#13, class_id#14, category_id#15]
Join condition: None

(55) Project [codegen id : 11]
Output [1]: [i_item_sk#5 AS ss_item_sk#25]
Input [7]: [i_item_sk#5, i_brand_id#6, i_class_id#7, i_category_id#8, brand_id#13, class_id#14, category_id#15]

(56) BroadcastExchange
Input [1]: [ss_item_sk#25]
Arguments: HashedRelationBroadcastMode(List(cast(input[0, int, true] as bigint)),false), [id=#26]

(57) BroadcastHashJoin [codegen id : 25]
Left keys [1]: [ss_item_sk#2]
Right keys [1]: [ss_item_sk#25]
Join condition: None

(58) Scan parquet default.item
Output [4]: [i_item_sk#5, i_brand_id#6, i_class_id#7, i_category_id#8]
Batched: true
Location [not included in comparison]/{warehouse_dir}/item]
PushedFilters: [IsNotNull(i_item_sk), IsNotNull(i_brand_id), IsNotNull(i_class_id), IsNotNull(i_category_id)]
ReadSchema: struct<i_item_sk:int,i_brand_id:int,i_class_id:int,i_category_id:int>

(59) ColumnarToRow [codegen id : 23]
Input [4]: [i_item_sk#5, i_brand_id#6, i_class_id#7, i_category_id#8]

(60) Filter [codegen id : 23]
Input [4]: [i_item_sk#5, i_brand_id#6, i_class_id#7, i_category_id#8]
Condition : (((isnotnull(i_item_sk#5) AND isnotnull(i_brand_id#6)) AND isnotnull(i_class_id#7)) AND isnotnull(i_category_id#8))

(61) ReusedExchange [Reuses operator id: 56]
Output [1]: [ss_item_sk#25]

(62) BroadcastHashJoin [codegen id : 23]
Left keys [1]: [i_item_sk#5]
Right keys [1]: [ss_item_sk#25]
Join condition: None

(63) BroadcastExchange
Input [4]: [i_item_sk#5, i_brand_id#6, i_class_id#7, i_category_id#8]
Arguments: HashedRelationBroadcastMode(List(cast(input[0, int, false] as bigint)),false), [id=#27]

(64) BroadcastHashJoin [codegen id : 25]
Left keys [1]: [ss_item_sk#2]
Right keys [1]: [i_item_sk#5]
Join condition: None

(65) Project [codegen id : 25]
Output [6]: [ss_sold_date_sk#1, ss_quantity#3, ss_list_price#4, i_brand_id#6, i_class_id#7, i_category_id#8]
Input [8]: [ss_sold_date_sk#1, ss_item_sk#2, ss_quantity#3, ss_list_price#4, i_item_sk#5, i_brand_id#6, i_class_id#7, i_category_id#8]

(66) Scan parquet default.date_dim
Output [2]: [d_date_sk#10, d_week_seq#28]
Batched: true
Location [not included in comparison]/{warehouse_dir}/date_dim]
PushedFilters: [IsNotNull(d_week_seq), IsNotNull(d_date_sk)]
ReadSchema: struct<d_date_sk:int,d_week_seq:int>

(67) ColumnarToRow [codegen id : 24]
Input [2]: [d_date_sk#10, d_week_seq#28]

(68) Filter [codegen id : 24]
Input [2]: [d_date_sk#10, d_week_seq#28]
Condition : ((isnotnull(d_week_seq#28) AND (d_week_seq#28 = Subquery scalar-subquery#29, [id=#30])) AND isnotnull(d_date_sk#10))

(69) Project [codegen id : 24]
Output [1]: [d_date_sk#10]
Input [2]: [d_date_sk#10, d_week_seq#28]

(70) BroadcastExchange
Input [1]: [d_date_sk#10]
Arguments: HashedRelationBroadcastMode(List(cast(input[0, int, true] as bigint)),false), [id=#31]

(71) BroadcastHashJoin [codegen id : 25]
Left keys [1]: [ss_sold_date_sk#1]
Right keys [1]: [d_date_sk#10]
Join condition: None

(72) Project [codegen id : 25]
Output [5]: [ss_quantity#3, ss_list_price#4, i_brand_id#6, i_class_id#7, i_category_id#8]
Input [7]: [ss_sold_date_sk#1, ss_quantity#3, ss_list_price#4, i_brand_id#6, i_class_id#7, i_category_id#8, d_date_sk#10]

(73) HashAggregate [codegen id : 25]
Input [5]: [ss_quantity#3, ss_list_price#4, i_brand_id#6, i_class_id#7, i_category_id#8]
Keys [3]: [i_brand_id#6, i_class_id#7, i_category_id#8]
Functions [2]: [partial_sum(CheckOverflow((promote_precision(cast(cast(ss_quantity#3 as decimal(10,0)) as decimal(12,2))) * promote_precision(cast(ss_list_price#4 as decimal(12,2)))), DecimalType(18,2), true)), partial_count(1)]
Aggregate Attributes [3]: [sum#32, isEmpty#33, count#34]
Results [6]: [i_brand_id#6, i_class_id#7, i_category_id#8, sum#35, isEmpty#36, count#37]

(74) Exchange
Input [6]: [i_brand_id#6, i_class_id#7, i_category_id#8, sum#35, isEmpty#36, count#37]
Arguments: hashpartitioning(i_brand_id#6, i_class_id#7, i_category_id#8, 5), true, [id=#38]

(75) HashAggregate [codegen id : 52]
Input [6]: [i_brand_id#6, i_class_id#7, i_category_id#8, sum#35, isEmpty#36, count#37]
Keys [3]: [i_brand_id#6, i_class_id#7, i_category_id#8]
Functions [2]: [sum(CheckOverflow((promote_precision(cast(cast(ss_quantity#3 as decimal(10,0)) as decimal(12,2))) * promote_precision(cast(ss_list_price#4 as decimal(12,2)))), DecimalType(18,2), true)), count(1)]
Aggregate Attributes [2]: [sum(CheckOverflow((promote_precision(cast(cast(ss_quantity#3 as decimal(10,0)) as decimal(12,2))) * promote_precision(cast(ss_list_price#4 as decimal(12,2)))), DecimalType(18,2), true))#39, count(1)#40]
Results [6]: [i_brand_id#6, i_class_id#7, i_category_id#8, sum(CheckOverflow((promote_precision(cast(cast(ss_quantity#3 as decimal(10,0)) as decimal(12,2))) * promote_precision(cast(ss_list_price#4 as decimal(12,2)))), DecimalType(18,2), true))#39 AS sales#41, count(1)#40 AS number_sales#42, sum(CheckOverflow((promote_precision(cast(cast(ss_quantity#3 as decimal(10,0)) as decimal(12,2))) * promote_precision(cast(ss_list_price#4 as decimal(12,2)))), DecimalType(18,2), true))#39 AS sum(CheckOverflow((promote_precision(cast(cast(ss_quantity#3 as decimal(10,0)) as decimal(12,2))) * promote_precision(cast(ss_list_price#4 as decimal(12,2)))), DecimalType(18,2), true))#43]

(76) Filter [codegen id : 52]
Input [6]: [i_brand_id#6, i_class_id#7, i_category_id#8, sales#41, number_sales#42, sum(CheckOverflow((promote_precision(cast(cast(ss_quantity#3 as decimal(10,0)) as decimal(12,2))) * promote_precision(cast(ss_list_price#4 as decimal(12,2)))), DecimalType(18,2), true))#43]
Condition : (isnotnull(sum(CheckOverflow((promote_precision(cast(cast(ss_quantity#3 as decimal(10,0)) as decimal(12,2))) * promote_precision(cast(ss_list_price#4 as decimal(12,2)))), DecimalType(18,2), true))#43) AND (cast(sum(CheckOverflow((promote_precision(cast(cast(ss_quantity#3 as decimal(10,0)) as decimal(12,2))) * promote_precision(cast(ss_list_price#4 as decimal(12,2)))), DecimalType(18,2), true))#43 as decimal(32,6)) > cast(Subquery scalar-subquery#44, [id=#45] as decimal(32,6))))

(77) Project [codegen id : 52]
Output [6]: [store AS channel#46, i_brand_id#6, i_class_id#7, i_category_id#8, sales#41, number_sales#42]
Input [6]: [i_brand_id#6, i_class_id#7, i_category_id#8, sales#41, number_sales#42, sum(CheckOverflow((promote_precision(cast(cast(ss_quantity#3 as decimal(10,0)) as decimal(12,2))) * promote_precision(cast(ss_list_price#4 as decimal(12,2)))), DecimalType(18,2), true))#43]

(78) Scan parquet default.store_sales
Output [4]: [ss_sold_date_sk#1, ss_item_sk#2, ss_quantity#3, ss_list_price#4]
Batched: true
Location [not included in comparison]/{warehouse_dir}/store_sales]
PushedFilters: [IsNotNull(ss_item_sk), IsNotNull(ss_sold_date_sk)]
ReadSchema: struct<ss_sold_date_sk:int,ss_item_sk:int,ss_quantity:int,ss_list_price:decimal(7,2)>

(79) ColumnarToRow [codegen id : 50]
Input [4]: [ss_sold_date_sk#1, ss_item_sk#2, ss_quantity#3, ss_list_price#4]

(80) Filter [codegen id : 50]
Input [4]: [ss_sold_date_sk#1, ss_item_sk#2, ss_quantity#3, ss_list_price#4]
Condition : (isnotnull(ss_item_sk#2) AND isnotnull(ss_sold_date_sk#1))

(81) ReusedExchange [Reuses operator id: 56]
Output [1]: [ss_item_sk#25]

(82) BroadcastHashJoin [codegen id : 50]
Left keys [1]: [ss_item_sk#2]
Right keys [1]: [ss_item_sk#25]
Join condition: None

(83) ReusedExchange [Reuses operator id: 63]
Output [4]: [i_item_sk#47, i_brand_id#48, i_class_id#49, i_category_id#50]

(84) BroadcastHashJoin [codegen id : 50]
Left keys [1]: [ss_item_sk#2]
Right keys [1]: [i_item_sk#47]
Join condition: None

(85) Project [codegen id : 50]
Output [6]: [ss_sold_date_sk#1, ss_quantity#3, ss_list_price#4, i_brand_id#48, i_class_id#49, i_category_id#50]
Input [8]: [ss_sold_date_sk#1, ss_item_sk#2, ss_quantity#3, ss_list_price#4, i_item_sk#47, i_brand_id#48, i_class_id#49, i_category_id#50]

(86) Scan parquet default.date_dim
Output [2]: [d_date_sk#10, d_week_seq#28]
Batched: true
Location [not included in comparison]/{warehouse_dir}/date_dim]
PushedFilters: [IsNotNull(d_week_seq), IsNotNull(d_date_sk)]
ReadSchema: struct<d_date_sk:int,d_week_seq:int>

(87) ColumnarToRow [codegen id : 49]
Input [2]: [d_date_sk#10, d_week_seq#28]

(88) Filter [codegen id : 49]
Input [2]: [d_date_sk#10, d_week_seq#28]
Condition : ((isnotnull(d_week_seq#28) AND (d_week_seq#28 = Subquery scalar-subquery#51, [id=#52])) AND isnotnull(d_date_sk#10))

(89) Project [codegen id : 49]
Output [1]: [d_date_sk#10]
Input [2]: [d_date_sk#10, d_week_seq#28]

(90) BroadcastExchange
Input [1]: [d_date_sk#10]
Arguments: HashedRelationBroadcastMode(List(cast(input[0, int, true] as bigint)),false), [id=#53]

(91) BroadcastHashJoin [codegen id : 50]
Left keys [1]: [ss_sold_date_sk#1]
Right keys [1]: [d_date_sk#10]
Join condition: None

(92) Project [codegen id : 50]
Output [5]: [ss_quantity#3, ss_list_price#4, i_brand_id#48, i_class_id#49, i_category_id#50]
Input [7]: [ss_sold_date_sk#1, ss_quantity#3, ss_list_price#4, i_brand_id#48, i_class_id#49, i_category_id#50, d_date_sk#10]

(93) HashAggregate [codegen id : 50]
Input [5]: [ss_quantity#3, ss_list_price#4, i_brand_id#48, i_class_id#49, i_category_id#50]
Keys [3]: [i_brand_id#48, i_class_id#49, i_category_id#50]
Functions [2]: [partial_sum(CheckOverflow((promote_precision(cast(cast(ss_quantity#3 as decimal(10,0)) as decimal(12,2))) * promote_precision(cast(ss_list_price#4 as decimal(12,2)))), DecimalType(18,2), true)), partial_count(1)]
Aggregate Attributes [3]: [sum#54, isEmpty#55, count#56]
Results [6]: [i_brand_id#48, i_class_id#49, i_category_id#50, sum#57, isEmpty#58, count#59]

(94) Exchange
Input [6]: [i_brand_id#48, i_class_id#49, i_category_id#50, sum#57, isEmpty#58, count#59]
Arguments: hashpartitioning(i_brand_id#48, i_class_id#49, i_category_id#50, 5), true, [id=#60]

(95) HashAggregate [codegen id : 51]
Input [6]: [i_brand_id#48, i_class_id#49, i_category_id#50, sum#57, isEmpty#58, count#59]
Keys [3]: [i_brand_id#48, i_class_id#49, i_category_id#50]
Functions [2]: [sum(CheckOverflow((promote_precision(cast(cast(ss_quantity#3 as decimal(10,0)) as decimal(12,2))) * promote_precision(cast(ss_list_price#4 as decimal(12,2)))), DecimalType(18,2), true)), count(1)]
Aggregate Attributes [2]: [sum(CheckOverflow((promote_precision(cast(cast(ss_quantity#3 as decimal(10,0)) as decimal(12,2))) * promote_precision(cast(ss_list_price#4 as decimal(12,2)))), DecimalType(18,2), true))#61, count(1)#62]
Results [6]: [i_brand_id#48, i_class_id#49, i_category_id#50, sum(CheckOverflow((promote_precision(cast(cast(ss_quantity#3 as decimal(10,0)) as decimal(12,2))) * promote_precision(cast(ss_list_price#4 as decimal(12,2)))), DecimalType(18,2), true))#61 AS sales#63, count(1)#62 AS number_sales#64, sum(CheckOverflow((promote_precision(cast(cast(ss_quantity#3 as decimal(10,0)) as decimal(12,2))) * promote_precision(cast(ss_list_price#4 as decimal(12,2)))), DecimalType(18,2), true))#61 AS sum(CheckOverflow((promote_precision(cast(cast(ss_quantity#3 as decimal(10,0)) as decimal(12,2))) * promote_precision(cast(ss_list_price#4 as decimal(12,2)))), DecimalType(18,2), true))#65]

(96) Filter [codegen id : 51]
Input [6]: [i_brand_id#48, i_class_id#49, i_category_id#50, sales#63, number_sales#64, sum(CheckOverflow((promote_precision(cast(cast(ss_quantity#3 as decimal(10,0)) as decimal(12,2))) * promote_precision(cast(ss_list_price#4 as decimal(12,2)))), DecimalType(18,2), true))#65]
Condition : (isnotnull(sum(CheckOverflow((promote_precision(cast(cast(ss_quantity#3 as decimal(10,0)) as decimal(12,2))) * promote_precision(cast(ss_list_price#4 as decimal(12,2)))), DecimalType(18,2), true))#65) AND (cast(sum(CheckOverflow((promote_precision(cast(cast(ss_quantity#3 as decimal(10,0)) as decimal(12,2))) * promote_precision(cast(ss_list_price#4 as decimal(12,2)))), DecimalType(18,2), true))#65 as decimal(32,6)) > cast(ReusedSubquery Subquery scalar-subquery#44, [id=#45] as decimal(32,6))))

(97) Project [codegen id : 51]
Output [6]: [store AS channel#66, i_brand_id#48, i_class_id#49, i_category_id#50, sales#63, number_sales#64]
Input [6]: [i_brand_id#48, i_class_id#49, i_category_id#50, sales#63, number_sales#64, sum(CheckOverflow((promote_precision(cast(cast(ss_quantity#3 as decimal(10,0)) as decimal(12,2))) * promote_precision(cast(ss_list_price#4 as decimal(12,2)))), DecimalType(18,2), true))#65]

(98) BroadcastExchange
Input [6]: [channel#66, i_brand_id#48, i_class_id#49, i_category_id#50, sales#63, number_sales#64]
Arguments: HashedRelationBroadcastMode(List(input[1, int, true], input[2, int, true], input[3, int, true]),false), [id=#67]

(99) BroadcastHashJoin [codegen id : 52]
Left keys [3]: [i_brand_id#6, i_class_id#7, i_category_id#8]
Right keys [3]: [i_brand_id#48, i_class_id#49, i_category_id#50]
Join condition: None

(100) TakeOrderedAndProject
Input [12]: [channel#46, i_brand_id#6, i_class_id#7, i_category_id#8, sales#41, number_sales#42, channel#66, i_brand_id#48, i_class_id#49, i_category_id#50, sales#63, number_sales#64]
Arguments: 100, [i_brand_id#6 ASC NULLS FIRST, i_class_id#7 ASC NULLS FIRST, i_category_id#8 ASC NULLS FIRST], [channel#46, i_brand_id#6, i_class_id#7, i_category_id#8, sales#41, number_sales#42, channel#66, i_brand_id#48, i_class_id#49, i_category_id#50, sales#63, number_sales#64]

===== Subqueries =====

<<<<<<< HEAD
Subquery:1 Hosting operator id = 76 Hosting Expression = Subquery scalar-subquery#45, [id=#46]
* HashAggregate (122)
+- Exchange (121)
   +- * HashAggregate (120)
      +- Union (119)
         :- * Project (106)
         :  +- * BroadcastHashJoin Inner BuildRight (105)
=======
Subquery:1 Hosting operator id = 76 Hosting Expression = Subquery scalar-subquery#44, [id=#45]
* HashAggregate (126)
+- Exchange (125)
   +- * HashAggregate (124)
      +- Union (123)
         :- * Project (110)
         :  +- * BroadcastHashJoin Inner BuildRight (109)
>>>>>>> 4e1ded67
         :     :- * Filter (103)
         :     :  +- * ColumnarToRow (102)
         :     :     +- Scan parquet default.store_sales (101)
         :     +- ReusedExchange (104)
         :- * Project (112)
         :  +- * BroadcastHashJoin Inner BuildRight (111)
         :     :- * Filter (109)
         :     :  +- * ColumnarToRow (108)
         :     :     +- Scan parquet default.catalog_sales (107)
         :     +- ReusedExchange (110)
         +- * Project (118)
            +- * BroadcastHashJoin Inner BuildRight (117)
               :- * Filter (115)
               :  +- * ColumnarToRow (114)
               :     +- Scan parquet default.web_sales (113)
               +- ReusedExchange (116)


(101) Scan parquet default.store_sales
Output [3]: [ss_sold_date_sk#1, ss_quantity#3, ss_list_price#4]
Batched: true
Location [not included in comparison]/{warehouse_dir}/store_sales]
PushedFilters: [IsNotNull(ss_sold_date_sk)]
ReadSchema: struct<ss_sold_date_sk:int,ss_quantity:int,ss_list_price:decimal(7,2)>

(102) ColumnarToRow [codegen id : 2]
Input [3]: [ss_sold_date_sk#1, ss_quantity#3, ss_list_price#4]

(103) Filter [codegen id : 2]
Input [3]: [ss_sold_date_sk#1, ss_quantity#3, ss_list_price#4]
Condition : isnotnull(ss_sold_date_sk#1)

(104) ReusedExchange [Reuses operator id: 20]
Output [1]: [d_date_sk#10]

(105) BroadcastHashJoin [codegen id : 2]
Left keys [1]: [ss_sold_date_sk#1]
Right keys [1]: [d_date_sk#10]
Join condition: None

(106) Project [codegen id : 2]
Output [2]: [ss_quantity#3 AS quantity#68, ss_list_price#4 AS list_price#69]
Input [4]: [ss_sold_date_sk#1, ss_quantity#3, ss_list_price#4, d_date_sk#10]

(107) Scan parquet default.catalog_sales
Output [3]: [cs_sold_date_sk#16, cs_quantity#70, cs_list_price#71]
Batched: true
Location [not included in comparison]/{warehouse_dir}/catalog_sales]
PushedFilters: [IsNotNull(cs_sold_date_sk)]
ReadSchema: struct<cs_sold_date_sk:int,cs_quantity:int,cs_list_price:decimal(7,2)>

(108) ColumnarToRow [codegen id : 4]
Input [3]: [cs_sold_date_sk#16, cs_quantity#70, cs_list_price#71]

(109) Filter [codegen id : 4]
Input [3]: [cs_sold_date_sk#16, cs_quantity#70, cs_list_price#71]
Condition : isnotnull(cs_sold_date_sk#16)

(110) ReusedExchange [Reuses operator id: 20]
Output [1]: [d_date_sk#10]

(111) BroadcastHashJoin [codegen id : 4]
Left keys [1]: [cs_sold_date_sk#16]
Right keys [1]: [d_date_sk#10]
Join condition: None

(112) Project [codegen id : 4]
Output [2]: [cs_quantity#70 AS quantity#72, cs_list_price#71 AS list_price#73]
Input [4]: [cs_sold_date_sk#16, cs_quantity#70, cs_list_price#71, d_date_sk#10]

(113) Scan parquet default.web_sales
Output [3]: [ws_sold_date_sk#20, ws_quantity#74, ws_list_price#75]
Batched: true
Location [not included in comparison]/{warehouse_dir}/web_sales]
PushedFilters: [IsNotNull(ws_sold_date_sk)]
ReadSchema: struct<ws_sold_date_sk:int,ws_quantity:int,ws_list_price:decimal(7,2)>

(114) ColumnarToRow [codegen id : 6]
Input [3]: [ws_sold_date_sk#20, ws_quantity#74, ws_list_price#75]

(115) Filter [codegen id : 6]
Input [3]: [ws_sold_date_sk#20, ws_quantity#74, ws_list_price#75]
Condition : isnotnull(ws_sold_date_sk#20)

(116) ReusedExchange [Reuses operator id: 20]
Output [1]: [d_date_sk#10]

(117) BroadcastHashJoin [codegen id : 6]
Left keys [1]: [ws_sold_date_sk#20]
Right keys [1]: [d_date_sk#10]
Join condition: None

(118) Project [codegen id : 6]
Output [2]: [ws_quantity#74 AS quantity#76, ws_list_price#75 AS list_price#77]
Input [4]: [ws_sold_date_sk#20, ws_quantity#74, ws_list_price#75, d_date_sk#10]

(119) Union

(120) HashAggregate [codegen id : 7]
Input [2]: [quantity#68, list_price#69]
Keys: []
Functions [1]: [partial_avg(CheckOverflow((promote_precision(cast(cast(quantity#68 as decimal(10,0)) as decimal(12,2))) * promote_precision(cast(list_price#69 as decimal(12,2)))), DecimalType(18,2), true))]
Aggregate Attributes [2]: [sum#78, count#79]
Results [2]: [sum#80, count#81]

(121) Exchange
Input [2]: [sum#80, count#81]
Arguments: SinglePartition, true, [id=#82]

(122) HashAggregate [codegen id : 8]
Input [2]: [sum#80, count#81]
Keys: []
Functions [1]: [avg(CheckOverflow((promote_precision(cast(cast(quantity#68 as decimal(10,0)) as decimal(12,2))) * promote_precision(cast(list_price#69 as decimal(12,2)))), DecimalType(18,2), true))]
Aggregate Attributes [1]: [avg(CheckOverflow((promote_precision(cast(cast(quantity#68 as decimal(10,0)) as decimal(12,2))) * promote_precision(cast(list_price#69 as decimal(12,2)))), DecimalType(18,2), true))#83]
Results [1]: [avg(CheckOverflow((promote_precision(cast(cast(quantity#68 as decimal(10,0)) as decimal(12,2))) * promote_precision(cast(list_price#69 as decimal(12,2)))), DecimalType(18,2), true))#83 AS average_sales#84]

Subquery:2 Hosting operator id = 68 Hosting Expression = Subquery scalar-subquery#29, [id=#30]
* Project (126)
+- * Filter (125)
   +- * ColumnarToRow (124)
      +- Scan parquet default.date_dim (123)


(123) Scan parquet default.date_dim
Output [4]: [d_week_seq#28, d_year#11, d_moy#85, d_dom#86]
Batched: true
Location [not included in comparison]/{warehouse_dir}/date_dim]
PushedFilters: [IsNotNull(d_year), IsNotNull(d_moy), IsNotNull(d_dom), EqualTo(d_year,2000), EqualTo(d_moy,12), EqualTo(d_dom,11)]
ReadSchema: struct<d_week_seq:int,d_year:int,d_moy:int,d_dom:int>

(124) ColumnarToRow [codegen id : 1]
Input [4]: [d_week_seq#28, d_year#11, d_moy#85, d_dom#86]

(125) Filter [codegen id : 1]
Input [4]: [d_week_seq#28, d_year#11, d_moy#85, d_dom#86]
Condition : (((((isnotnull(d_year#11) AND isnotnull(d_moy#85)) AND isnotnull(d_dom#86)) AND (d_year#11 = 2000)) AND (d_moy#85 = 12)) AND (d_dom#86 = 11))

(126) Project [codegen id : 1]
Output [1]: [d_week_seq#28]
Input [4]: [d_week_seq#28, d_year#11, d_moy#85, d_dom#86]

Subquery:3 Hosting operator id = 96 Hosting Expression = ReusedSubquery Subquery scalar-subquery#44, [id=#45]

Subquery:4 Hosting operator id = 88 Hosting Expression = Subquery scalar-subquery#51, [id=#52]
* Project (130)
+- * Filter (129)
   +- * ColumnarToRow (128)
      +- Scan parquet default.date_dim (127)


(127) Scan parquet default.date_dim
Output [4]: [d_week_seq#28, d_year#11, d_moy#85, d_dom#86]
Batched: true
Location [not included in comparison]/{warehouse_dir}/date_dim]
PushedFilters: [IsNotNull(d_year), IsNotNull(d_moy), IsNotNull(d_dom), EqualTo(d_year,1999), EqualTo(d_moy,12), EqualTo(d_dom,11)]
ReadSchema: struct<d_week_seq:int,d_year:int,d_moy:int,d_dom:int>

(128) ColumnarToRow [codegen id : 1]
Input [4]: [d_week_seq#28, d_year#11, d_moy#85, d_dom#86]

(129) Filter [codegen id : 1]
Input [4]: [d_week_seq#28, d_year#11, d_moy#85, d_dom#86]
Condition : (((((isnotnull(d_year#11) AND isnotnull(d_moy#85)) AND isnotnull(d_dom#86)) AND (d_year#11 = 1999)) AND (d_moy#85 = 12)) AND (d_dom#86 = 11))

(130) Project [codegen id : 1]
Output [1]: [d_week_seq#28]
Input [4]: [d_week_seq#28, d_year#11, d_moy#85, d_dom#86]

<|MERGE_RESOLUTION|>--- conflicted
+++ resolved
@@ -562,23 +562,13 @@
 
 ===== Subqueries =====
 
-<<<<<<< HEAD
-Subquery:1 Hosting operator id = 76 Hosting Expression = Subquery scalar-subquery#45, [id=#46]
+Subquery:1 Hosting operator id = 76 Hosting Expression = Subquery scalar-subquery#44, [id=#45]
 * HashAggregate (122)
 +- Exchange (121)
    +- * HashAggregate (120)
       +- Union (119)
          :- * Project (106)
          :  +- * BroadcastHashJoin Inner BuildRight (105)
-=======
-Subquery:1 Hosting operator id = 76 Hosting Expression = Subquery scalar-subquery#44, [id=#45]
-* HashAggregate (126)
-+- Exchange (125)
-   +- * HashAggregate (124)
-      +- Union (123)
-         :- * Project (110)
-         :  +- * BroadcastHashJoin Inner BuildRight (109)
->>>>>>> 4e1ded67
          :     :- * Filter (103)
          :     :  +- * ColumnarToRow (102)
          :     :     +- Scan parquet default.store_sales (101)
