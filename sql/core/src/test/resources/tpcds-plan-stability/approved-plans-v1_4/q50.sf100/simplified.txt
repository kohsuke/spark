--- conflicted
+++ resolved
@@ -43,10 +43,6 @@
                             WholeStageCodegen (6)
                               Project [sr_returned_date_sk,sr_item_sk,sr_customer_sk,sr_ticket_number]
                                 BroadcastHashJoin [d_date_sk,sr_returned_date_sk]
-                                  Filter [sr_customer_sk,sr_item_sk,sr_returned_date_sk,sr_ticket_number]
-                                    ColumnarToRow
-                                      InputAdapter
-                                        Scan parquet default.store_returns [sr_customer_sk,sr_item_sk,sr_returned_date_sk,sr_ticket_number]
                                   InputAdapter
                                     BroadcastExchange #6
                                       WholeStageCodegen (5)
@@ -54,12 +50,8 @@
                                           Filter [d_year,d_moy,d_date_sk]
                                             ColumnarToRow
                                               InputAdapter
-<<<<<<< HEAD
-                                                Scan parquet default.date_dim [d_date_sk,d_moy,d_year]
-=======
                                                 Scan parquet default.date_dim [d_date_sk,d_year,d_moy]
                                   Filter [sr_ticket_number,sr_item_sk,sr_customer_sk,sr_returned_date_sk]
                                     ColumnarToRow
                                       InputAdapter
-                                        Scan parquet default.store_returns [sr_returned_date_sk,sr_item_sk,sr_customer_sk,sr_ticket_number]
->>>>>>> 0a6043f6
+                                        Scan parquet default.store_returns [sr_returned_date_sk,sr_item_sk,sr_customer_sk,sr_ticket_number]