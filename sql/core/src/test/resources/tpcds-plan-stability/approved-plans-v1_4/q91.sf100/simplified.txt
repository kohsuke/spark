--- conflicted
+++ resolved
@@ -16,32 +16,19 @@
                               BroadcastHashJoin [c_current_addr_sk,ca_address_sk]
                                 Project [cd_marital_status,cd_education_status,c_customer_sk,c_current_addr_sk]
                                   BroadcastHashJoin [c_current_hdemo_sk,hd_demo_sk]
-<<<<<<< HEAD
-                                    Project [c_current_addr_sk,c_current_hdemo_sk,c_customer_sk,cd_education_status,cd_marital_status]
-                                      BroadcastHashJoin [c_current_cdemo_sk,cd_demo_sk]
-                                        Filter [c_current_addr_sk,c_current_cdemo_sk,c_current_hdemo_sk,c_customer_sk]
-                                          ColumnarToRow
-                                            InputAdapter
-                                              Scan parquet default.customer [c_current_addr_sk,c_current_cdemo_sk,c_current_hdemo_sk,c_customer_sk]
-=======
                                     Project [cd_marital_status,cd_education_status,c_customer_sk,c_current_hdemo_sk,c_current_addr_sk]
                                       BroadcastHashJoin [cd_demo_sk,c_current_cdemo_sk]
->>>>>>> 0a6043f6
                                         InputAdapter
                                           BroadcastExchange #3
                                             WholeStageCodegen (1)
                                               Filter [cd_marital_status,cd_education_status,cd_demo_sk]
                                                 ColumnarToRow
                                                   InputAdapter
-<<<<<<< HEAD
-                                                    Scan parquet default.customer_demographics [cd_demo_sk,cd_education_status,cd_marital_status]
-=======
                                                     Scan parquet default.customer_demographics [cd_demo_sk,cd_marital_status,cd_education_status]
                                         Filter [c_customer_sk,c_current_addr_sk,c_current_cdemo_sk,c_current_hdemo_sk]
                                           ColumnarToRow
                                             InputAdapter
                                               Scan parquet default.customer [c_customer_sk,c_current_cdemo_sk,c_current_hdemo_sk,c_current_addr_sk]
->>>>>>> 0a6043f6
                                     InputAdapter
                                       BroadcastExchange #4
                                         WholeStageCodegen (2)
@@ -61,17 +48,8 @@
                             InputAdapter
                               BroadcastExchange #6
                                 WholeStageCodegen (5)
-<<<<<<< HEAD
-                                  Project [cr_call_center_sk,cr_net_loss,cr_returning_customer_sk]
-                                    BroadcastHashJoin [cr_returned_date_sk,d_date_sk]
-                                      Filter [cr_call_center_sk,cr_returned_date_sk,cr_returning_customer_sk]
-                                        ColumnarToRow
-                                          InputAdapter
-                                            Scan parquet default.catalog_returns [cr_call_center_sk,cr_net_loss,cr_returned_date_sk,cr_returning_customer_sk]
-=======
                                   Project [cr_returning_customer_sk,cr_call_center_sk,cr_net_loss]
                                     BroadcastHashJoin [d_date_sk,cr_returned_date_sk]
->>>>>>> 0a6043f6
                                       InputAdapter
                                         BroadcastExchange #7
                                           WholeStageCodegen (4)
@@ -79,15 +57,11 @@
                                               Filter [d_year,d_moy,d_date_sk]
                                                 ColumnarToRow
                                                   InputAdapter
-<<<<<<< HEAD
-                                                    Scan parquet default.date_dim [d_date_sk,d_moy,d_year]
-=======
                                                     Scan parquet default.date_dim [d_date_sk,d_year,d_moy]
                                       Filter [cr_call_center_sk,cr_returned_date_sk,cr_returning_customer_sk]
                                         ColumnarToRow
                                           InputAdapter
                                             Scan parquet default.catalog_returns [cr_returned_date_sk,cr_returning_customer_sk,cr_call_center_sk,cr_net_loss]
->>>>>>> 0a6043f6
                         InputAdapter
                           BroadcastExchange #8
                             WholeStageCodegen (6)
