== Physical Plan ==
* Project (48)
+- * Filter (47)
   +- * HashAggregate (46)
      +- Exchange (45)
         +- * HashAggregate (44)
            +- * HashAggregate (43)
               +- Exchange (42)
                  +- * HashAggregate (41)
                     +- * Project (40)
                        +- * SortMergeJoin Inner (39)
                           :- * Sort (33)
                           :  +- Exchange (32)
                           :     +- * Project (31)
                           :        +- * BroadcastHashJoin Inner BuildRight (30)
                           :           :- * Project (18)
                           :           :  +- * SortMergeJoin Inner (17)
                           :           :     :- * Sort (11)
                           :           :     :  +- Exchange (10)
                           :           :     :     +- * Project (9)
                           :           :     :        +- * BroadcastHashJoin Inner BuildRight (8)
                           :           :     :           :- * Filter (3)
                           :           :     :           :  +- * ColumnarToRow (2)
                           :           :     :           :     +- Scan parquet default.store_sales (1)
                           :           :     :           +- BroadcastExchange (7)
                           :           :     :              +- * Filter (6)
                           :           :     :                 +- * ColumnarToRow (5)
                           :           :     :                    +- Scan parquet default.item (4)
                           :           :     +- * Sort (16)
                           :           :        +- Exchange (15)
                           :           :           +- * Filter (14)
                           :           :              +- * ColumnarToRow (13)
                           :           :                 +- Scan parquet default.customer (12)
                           :           +- BroadcastExchange (29)
                           :              +- * Project (28)
                           :                 +- * BroadcastHashJoin Inner BuildLeft (27)
                           :                    :- BroadcastExchange (23)
                           :                    :  +- * Project (22)
                           :                    :     +- * Filter (21)
                           :                    :        +- * ColumnarToRow (20)
                           :                    :           +- Scan parquet default.store (19)
                           :                    +- * Filter (26)
                           :                       +- * ColumnarToRow (25)
                           :                          +- Scan parquet default.customer_address (24)
                           +- * Sort (38)
                              +- Exchange (37)
                                 +- * Filter (36)
                                    +- * ColumnarToRow (35)
                                       +- Scan parquet default.store_returns (34)


(1) Scan parquet default.store_sales
Output [5]: [ss_item_sk#1, ss_customer_sk#2, ss_store_sk#3, ss_ticket_number#4, ss_net_paid#5]
Batched: true
Location [not included in comparison]/{warehouse_dir}/store_sales]
PushedFilters: [IsNotNull(ss_ticket_number), IsNotNull(ss_item_sk), IsNotNull(ss_store_sk), IsNotNull(ss_customer_sk)]
ReadSchema: struct<ss_item_sk:int,ss_customer_sk:int,ss_store_sk:int,ss_ticket_number:int,ss_net_paid:decimal(7,2)>

(2) ColumnarToRow [codegen id : 2]
Input [5]: [ss_item_sk#1, ss_customer_sk#2, ss_store_sk#3, ss_ticket_number#4, ss_net_paid#5]

(3) Filter [codegen id : 2]
Input [5]: [ss_item_sk#1, ss_customer_sk#2, ss_store_sk#3, ss_ticket_number#4, ss_net_paid#5]
Condition : (((isnotnull(ss_ticket_number#4) AND isnotnull(ss_item_sk#1)) AND isnotnull(ss_store_sk#3)) AND isnotnull(ss_customer_sk#2))

(4) Scan parquet default.item
Output [6]: [i_item_sk#6, i_current_price#7, i_size#8, i_color#9, i_units#10, i_manager_id#11]
Batched: true
Location [not included in comparison]/{warehouse_dir}/item]
PushedFilters: [IsNotNull(i_color), EqualTo(i_color,pale), IsNotNull(i_item_sk)]
ReadSchema: struct<i_item_sk:int,i_current_price:decimal(7,2),i_size:string,i_color:string,i_units:string,i_manager_id:int>

(5) ColumnarToRow [codegen id : 1]
Input [6]: [i_item_sk#6, i_current_price#7, i_size#8, i_color#9, i_units#10, i_manager_id#11]

(6) Filter [codegen id : 1]
Input [6]: [i_item_sk#6, i_current_price#7, i_size#8, i_color#9, i_units#10, i_manager_id#11]
Condition : ((isnotnull(i_color#9) AND (i_color#9 = pale)) AND isnotnull(i_item_sk#6))

(7) BroadcastExchange
Input [6]: [i_item_sk#6, i_current_price#7, i_size#8, i_color#9, i_units#10, i_manager_id#11]
Arguments: HashedRelationBroadcastMode(List(cast(input[0, int, false] as bigint)),false), [id=#12]

(8) BroadcastHashJoin [codegen id : 2]
Left keys [1]: [ss_item_sk#1]
Right keys [1]: [i_item_sk#6]
Join condition: None

(9) Project [codegen id : 2]
Output [10]: [ss_item_sk#1, ss_customer_sk#2, ss_store_sk#3, ss_ticket_number#4, ss_net_paid#5, i_current_price#7, i_size#8, i_color#9, i_units#10, i_manager_id#11]
Input [11]: [ss_item_sk#1, ss_customer_sk#2, ss_store_sk#3, ss_ticket_number#4, ss_net_paid#5, i_item_sk#6, i_current_price#7, i_size#8, i_color#9, i_units#10, i_manager_id#11]

(10) Exchange
Input [10]: [ss_item_sk#1, ss_customer_sk#2, ss_store_sk#3, ss_ticket_number#4, ss_net_paid#5, i_current_price#7, i_size#8, i_color#9, i_units#10, i_manager_id#11]
Arguments: hashpartitioning(ss_customer_sk#2, 5), true, [id=#13]

(11) Sort [codegen id : 3]
Input [10]: [ss_item_sk#1, ss_customer_sk#2, ss_store_sk#3, ss_ticket_number#4, ss_net_paid#5, i_current_price#7, i_size#8, i_color#9, i_units#10, i_manager_id#11]
Arguments: [ss_customer_sk#2 ASC NULLS FIRST], false, 0

(12) Scan parquet default.customer
Output [4]: [c_customer_sk#14, c_first_name#15, c_last_name#16, c_birth_country#17]
Batched: true
Location [not included in comparison]/{warehouse_dir}/customer]
PushedFilters: [IsNotNull(c_customer_sk), IsNotNull(c_birth_country)]
ReadSchema: struct<c_customer_sk:int,c_first_name:string,c_last_name:string,c_birth_country:string>

(13) ColumnarToRow [codegen id : 4]
Input [4]: [c_customer_sk#14, c_first_name#15, c_last_name#16, c_birth_country#17]

(14) Filter [codegen id : 4]
Input [4]: [c_customer_sk#14, c_first_name#15, c_last_name#16, c_birth_country#17]
Condition : (isnotnull(c_customer_sk#14) AND isnotnull(c_birth_country#17))

(15) Exchange
Input [4]: [c_customer_sk#14, c_first_name#15, c_last_name#16, c_birth_country#17]
Arguments: hashpartitioning(c_customer_sk#14, 5), true, [id=#18]

(16) Sort [codegen id : 5]
Input [4]: [c_customer_sk#14, c_first_name#15, c_last_name#16, c_birth_country#17]
Arguments: [c_customer_sk#14 ASC NULLS FIRST], false, 0

(17) SortMergeJoin [codegen id : 8]
Left keys [1]: [ss_customer_sk#2]
Right keys [1]: [c_customer_sk#14]
Join condition: None

(18) Project [codegen id : 8]
Output [12]: [ss_item_sk#1, ss_store_sk#3, ss_ticket_number#4, ss_net_paid#5, i_current_price#7, i_size#8, i_color#9, i_units#10, i_manager_id#11, c_first_name#15, c_last_name#16, c_birth_country#17]
Input [14]: [ss_item_sk#1, ss_customer_sk#2, ss_store_sk#3, ss_ticket_number#4, ss_net_paid#5, i_current_price#7, i_size#8, i_color#9, i_units#10, i_manager_id#11, c_customer_sk#14, c_first_name#15, c_last_name#16, c_birth_country#17]

(19) Scan parquet default.store
Output [5]: [s_store_sk#19, s_store_name#20, s_market_id#21, s_state#22, s_zip#23]
Batched: true
Location [not included in comparison]/{warehouse_dir}/store]
PushedFilters: [IsNotNull(s_market_id), EqualTo(s_market_id,8), IsNotNull(s_store_sk), IsNotNull(s_zip)]
ReadSchema: struct<s_store_sk:int,s_store_name:string,s_market_id:int,s_state:string,s_zip:string>

(20) ColumnarToRow [codegen id : 6]
Input [5]: [s_store_sk#19, s_store_name#20, s_market_id#21, s_state#22, s_zip#23]

(21) Filter [codegen id : 6]
Input [5]: [s_store_sk#19, s_store_name#20, s_market_id#21, s_state#22, s_zip#23]
Condition : (((isnotnull(s_market_id#21) AND (s_market_id#21 = 8)) AND isnotnull(s_store_sk#19)) AND isnotnull(s_zip#23))

(22) Project [codegen id : 6]
Output [4]: [s_store_sk#19, s_store_name#20, s_state#22, s_zip#23]
Input [5]: [s_store_sk#19, s_store_name#20, s_market_id#21, s_state#22, s_zip#23]

(23) BroadcastExchange
Input [4]: [s_store_sk#19, s_store_name#20, s_state#22, s_zip#23]
Arguments: HashedRelationBroadcastMode(List(input[3, string, true]),false), [id=#24]

(24) Scan parquet default.customer_address
Output [3]: [ca_state#25, ca_zip#26, ca_country#27]
Batched: true
Location [not included in comparison]/{warehouse_dir}/customer_address]
PushedFilters: [IsNotNull(ca_country), IsNotNull(ca_zip)]
ReadSchema: struct<ca_state:string,ca_zip:string,ca_country:string>

(25) ColumnarToRow
Input [3]: [ca_state#25, ca_zip#26, ca_country#27]

(26) Filter
Input [3]: [ca_state#25, ca_zip#26, ca_country#27]
Condition : (isnotnull(ca_country#27) AND isnotnull(ca_zip#26))

(27) BroadcastHashJoin [codegen id : 7]
Left keys [1]: [s_zip#23]
Right keys [1]: [ca_zip#26]
Join condition: None

(28) Project [codegen id : 7]
Output [5]: [s_store_sk#19, s_store_name#20, s_state#22, ca_state#25, ca_country#27]
Input [7]: [s_store_sk#19, s_store_name#20, s_state#22, s_zip#23, ca_state#25, ca_zip#26, ca_country#27]

(29) BroadcastExchange
Input [5]: [s_store_sk#19, s_store_name#20, s_state#22, ca_state#25, ca_country#27]
Arguments: HashedRelationBroadcastMode(List(input[0, int, true], upper(input[4, string, true])),false), [id=#28]

(30) BroadcastHashJoin [codegen id : 8]
Left keys [2]: [ss_store_sk#3, c_birth_country#17]
Right keys [2]: [s_store_sk#19, upper(ca_country#27)]
Join condition: None

(31) Project [codegen id : 8]
Output [13]: [ss_item_sk#1, ss_ticket_number#4, ss_net_paid#5, i_current_price#7, i_size#8, i_color#9, i_units#10, i_manager_id#11, c_first_name#15, c_last_name#16, s_store_name#20, s_state#22, ca_state#25]
Input [17]: [ss_item_sk#1, ss_store_sk#3, ss_ticket_number#4, ss_net_paid#5, i_current_price#7, i_size#8, i_color#9, i_units#10, i_manager_id#11, c_first_name#15, c_last_name#16, c_birth_country#17, s_store_sk#19, s_store_name#20, s_state#22, ca_state#25, ca_country#27]

(32) Exchange
Input [13]: [ss_item_sk#1, ss_ticket_number#4, ss_net_paid#5, i_current_price#7, i_size#8, i_color#9, i_units#10, i_manager_id#11, c_first_name#15, c_last_name#16, s_store_name#20, s_state#22, ca_state#25]
Arguments: hashpartitioning(cast(ss_ticket_number#4 as bigint), cast(ss_item_sk#1 as bigint), 5), true, [id=#29]

(33) Sort [codegen id : 9]
Input [13]: [ss_item_sk#1, ss_ticket_number#4, ss_net_paid#5, i_current_price#7, i_size#8, i_color#9, i_units#10, i_manager_id#11, c_first_name#15, c_last_name#16, s_store_name#20, s_state#22, ca_state#25]
Arguments: [cast(ss_ticket_number#4 as bigint) ASC NULLS FIRST, cast(ss_item_sk#1 as bigint) ASC NULLS FIRST], false, 0

(34) Scan parquet default.store_returns
Output [2]: [sr_item_sk#30, sr_ticket_number#31]
Batched: true
Location [not included in comparison]/{warehouse_dir}/store_returns]
PushedFilters: [IsNotNull(sr_ticket_number), IsNotNull(sr_item_sk)]
ReadSchema: struct<sr_item_sk:bigint,sr_ticket_number:bigint>

(35) ColumnarToRow [codegen id : 10]
Input [2]: [sr_item_sk#30, sr_ticket_number#31]

(36) Filter [codegen id : 10]
Input [2]: [sr_item_sk#30, sr_ticket_number#31]
Condition : (isnotnull(sr_ticket_number#31) AND isnotnull(sr_item_sk#30))

(37) Exchange
Input [2]: [sr_item_sk#30, sr_ticket_number#31]
Arguments: hashpartitioning(sr_ticket_number#31, sr_item_sk#30, 5), true, [id=#32]

(38) Sort [codegen id : 11]
Input [2]: [sr_item_sk#30, sr_ticket_number#31]
Arguments: [sr_ticket_number#31 ASC NULLS FIRST, sr_item_sk#30 ASC NULLS FIRST], false, 0

(39) SortMergeJoin [codegen id : 12]
Left keys [2]: [cast(ss_ticket_number#4 as bigint), cast(ss_item_sk#1 as bigint)]
Right keys [2]: [sr_ticket_number#31, sr_item_sk#30]
Join condition: None

(40) Project [codegen id : 12]
Output [11]: [ss_net_paid#5, s_store_name#20, s_state#22, i_current_price#7, i_size#8, i_color#9, i_units#10, i_manager_id#11, c_first_name#15, c_last_name#16, ca_state#25]
Input [15]: [ss_item_sk#1, ss_ticket_number#4, ss_net_paid#5, i_current_price#7, i_size#8, i_color#9, i_units#10, i_manager_id#11, c_first_name#15, c_last_name#16, s_store_name#20, s_state#22, ca_state#25, sr_item_sk#30, sr_ticket_number#31]

(41) HashAggregate [codegen id : 12]
Input [11]: [ss_net_paid#5, s_store_name#20, s_state#22, i_current_price#7, i_size#8, i_color#9, i_units#10, i_manager_id#11, c_first_name#15, c_last_name#16, ca_state#25]
Keys [10]: [c_last_name#16, c_first_name#15, s_store_name#20, ca_state#25, s_state#22, i_color#9, i_current_price#7, i_manager_id#11, i_units#10, i_size#8]
Functions [1]: [partial_sum(UnscaledValue(ss_net_paid#5))]
Aggregate Attributes [1]: [sum#33]
Results [11]: [c_last_name#16, c_first_name#15, s_store_name#20, ca_state#25, s_state#22, i_color#9, i_current_price#7, i_manager_id#11, i_units#10, i_size#8, sum#34]

(42) Exchange
Input [11]: [c_last_name#16, c_first_name#15, s_store_name#20, ca_state#25, s_state#22, i_color#9, i_current_price#7, i_manager_id#11, i_units#10, i_size#8, sum#34]
Arguments: hashpartitioning(c_last_name#16, c_first_name#15, s_store_name#20, ca_state#25, s_state#22, i_color#9, i_current_price#7, i_manager_id#11, i_units#10, i_size#8, 5), true, [id=#35]

(43) HashAggregate [codegen id : 13]
Input [11]: [c_last_name#16, c_first_name#15, s_store_name#20, ca_state#25, s_state#22, i_color#9, i_current_price#7, i_manager_id#11, i_units#10, i_size#8, sum#34]
Keys [10]: [c_last_name#16, c_first_name#15, s_store_name#20, ca_state#25, s_state#22, i_color#9, i_current_price#7, i_manager_id#11, i_units#10, i_size#8]
Functions [1]: [sum(UnscaledValue(ss_net_paid#5))]
Aggregate Attributes [1]: [sum(UnscaledValue(ss_net_paid#5))#36]
Results [4]: [c_last_name#16, c_first_name#15, s_store_name#20, MakeDecimal(sum(UnscaledValue(ss_net_paid#5))#36,17,2) AS netpaid#37]

(44) HashAggregate [codegen id : 13]
Input [4]: [c_last_name#16, c_first_name#15, s_store_name#20, netpaid#37]
Keys [3]: [c_last_name#16, c_first_name#15, s_store_name#20]
Functions [1]: [partial_sum(netpaid#37)]
Aggregate Attributes [2]: [sum#38, isEmpty#39]
Results [5]: [c_last_name#16, c_first_name#15, s_store_name#20, sum#40, isEmpty#41]

(45) Exchange
Input [5]: [c_last_name#16, c_first_name#15, s_store_name#20, sum#40, isEmpty#41]
Arguments: hashpartitioning(c_last_name#16, c_first_name#15, s_store_name#20, 5), true, [id=#42]

(46) HashAggregate [codegen id : 14]
Input [5]: [c_last_name#16, c_first_name#15, s_store_name#20, sum#40, isEmpty#41]
Keys [3]: [c_last_name#16, c_first_name#15, s_store_name#20]
Functions [1]: [sum(netpaid#37)]
Aggregate Attributes [1]: [sum(netpaid#37)#43]
Results [5]: [c_last_name#16, c_first_name#15, s_store_name#20, sum(netpaid#37)#43 AS paid#44, sum(netpaid#37)#43 AS sum(netpaid#37)#45]

(47) Filter [codegen id : 14]
Input [5]: [c_last_name#16, c_first_name#15, s_store_name#20, paid#44, sum(netpaid#37)#45]
Condition : (isnotnull(sum(netpaid#37)#45) AND (cast(sum(netpaid#37)#45 as decimal(33,8)) > cast(Subquery scalar-subquery#46, [id=#47] as decimal(33,8))))

(48) Project [codegen id : 14]
Output [4]: [c_last_name#16, c_first_name#15, s_store_name#20, paid#44]
Input [5]: [c_last_name#16, c_first_name#15, s_store_name#20, paid#44, sum(netpaid#37)#45]

===== Subqueries =====

Subquery:1 Hosting operator id = 47 Hosting Expression = Subquery scalar-subquery#46, [id=#47]
* HashAggregate (94)
+- Exchange (93)
   +- * HashAggregate (92)
      +- * HashAggregate (91)
         +- Exchange (90)
            +- * HashAggregate (89)
               +- * Project (88)
                  +- * SortMergeJoin Inner (87)
                     :- * Sort (84)
                     :  +- Exchange (83)
                     :     +- * Project (82)
                     :        +- * SortMergeJoin Inner (81)
                     :           :- * Sort (75)
                     :           :  +- Exchange (74)
                     :           :     +- * Project (73)
                     :           :        +- * SortMergeJoin Inner (72)
                     :           :           :- * Sort (69)
                     :           :           :  +- Exchange (68)
                     :           :           :     +- * Project (67)
                     :           :           :        +- * SortMergeJoin Inner (66)
                     :           :           :           :- * Sort (60)
                     :           :           :           :  +- Exchange (59)
                     :           :           :           :     +- * Project (58)
                     :           :           :           :        +- * BroadcastHashJoin Inner BuildLeft (57)
                     :           :           :           :           :- BroadcastExchange (53)
                     :           :           :           :           :  +- * Project (52)
                     :           :           :           :           :     +- * Filter (51)
                     :           :           :           :           :        +- * ColumnarToRow (50)
                     :           :           :           :           :           +- Scan parquet default.store (49)
                     :           :           :           :           +- * Filter (56)
                     :           :           :           :              +- * ColumnarToRow (55)
                     :           :           :           :                 +- Scan parquet default.store_sales (54)
                     :           :           :           +- * Sort (65)
                     :           :           :              +- Exchange (64)
                     :           :           :                 +- * Filter (63)
                     :           :           :                    +- * ColumnarToRow (62)
                     :           :           :                       +- Scan parquet default.item (61)
                     :           :           +- * Sort (71)
                     :           :              +- ReusedExchange (70)
                     :           +- * Sort (80)
                     :              +- Exchange (79)
                     :                 +- * Filter (78)
                     :                    +- * ColumnarToRow (77)
                     :                       +- Scan parquet default.customer_address (76)
                     +- * Sort (86)
                        +- ReusedExchange (85)


(49) Scan parquet default.store
Output [5]: [s_store_sk#19, s_store_name#20, s_market_id#21, s_state#22, s_zip#23]
Batched: true
Location [not included in comparison]/{warehouse_dir}/store]
PushedFilters: [IsNotNull(s_market_id), EqualTo(s_market_id,8), IsNotNull(s_store_sk), IsNotNull(s_zip)]
ReadSchema: struct<s_store_sk:int,s_store_name:string,s_market_id:int,s_state:string,s_zip:string>

(50) ColumnarToRow [codegen id : 1]
Input [5]: [s_store_sk#19, s_store_name#20, s_market_id#21, s_state#22, s_zip#23]

(51) Filter [codegen id : 1]
Input [5]: [s_store_sk#19, s_store_name#20, s_market_id#21, s_state#22, s_zip#23]
Condition : (((isnotnull(s_market_id#21) AND (s_market_id#21 = 8)) AND isnotnull(s_store_sk#19)) AND isnotnull(s_zip#23))

(52) Project [codegen id : 1]
Output [4]: [s_store_sk#19, s_store_name#20, s_state#22, s_zip#23]
Input [5]: [s_store_sk#19, s_store_name#20, s_market_id#21, s_state#22, s_zip#23]

(53) BroadcastExchange
Input [4]: [s_store_sk#19, s_store_name#20, s_state#22, s_zip#23]
Arguments: HashedRelationBroadcastMode(List(cast(input[0, int, true] as bigint)),false), [id=#48]

(54) Scan parquet default.store_sales
Output [5]: [ss_item_sk#1, ss_customer_sk#2, ss_store_sk#3, ss_ticket_number#4, ss_net_paid#5]
Batched: true
Location [not included in comparison]/{warehouse_dir}/store_sales]
PushedFilters: [IsNotNull(ss_ticket_number), IsNotNull(ss_item_sk), IsNotNull(ss_store_sk), IsNotNull(ss_customer_sk)]
ReadSchema: struct<ss_item_sk:int,ss_customer_sk:int,ss_store_sk:int,ss_ticket_number:int,ss_net_paid:decimal(7,2)>

(55) ColumnarToRow
Input [5]: [ss_item_sk#1, ss_customer_sk#2, ss_store_sk#3, ss_ticket_number#4, ss_net_paid#5]

(56) Filter
Input [5]: [ss_item_sk#1, ss_customer_sk#2, ss_store_sk#3, ss_ticket_number#4, ss_net_paid#5]
Condition : (((isnotnull(ss_ticket_number#4) AND isnotnull(ss_item_sk#1)) AND isnotnull(ss_store_sk#3)) AND isnotnull(ss_customer_sk#2))

(57) BroadcastHashJoin [codegen id : 2]
Left keys [1]: [s_store_sk#19]
Right keys [1]: [ss_store_sk#3]
Join condition: None

(58) Project [codegen id : 2]
Output [7]: [s_store_name#20, s_state#22, s_zip#23, ss_item_sk#1, ss_customer_sk#2, ss_ticket_number#4, ss_net_paid#5]
Input [9]: [s_store_sk#19, s_store_name#20, s_state#22, s_zip#23, ss_item_sk#1, ss_customer_sk#2, ss_store_sk#3, ss_ticket_number#4, ss_net_paid#5]

(59) Exchange
Input [7]: [s_store_name#20, s_state#22, s_zip#23, ss_item_sk#1, ss_customer_sk#2, ss_ticket_number#4, ss_net_paid#5]
Arguments: hashpartitioning(ss_item_sk#1, 5), true, [id=#49]

(60) Sort [codegen id : 3]
Input [7]: [s_store_name#20, s_state#22, s_zip#23, ss_item_sk#1, ss_customer_sk#2, ss_ticket_number#4, ss_net_paid#5]
Arguments: [ss_item_sk#1 ASC NULLS FIRST], false, 0

(61) Scan parquet default.item
Output [6]: [i_item_sk#6, i_current_price#7, i_size#8, i_color#9, i_units#10, i_manager_id#11]
Batched: true
Location [not included in comparison]/{warehouse_dir}/item]
PushedFilters: [IsNotNull(i_item_sk)]
ReadSchema: struct<i_item_sk:int,i_current_price:decimal(7,2),i_size:string,i_color:string,i_units:string,i_manager_id:int>

(62) ColumnarToRow [codegen id : 4]
Input [6]: [i_item_sk#6, i_current_price#7, i_size#8, i_color#9, i_units#10, i_manager_id#11]

(63) Filter [codegen id : 4]
Input [6]: [i_item_sk#6, i_current_price#7, i_size#8, i_color#9, i_units#10, i_manager_id#11]
Condition : isnotnull(i_item_sk#6)

(64) Exchange
Input [6]: [i_item_sk#6, i_current_price#7, i_size#8, i_color#9, i_units#10, i_manager_id#11]
Arguments: hashpartitioning(i_item_sk#6, 5), true, [id=#50]

(65) Sort [codegen id : 5]
Input [6]: [i_item_sk#6, i_current_price#7, i_size#8, i_color#9, i_units#10, i_manager_id#11]
Arguments: [i_item_sk#6 ASC NULLS FIRST], false, 0

(66) SortMergeJoin [codegen id : 6]
Left keys [1]: [ss_item_sk#1]
Right keys [1]: [i_item_sk#6]
Join condition: None

(67) Project [codegen id : 6]
Output [12]: [s_store_name#20, s_state#22, s_zip#23, ss_item_sk#1, ss_customer_sk#2, ss_ticket_number#4, ss_net_paid#5, i_current_price#7, i_size#8, i_color#9, i_units#10, i_manager_id#11]
Input [13]: [s_store_name#20, s_state#22, s_zip#23, ss_item_sk#1, ss_customer_sk#2, ss_ticket_number#4, ss_net_paid#5, i_item_sk#6, i_current_price#7, i_size#8, i_color#9, i_units#10, i_manager_id#11]

(68) Exchange
Input [12]: [s_store_name#20, s_state#22, s_zip#23, ss_item_sk#1, ss_customer_sk#2, ss_ticket_number#4, ss_net_paid#5, i_current_price#7, i_size#8, i_color#9, i_units#10, i_manager_id#11]
Arguments: hashpartitioning(ss_customer_sk#2, 5), true, [id=#51]

(69) Sort [codegen id : 7]
Input [12]: [s_store_name#20, s_state#22, s_zip#23, ss_item_sk#1, ss_customer_sk#2, ss_ticket_number#4, ss_net_paid#5, i_current_price#7, i_size#8, i_color#9, i_units#10, i_manager_id#11]
Arguments: [ss_customer_sk#2 ASC NULLS FIRST], false, 0

(70) ReusedExchange [Reuses operator id: 15]
Output [4]: [c_customer_sk#14, c_first_name#15, c_last_name#16, c_birth_country#17]

(71) Sort [codegen id : 9]
Input [4]: [c_customer_sk#14, c_first_name#15, c_last_name#16, c_birth_country#17]
Arguments: [c_customer_sk#14 ASC NULLS FIRST], false, 0

(72) SortMergeJoin [codegen id : 10]
Left keys [1]: [ss_customer_sk#2]
Right keys [1]: [c_customer_sk#14]
Join condition: None

(73) Project [codegen id : 10]
Output [14]: [s_store_name#20, s_state#22, s_zip#23, ss_item_sk#1, ss_ticket_number#4, ss_net_paid#5, i_current_price#7, i_size#8, i_color#9, i_units#10, i_manager_id#11, c_first_name#15, c_last_name#16, c_birth_country#17]
Input [16]: [s_store_name#20, s_state#22, s_zip#23, ss_item_sk#1, ss_customer_sk#2, ss_ticket_number#4, ss_net_paid#5, i_current_price#7, i_size#8, i_color#9, i_units#10, i_manager_id#11, c_customer_sk#14, c_first_name#15, c_last_name#16, c_birth_country#17]

(74) Exchange
Input [14]: [s_store_name#20, s_state#22, s_zip#23, ss_item_sk#1, ss_ticket_number#4, ss_net_paid#5, i_current_price#7, i_size#8, i_color#9, i_units#10, i_manager_id#11, c_first_name#15, c_last_name#16, c_birth_country#17]
<<<<<<< HEAD
Arguments: hashpartitioning(c_birth_country#17, s_zip#23, 5), true, [id=#52]
=======
Arguments: hashpartitioning(c_birth_country#17, s_zip#23, 5), true, [id=#53]
>>>>>>> ce566bed

(75) Sort [codegen id : 11]
Input [14]: [s_store_name#20, s_state#22, s_zip#23, ss_item_sk#1, ss_ticket_number#4, ss_net_paid#5, i_current_price#7, i_size#8, i_color#9, i_units#10, i_manager_id#11, c_first_name#15, c_last_name#16, c_birth_country#17]
Arguments: [c_birth_country#17 ASC NULLS FIRST, s_zip#23 ASC NULLS FIRST], false, 0

(76) Scan parquet default.customer_address
Output [3]: [ca_state#25, ca_zip#26, ca_country#27]
Batched: true
Location [not included in comparison]/{warehouse_dir}/customer_address]
PushedFilters: [IsNotNull(ca_country), IsNotNull(ca_zip)]
ReadSchema: struct<ca_state:string,ca_zip:string,ca_country:string>

(77) ColumnarToRow [codegen id : 12]
Input [3]: [ca_state#25, ca_zip#26, ca_country#27]

(78) Filter [codegen id : 12]
Input [3]: [ca_state#25, ca_zip#26, ca_country#27]
Condition : (isnotnull(ca_country#27) AND isnotnull(ca_zip#26))

(79) Exchange
Input [3]: [ca_state#25, ca_zip#26, ca_country#27]
<<<<<<< HEAD
Arguments: hashpartitioning(upper(ca_country#27), ca_zip#26, 5), true, [id=#53]
=======
Arguments: hashpartitioning(upper(ca_country#27), ca_zip#26, 5), true, [id=#54]
>>>>>>> ce566bed

(80) Sort [codegen id : 13]
Input [3]: [ca_state#25, ca_zip#26, ca_country#27]
Arguments: [upper(ca_country#27) ASC NULLS FIRST, ca_zip#26 ASC NULLS FIRST], false, 0

<<<<<<< HEAD
(81) SortMergeJoin [codegen id : 14]
=======
(84) SortMergeJoin [codegen id : 14]
>>>>>>> ce566bed
Left keys [2]: [c_birth_country#17, s_zip#23]
Right keys [2]: [upper(ca_country#27), ca_zip#26]
Join condition: None

(82) Project [codegen id : 14]
Output [13]: [s_store_name#20, s_state#22, ss_item_sk#1, ss_ticket_number#4, ss_net_paid#5, i_current_price#7, i_size#8, i_color#9, i_units#10, i_manager_id#11, c_first_name#15, c_last_name#16, ca_state#25]
Input [17]: [s_store_name#20, s_state#22, s_zip#23, ss_item_sk#1, ss_ticket_number#4, ss_net_paid#5, i_current_price#7, i_size#8, i_color#9, i_units#10, i_manager_id#11, c_first_name#15, c_last_name#16, c_birth_country#17, ca_state#25, ca_zip#26, ca_country#27]

(83) Exchange
Input [13]: [s_store_name#20, s_state#22, ss_item_sk#1, ss_ticket_number#4, ss_net_paid#5, i_current_price#7, i_size#8, i_color#9, i_units#10, i_manager_id#11, c_first_name#15, c_last_name#16, ca_state#25]
Arguments: hashpartitioning(cast(ss_ticket_number#4 as bigint), cast(ss_item_sk#1 as bigint), 5), true, [id=#54]

(84) Sort [codegen id : 15]
Input [13]: [s_store_name#20, s_state#22, ss_item_sk#1, ss_ticket_number#4, ss_net_paid#5, i_current_price#7, i_size#8, i_color#9, i_units#10, i_manager_id#11, c_first_name#15, c_last_name#16, ca_state#25]
Arguments: [cast(ss_ticket_number#4 as bigint) ASC NULLS FIRST, cast(ss_item_sk#1 as bigint) ASC NULLS FIRST], false, 0

(85) ReusedExchange [Reuses operator id: 37]
Output [2]: [sr_item_sk#30, sr_ticket_number#31]

(86) Sort [codegen id : 17]
Input [2]: [sr_item_sk#30, sr_ticket_number#31]
Arguments: [sr_ticket_number#31 ASC NULLS FIRST, sr_item_sk#30 ASC NULLS FIRST], false, 0

(87) SortMergeJoin [codegen id : 18]
Left keys [2]: [cast(ss_ticket_number#4 as bigint), cast(ss_item_sk#1 as bigint)]
Right keys [2]: [sr_ticket_number#31, sr_item_sk#30]
Join condition: None

(88) Project [codegen id : 18]
Output [11]: [ss_net_paid#5, s_store_name#20, s_state#22, i_current_price#7, i_size#8, i_color#9, i_units#10, i_manager_id#11, c_first_name#15, c_last_name#16, ca_state#25]
Input [15]: [s_store_name#20, s_state#22, ss_item_sk#1, ss_ticket_number#4, ss_net_paid#5, i_current_price#7, i_size#8, i_color#9, i_units#10, i_manager_id#11, c_first_name#15, c_last_name#16, ca_state#25, sr_item_sk#30, sr_ticket_number#31]

(89) HashAggregate [codegen id : 18]
Input [11]: [ss_net_paid#5, s_store_name#20, s_state#22, i_current_price#7, i_size#8, i_color#9, i_units#10, i_manager_id#11, c_first_name#15, c_last_name#16, ca_state#25]
Keys [10]: [c_last_name#16, c_first_name#15, s_store_name#20, ca_state#25, s_state#22, i_color#9, i_current_price#7, i_manager_id#11, i_units#10, i_size#8]
Functions [1]: [partial_sum(UnscaledValue(ss_net_paid#5))]
Aggregate Attributes [1]: [sum#55]
Results [11]: [c_last_name#16, c_first_name#15, s_store_name#20, ca_state#25, s_state#22, i_color#9, i_current_price#7, i_manager_id#11, i_units#10, i_size#8, sum#56]

(90) Exchange
Input [11]: [c_last_name#16, c_first_name#15, s_store_name#20, ca_state#25, s_state#22, i_color#9, i_current_price#7, i_manager_id#11, i_units#10, i_size#8, sum#56]
Arguments: hashpartitioning(c_last_name#16, c_first_name#15, s_store_name#20, ca_state#25, s_state#22, i_color#9, i_current_price#7, i_manager_id#11, i_units#10, i_size#8, 5), true, [id=#57]

(91) HashAggregate [codegen id : 19]
Input [11]: [c_last_name#16, c_first_name#15, s_store_name#20, ca_state#25, s_state#22, i_color#9, i_current_price#7, i_manager_id#11, i_units#10, i_size#8, sum#56]
Keys [10]: [c_last_name#16, c_first_name#15, s_store_name#20, ca_state#25, s_state#22, i_color#9, i_current_price#7, i_manager_id#11, i_units#10, i_size#8]
Functions [1]: [sum(UnscaledValue(ss_net_paid#5))]
Aggregate Attributes [1]: [sum(UnscaledValue(ss_net_paid#5))#58]
Results [1]: [MakeDecimal(sum(UnscaledValue(ss_net_paid#5))#58,17,2) AS netpaid#37]

(92) HashAggregate [codegen id : 19]
Input [1]: [netpaid#37]
Keys: []
Functions [1]: [partial_avg(netpaid#37)]
Aggregate Attributes [2]: [sum#59, count#60]
Results [2]: [sum#61, count#62]

(93) Exchange
Input [2]: [sum#61, count#62]
Arguments: SinglePartition, true, [id=#63]

(94) HashAggregate [codegen id : 20]
Input [2]: [sum#61, count#62]
Keys: []
Functions [1]: [avg(netpaid#37)]
Aggregate Attributes [1]: [avg(netpaid#37)#64]
Results [1]: [CheckOverflow((0.050000 * promote_precision(avg(netpaid#37)#64)), DecimalType(24,8), true) AS (CAST(0.05 AS DECIMAL(21,6)) * CAST(avg(netpaid) AS DECIMAL(21,6)))#65]

<|MERGE_RESOLUTION|>--- conflicted
+++ resolved
@@ -431,11 +431,7 @@
 
 (74) Exchange
 Input [14]: [s_store_name#20, s_state#22, s_zip#23, ss_item_sk#1, ss_ticket_number#4, ss_net_paid#5, i_current_price#7, i_size#8, i_color#9, i_units#10, i_manager_id#11, c_first_name#15, c_last_name#16, c_birth_country#17]
-<<<<<<< HEAD
 Arguments: hashpartitioning(c_birth_country#17, s_zip#23, 5), true, [id=#52]
-=======
-Arguments: hashpartitioning(c_birth_country#17, s_zip#23, 5), true, [id=#53]
->>>>>>> ce566bed
 
 (75) Sort [codegen id : 11]
 Input [14]: [s_store_name#20, s_state#22, s_zip#23, ss_item_sk#1, ss_ticket_number#4, ss_net_paid#5, i_current_price#7, i_size#8, i_color#9, i_units#10, i_manager_id#11, c_first_name#15, c_last_name#16, c_birth_country#17]
@@ -457,21 +453,13 @@
 
 (79) Exchange
 Input [3]: [ca_state#25, ca_zip#26, ca_country#27]
-<<<<<<< HEAD
 Arguments: hashpartitioning(upper(ca_country#27), ca_zip#26, 5), true, [id=#53]
-=======
-Arguments: hashpartitioning(upper(ca_country#27), ca_zip#26, 5), true, [id=#54]
->>>>>>> ce566bed
 
 (80) Sort [codegen id : 13]
 Input [3]: [ca_state#25, ca_zip#26, ca_country#27]
 Arguments: [upper(ca_country#27) ASC NULLS FIRST, ca_zip#26 ASC NULLS FIRST], false, 0
 
-<<<<<<< HEAD
 (81) SortMergeJoin [codegen id : 14]
-=======
-(84) SortMergeJoin [codegen id : 14]
->>>>>>> ce566bed
 Left keys [2]: [c_birth_country#17, s_zip#23]
 Right keys [2]: [upper(ca_country#27), ca_zip#26]
 Join condition: None
