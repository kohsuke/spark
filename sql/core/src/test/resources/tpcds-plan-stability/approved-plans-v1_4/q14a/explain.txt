--- conflicted
+++ resolved
@@ -645,23 +645,13 @@
 
 ===== Subqueries =====
 
-<<<<<<< HEAD
-Subquery:1 Hosting operator id = 76 Hosting Expression = Subquery scalar-subquery#43, [id=#44]
+Subquery:1 Hosting operator id = 76 Hosting Expression = Subquery scalar-subquery#42, [id=#43]
 * HashAggregate (137)
 +- Exchange (136)
    +- * HashAggregate (135)
       +- Union (134)
          :- * Project (121)
          :  +- * BroadcastHashJoin Inner BuildRight (120)
-=======
-Subquery:1 Hosting operator id = 76 Hosting Expression = Subquery scalar-subquery#42, [id=#43]
-* HashAggregate (141)
-+- Exchange (140)
-   +- * HashAggregate (139)
-      +- Union (138)
-         :- * Project (125)
-         :  +- * BroadcastHashJoin Inner BuildRight (124)
->>>>>>> 4e1ded67
          :     :- * Filter (118)
          :     :  +- * ColumnarToRow (117)
          :     :     +- Scan parquet default.store_sales (116)
