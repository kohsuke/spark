--- conflicted
+++ resolved
@@ -69,27 +69,7 @@
                                       InputAdapter
                                         ReusedExchange [i_item_sk,i_item_id] #2
                                   InputAdapter
-<<<<<<< HEAD
                                     ReusedExchange [d_date_sk] #3
-=======
-                                    BroadcastExchange #7
-                                      WholeStageCodegen (7)
-                                        Project [d_date_sk]
-                                          BroadcastHashJoin [d_date,d_date]
-                                            Filter [d_date_sk]
-                                              ColumnarToRow
-                                                InputAdapter
-                                                  Scan parquet default.date_dim [d_date_sk,d_date]
-                                            InputAdapter
-                                              BroadcastExchange #8
-                                                WholeStageCodegen (6)
-                                                  Project [d_date]
-                                                    Filter [d_week_seq]
-                                                      ReusedSubquery [d_week_seq] #1
-                                                      ColumnarToRow
-                                                        InputAdapter
-                                                          Scan parquet default.date_dim [d_date,d_week_seq]
->>>>>>> ce566bed
         InputAdapter
           BroadcastExchange #7
             WholeStageCodegen (14)
@@ -110,24 +90,4 @@
                                   InputAdapter
                                     ReusedExchange [i_item_sk,i_item_id] #2
                               InputAdapter
-<<<<<<< HEAD
-                                ReusedExchange [d_date_sk] #3
-=======
-                                BroadcastExchange #11
-                                  WholeStageCodegen (12)
-                                    Project [d_date_sk]
-                                      BroadcastHashJoin [d_date,d_date]
-                                        Filter [d_date_sk]
-                                          ColumnarToRow
-                                            InputAdapter
-                                              Scan parquet default.date_dim [d_date_sk,d_date]
-                                        InputAdapter
-                                          BroadcastExchange #12
-                                            WholeStageCodegen (11)
-                                              Project [d_date]
-                                                Filter [d_week_seq]
-                                                  ReusedSubquery [d_week_seq] #1
-                                                  ColumnarToRow
-                                                    InputAdapter
-                                                      Scan parquet default.date_dim [d_date,d_week_seq]
->>>>>>> ce566bed
+                                ReusedExchange [d_date_sk] #3