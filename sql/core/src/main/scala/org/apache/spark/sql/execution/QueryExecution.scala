/*
 * Licensed to the Apache Software Foundation (ASF) under one or more
 * contributor license agreements.  See the NOTICE file distributed with
 * this work for additional information regarding copyright ownership.
 * The ASF licenses this file to You under the Apache License, Version 2.0
 * (the "License"); you may not use this file except in compliance with
 * the License.  You may obtain a copy of the License at
 *
 *    http://www.apache.org/licenses/LICENSE-2.0
 *
 * Unless required by applicable law or agreed to in writing, software
 * distributed under the License is distributed on an "AS IS" BASIS,
 * WITHOUT WARRANTIES OR CONDITIONS OF ANY KIND, either express or implied.
 * See the License for the specific language governing permissions and
 * limitations under the License.
 */

package org.apache.spark.sql.execution

import java.io.{BufferedWriter, OutputStreamWriter}
import java.util.UUID
import java.util.concurrent.atomic.AtomicLong

import org.apache.hadoop.fs.Path

import org.apache.spark.internal.Logging
import org.apache.spark.rdd.RDD
import org.apache.spark.sql.{AnalysisException, Row, SparkSession}
import org.apache.spark.sql.catalyst.{InternalRow, QueryPlanningTracker}
import org.apache.spark.sql.catalyst.analysis.UnsupportedOperationChecker
import org.apache.spark.sql.catalyst.expressions.codegen.ByteCodeStats
import org.apache.spark.sql.catalyst.plans.QueryPlan
import org.apache.spark.sql.catalyst.plans.logical.{LogicalPlan, ReturnAnswer}
import org.apache.spark.sql.catalyst.rules.{PlanChangeLogger, Rule}
import org.apache.spark.sql.catalyst.util.StringUtils.PlanStringConcat
import org.apache.spark.sql.catalyst.util.truncatedString
import org.apache.spark.sql.execution.adaptive.{AdaptiveExecutionContext, InsertAdaptiveSparkPlan}
import org.apache.spark.sql.execution.bucketing.{CoalesceBucketsInJoin, DisableUnnecessaryBucketedScan}
import org.apache.spark.sql.execution.dynamicpruning.PlanDynamicPruningFilters
import org.apache.spark.sql.execution.exchange.{EnsureRequirements, ReuseExchange}
import org.apache.spark.sql.execution.streaming.{IncrementalExecution, OffsetSeqMetadata}
import org.apache.spark.sql.internal.SQLConf
import org.apache.spark.sql.streaming.OutputMode
import org.apache.spark.util.Utils

/**
 * The primary workflow for executing relational queries using Spark.  Designed to allow easy
 * access to the intermediate phases of query execution for developers.
 *
 * While this is not a public class, we should avoid changing the function names for the sake of
 * changing them, because a lot of developers use the feature for debugging.
 */
class QueryExecution(
    val sparkSession: SparkSession,
    val logical: LogicalPlan,
    val tracker: QueryPlanningTracker = new QueryPlanningTracker) extends Logging {

  val id: Long = QueryExecution.nextExecutionId

  // TODO: Move the planner an optimizer into here from SessionState.
  protected def planner = sparkSession.sessionState.planner

  def assertAnalyzed(): Unit = analyzed

  def assertSupported(): Unit = {
    if (sparkSession.sessionState.conf.isUnsupportedOperationCheckEnabled) {
      UnsupportedOperationChecker.checkForBatch(analyzed)
    }
  }

  lazy val analyzed: LogicalPlan = executePhase(QueryPlanningTracker.ANALYSIS) {
    // We can't clone `logical` here, which will reset the `_analyzed` flag.
    sparkSession.sessionState.analyzer.executeAndCheck(logical, tracker)
  }

  lazy val withCachedData: LogicalPlan = sparkSession.withActive {
    assertAnalyzed()
    assertSupported()
    // clone the plan to avoid sharing the plan instance between different stages like analyzing,
    // optimizing and planning.
    sparkSession.sharedState.cacheManager.useCachedData(analyzed.clone())
  }

  lazy val optimizedPlan: LogicalPlan = executePhase(QueryPlanningTracker.OPTIMIZATION) {
    // clone the plan to avoid sharing the plan instance between different stages like analyzing,
    // optimizing and planning.
    sparkSession.sessionState.optimizer.executeAndTrack(withCachedData.clone(), tracker)
  }

  private def assertOptimized(): Unit = optimizedPlan

  lazy val sparkPlan: SparkPlan = {
    // We need to materialize the optimizedPlan here because sparkPlan is also tracked under
    // the planning phase
    assertOptimized()
    executePhase(QueryPlanningTracker.PLANNING) {
      // Clone the logical plan here, in case the planner rules change the states of the logical
      // plan.
      QueryExecution.createSparkPlan(sparkSession, planner, optimizedPlan.clone())
    }
  }

  // executedPlan should not be used to initialize any SparkPlan. It should be
  // only used for execution.
  lazy val executedPlan: SparkPlan = {
    // We need to materialize the optimizedPlan here, before tracking the planning phase, to ensure
    // that the optimization time is not counted as part of the planning phase.
    assertOptimized()
    executePhase(QueryPlanningTracker.PLANNING) {
      // clone the plan to avoid sharing the plan instance between different stages like analyzing,
      // optimizing and planning.
      QueryExecution.prepareForExecution(preparations, sparkPlan.clone())
    }
  }

  /**
   * Internal version of the RDD. Avoids copies and has no schema.
   * Note for callers: Spark may apply various optimization including reusing object: this means
   * the row is valid only for the iteration it is retrieved. You should avoid storing row and
   * accessing after iteration. (Calling `collect()` is one of known bad usage.)
   * If you want to store these rows into collection, please apply some converter or copy row
   * which produces new object per iteration.
   * Given QueryExecution is not a public class, end users are discouraged to use this: please
   * use `Dataset.rdd` instead where conversion will be applied.
   */
  lazy val toRdd: RDD[InternalRow] = new SQLExecutionRDD(
    executedPlan.execute(), sparkSession.sessionState.conf)

  /** Get the metrics observed during the execution of the query plan. */
  def observedMetrics: Map[String, Row] = CollectMetricsExec.collect(executedPlan)

  protected def preparations: Seq[Rule[SparkPlan]] = {
    QueryExecution.preparations(sparkSession,
      Option(InsertAdaptiveSparkPlan(AdaptiveExecutionContext(sparkSession, this))))
  }

  protected def executePhase[T](phase: String)(block: => T): T = sparkSession.withActive {
    tracker.measurePhase(phase)(block)
  }

  def simpleString: String = {
    val concat = new PlanStringConcat()
    simpleString(false, SQLConf.get.maxToStringFields, concat.append)
    withRedaction {
      concat.toString
    }
  }

  private def simpleString(
      formatted: Boolean,
      maxFields: Int,
      append: String => Unit): Unit = {
    append("== Physical Plan ==\n")
    if (formatted) {
      try {
        ExplainUtils.processPlan(executedPlan, append)
      } catch {
        case e: AnalysisException => append(e.toString)
        case e: IllegalArgumentException => append(e.toString)
      }
    } else {
      QueryPlan.append(executedPlan,
        append, verbose = false, addSuffix = false, maxFields = maxFields)
    }
    append("\n")
  }

  def explainString(mode: ExplainMode): String = {
    val concat = new PlanStringConcat()
    explainString(mode, SQLConf.get.maxToStringFields, concat.append)
    withRedaction {
      concat.toString
    }
  }

  private def explainString(mode: ExplainMode, maxFields: Int, append: String => Unit): Unit = {
    val queryExecution = if (logical.isStreaming) {
      // This is used only by explaining `Dataset/DataFrame` created by `spark.readStream`, so the
      // output mode does not matter since there is no `Sink`.
      new IncrementalExecution(
        sparkSession, logical, OutputMode.Append(), "<unknown>",
        UUID.randomUUID, UUID.randomUUID, 0, OffsetSeqMetadata(0, 0))
    } else {
      this
    }

    mode match {
      case SimpleMode =>
        queryExecution.simpleString(false, maxFields, append)
      case ExtendedMode =>
        queryExecution.toString(maxFields, append)
      case CodegenMode =>
        try {
          org.apache.spark.sql.execution.debug.writeCodegen(append, queryExecution.executedPlan)
        } catch {
          case e: AnalysisException => append(e.toString)
        }
      case CostMode =>
        queryExecution.stringWithStats(maxFields, append)
      case FormattedMode =>
        queryExecution.simpleString(formatted = true, maxFields = maxFields, append)
    }
  }

  private def writePlans(append: String => Unit, maxFields: Int): Unit = {
    val (verbose, addSuffix) = (true, false)
    append("== Parsed Logical Plan ==\n")
    QueryPlan.append(logical, append, verbose, addSuffix, maxFields)
    append("\n== Analyzed Logical Plan ==\n")
    try {
      append(
        truncatedString(
          analyzed.output.map(o => s"${o.name}: ${o.dataType.simpleString}"), ", ", maxFields)
      )
      append("\n")
      QueryPlan.append(analyzed, append, verbose, addSuffix, maxFields)
      append("\n== Optimized Logical Plan ==\n")
      QueryPlan.append(optimizedPlan, append, verbose, addSuffix, maxFields)
      append("\n== Physical Plan ==\n")
      QueryPlan.append(executedPlan, append, verbose, addSuffix, maxFields)
    } catch {
      case e: AnalysisException => append(e.toString)
    }
  }

  override def toString: String = withRedaction {
    val concat = new PlanStringConcat()
    toString(SQLConf.get.maxToStringFields, concat.append)
    withRedaction {
      concat.toString
    }
  }

  private def toString(maxFields: Int, append: String => Unit): Unit = {
    writePlans(append, maxFields)
  }

  def stringWithStats: String = {
    val concat = new PlanStringConcat()
    stringWithStats(SQLConf.get.maxToStringFields, concat.append)
    withRedaction {
      concat.toString
    }
  }

  private def stringWithStats(maxFields: Int, append: String => Unit): Unit = {
    val maxFields = SQLConf.get.maxToStringFields

    // trigger to compute stats for logical plans
    try {
      optimizedPlan.stats
    } catch {
      case e: AnalysisException => append(e.toString + "\n")
    }
    // only show optimized logical plan and physical plan
    append("== Optimized Logical Plan ==\n")
    QueryPlan.append(optimizedPlan, append, verbose = true, addSuffix = true, maxFields)
    append("\n== Physical Plan ==\n")
    QueryPlan.append(executedPlan, append, verbose = true, addSuffix = false, maxFields)
    append("\n")
  }

  /**
   * Redact the sensitive information in the given string.
   */
  private def withRedaction(message: String): String = {
    Utils.redact(sparkSession.sessionState.conf.stringRedactionPattern, message)
  }

  /** A special namespace for commands that can be used to debug query execution. */
  // scalastyle:off
  object debug {
  // scalastyle:on

    /**
     * Prints to stdout all the generated code found in this plan (i.e. the output of each
     * WholeStageCodegen subtree).
     */
    def codegen(): Unit = {
      // scalastyle:off println
      println(org.apache.spark.sql.execution.debug.codegenString(executedPlan))
      // scalastyle:on println
    }

    /**
     * Get WholeStageCodegenExec subtrees and the codegen in a query plan
     *
     * @return Sequence of WholeStageCodegen subtrees and corresponding codegen
     */
    def codegenToSeq(): Seq[(String, String, ByteCodeStats)] = {
      org.apache.spark.sql.execution.debug.codegenStringSeq(executedPlan)
    }

    /**
     * Dumps debug information about query execution into the specified file.
     *
     * @param path path of the file the debug info is written to.
     * @param maxFields maximum number of fields converted to string representation.
     * @param explainMode the explain mode to be used to generate the string
     *                    representation of the plan.
     */
    def toFile(
        path: String,
        maxFields: Int = Int.MaxValue,
        explainMode: Option[String] = None): Unit = {
      val filePath = new Path(path)
      val fs = filePath.getFileSystem(sparkSession.sessionState.newHadoopConf())
      val writer = new BufferedWriter(new OutputStreamWriter(fs.create(filePath)))
      try {
        val mode = explainMode.map(ExplainMode.fromString(_)).getOrElse(ExtendedMode)
        explainString(mode, maxFields, writer.write)
        if (mode != CodegenMode) {
          writer.write("\n== Whole Stage Codegen ==\n")
          org.apache.spark.sql.execution.debug.writeCodegen(writer.write, executedPlan)
        }
        log.info(s"Debug information was written at: $filePath")
      } finally {
        writer.close()
      }
    }
  }
}

object QueryExecution {
  private val _nextExecutionId = new AtomicLong(0)

  private def nextExecutionId: Long = _nextExecutionId.getAndIncrement

  /**
   * Construct a sequence of rules that are used to prepare a planned [[SparkPlan]] for execution.
   * These rules will make sure subqueries are planned, make use the data partitioning and ordering
   * are correct, insert whole stage code gen, and try to reduce the work done by reusing exchanges
   * and subqueries.
   */
  private[execution] def preparations(
      sparkSession: SparkSession,
      adaptiveExecutionRule: Option[InsertAdaptiveSparkPlan] = None): Seq[Rule[SparkPlan]] = {
    // `AdaptiveSparkPlanExec` is a leaf node. If inserted, all the following rules will be no-op
    // as the original plan is hidden behind `AdaptiveSparkPlanExec`.
    adaptiveExecutionRule.toSeq ++
    Seq(
      CoalesceBucketsInJoin,
      PlanDynamicPruningFilters(sparkSession),
      PlanSubqueries(sparkSession),
      RemoveRedundantProjects,
      EnsureRequirements,
<<<<<<< HEAD
      CollapseAggregates,
=======
      // `RemoveRedundantSorts` needs to be added before `EnsureRequirements` to guarantee the same
      // number of partitions when instantiating PartitioningCollection.
      RemoveRedundantSorts,
>>>>>>> 21b13506
      DisableUnnecessaryBucketedScan,
      ApplyColumnarRulesAndInsertTransitions(sparkSession.sessionState.columnarRules),
      CollapseCodegenStages(),
      ReuseExchange,
      ReuseSubquery
    )
  }

  /**
   * Prepares a planned [[SparkPlan]] for execution by inserting shuffle operations and internal
   * row format conversions as needed.
   */
  private[execution] def prepareForExecution(
      preparations: Seq[Rule[SparkPlan]],
      plan: SparkPlan): SparkPlan = {
    val planChangeLogger = new PlanChangeLogger[SparkPlan]()
    val preparedPlan = preparations.foldLeft(plan) { case (sp, rule) =>
      val result = rule.apply(sp)
      planChangeLogger.logRule(rule.ruleName, sp, result)
      result
    }
    planChangeLogger.logBatch("Preparations", plan, preparedPlan)
    preparedPlan
  }

  /**
   * Transform a [[LogicalPlan]] into a [[SparkPlan]].
   *
   * Note that the returned physical plan still needs to be prepared for execution.
   */
  def createSparkPlan(
      sparkSession: SparkSession,
      planner: SparkPlanner,
      plan: LogicalPlan): SparkPlan = {
    // TODO: We use next(), i.e. take the first plan returned by the planner, here for now,
    //       but we will implement to choose the best plan.
    planner.plan(ReturnAnswer(plan)).next()
  }

  /**
   * Prepare the [[SparkPlan]] for execution.
   */
  def prepareExecutedPlan(spark: SparkSession, plan: SparkPlan): SparkPlan = {
    prepareForExecution(preparations(spark), plan)
  }

  /**
   * Transform the subquery's [[LogicalPlan]] into a [[SparkPlan]] and prepare the resulting
   * [[SparkPlan]] for execution.
   */
  def prepareExecutedPlan(spark: SparkSession, plan: LogicalPlan): SparkPlan = {
    val sparkPlan = createSparkPlan(spark, spark.sessionState.planner, plan.clone())
    prepareExecutedPlan(spark, sparkPlan)
  }
}<|MERGE_RESOLUTION|>--- conflicted
+++ resolved
@@ -344,13 +344,10 @@
       PlanSubqueries(sparkSession),
       RemoveRedundantProjects,
       EnsureRequirements,
-<<<<<<< HEAD
       CollapseAggregates,
-=======
       // `RemoveRedundantSorts` needs to be added before `EnsureRequirements` to guarantee the same
       // number of partitions when instantiating PartitioningCollection.
       RemoveRedundantSorts,
->>>>>>> 21b13506
       DisableUnnecessaryBucketedScan,
       ApplyColumnarRulesAndInsertTransitions(sparkSession.sessionState.columnarRules),
       CollapseCodegenStages(),
