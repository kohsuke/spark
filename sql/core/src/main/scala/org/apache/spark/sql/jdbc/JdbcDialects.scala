/*
 * Licensed to the Apache Software Foundation (ASF) under one or more
 * contributor license agreements.  See the NOTICE file distributed with
 * this work for additional information regarding copyright ownership.
 * The ASF licenses this file to You under the Apache License, Version 2.0
 * (the "License"); you may not use this file except in compliance with
 * the License.  You may obtain a copy of the License at
 *
 *    http://www.apache.org/licenses/LICENSE-2.0
 *
 * Unless required by applicable law or agreed to in writing, software
 * distributed under the License is distributed on an "AS IS" BASIS,
 * WITHOUT WARRANTIES OR CONDITIONS OF ANY KIND, either express or implied.
 * See the License for the specific language governing permissions and
 * limitations under the License.
 */

package org.apache.spark.sql.jdbc

import java.sql.{Connection, Date, SQLFeatureNotSupportedException, Timestamp}

import scala.collection.mutable.ArrayBuilder

import org.apache.commons.lang3.StringUtils

import org.apache.spark.annotation.{DeveloperApi, Since}
import org.apache.spark.sql.AnalysisException
import org.apache.spark.sql.connector.catalog.TableChange
import org.apache.spark.sql.connector.catalog.TableChange._
import org.apache.spark.sql.execution.datasources.jdbc.JdbcUtils
import org.apache.spark.sql.types._

/**
 * :: DeveloperApi ::
 * A database type definition coupled with the jdbc type needed to send null
 * values to the database.
 * @param databaseTypeDefinition The database type definition
 * @param jdbcNullType The jdbc type (as defined in java.sql.Types) used to
 *                     send a null value to the database.
 */
@DeveloperApi
case class JdbcType(databaseTypeDefinition : String, jdbcNullType : Int)

/**
 * :: DeveloperApi ::
 * Encapsulates everything (extensions, workarounds, quirks) to handle the
 * SQL dialect of a certain database or jdbc driver.
 * Lots of databases define types that aren't explicitly supported
 * by the JDBC spec.  Some JDBC drivers also report inaccurate
 * information---for instance, BIT(n{@literal >}1) being reported as a BIT type is quite
 * common, even though BIT in JDBC is meant for single-bit values. Also, there
 * does not appear to be a standard name for an unbounded string or binary
 * type; we use BLOB and CLOB by default but override with database-specific
 * alternatives when these are absent or do not behave correctly.
 *
 * Currently, the only thing done by the dialect is type mapping.
 * `getCatalystType` is used when reading from a JDBC table and `getJDBCType`
 * is used when writing to a JDBC table.  If `getCatalystType` returns `null`,
 * the default type handling is used for the given JDBC type.  Similarly,
 * if `getJDBCType` returns `(null, None)`, the default type handling is used
 * for the given Catalyst type.
 */
@DeveloperApi
abstract class JdbcDialect extends Serializable {
  /**
   * Check if this dialect instance can handle a certain jdbc url.
   * @param url the jdbc url.
   * @return True if the dialect can be applied on the given jdbc url.
   * @throws NullPointerException if the url is null.
   */
  def canHandle(url : String): Boolean

  /**
   * Get the custom datatype mapping for the given jdbc meta information.
   * @param sqlType The sql type (see java.sql.Types)
   * @param typeName The sql type name (e.g. "BIGINT UNSIGNED")
   * @param size The size of the type.
   * @param md Result metadata associated with this type.
   * @return The actual DataType (subclasses of [[org.apache.spark.sql.types.DataType]])
   *         or null if the default type mapping should be used.
   */
  def getCatalystType(
    sqlType: Int, typeName: String, size: Int, md: MetadataBuilder): Option[DataType] = None

  /**
   * Retrieve the jdbc / sql type for a given datatype.
   * @param dt The datatype (e.g. [[org.apache.spark.sql.types.StringType]])
   * @return The new JdbcType if there is an override for this DataType
   */
  def getJDBCType(dt: DataType): Option[JdbcType] = None

  /**
   * Quotes the identifier. This is used to put quotes around the identifier in case the column
   * name is a reserved keyword, or in case it contains characters that require quotes (e.g. space).
   */
  def quoteIdentifier(colName: String): String = {
    s""""$colName""""
  }

  /**
   * Get the SQL query that should be used to find if the given table exists. Dialects can
   * override this method to return a query that works best in a particular database.
   * @param table  The name of the table.
   * @return The SQL query to use for checking the table.
   */
  def getTableExistsQuery(table: String): String = {
    s"SELECT * FROM $table WHERE 1=0"
  }

  /**
   * The SQL query that should be used to discover the schema of a table. It only needs to
   * ensure that the result set has the same schema as the table, such as by calling
   * "SELECT * ...". Dialects can override this method to return a query that works best in a
   * particular database.
   * @param table The name of the table.
   * @return The SQL query to use for discovering the schema.
   */
  @Since("2.1.0")
  def getSchemaQuery(table: String): String = {
    s"SELECT * FROM $table WHERE 1=0"
  }

  /**
   * The SQL query that should be used to truncate a table. Dialects can override this method to
   * return a query that is suitable for a particular database. For PostgreSQL, for instance,
   * a different query is used to prevent "TRUNCATE" affecting other tables.
   * @param table The table to truncate
   * @return The SQL query to use for truncating a table
   */
  @Since("2.3.0")
  def getTruncateQuery(table: String): String = {
    getTruncateQuery(table, isCascadingTruncateTable)
  }

  /**
   * The SQL query that should be used to truncate a table. Dialects can override this method to
   * return a query that is suitable for a particular database. For PostgreSQL, for instance,
   * a different query is used to prevent "TRUNCATE" affecting other tables.
   * @param table The table to truncate
   * @param cascade Whether or not to cascade the truncation
   * @return The SQL query to use for truncating a table
   */
  @Since("2.4.0")
  def getTruncateQuery(
    table: String,
    cascade: Option[Boolean] = isCascadingTruncateTable): String = {
      s"TRUNCATE TABLE $table"
  }

  /**
   * Override connection specific properties to run before a select is made.  This is in place to
   * allow dialects that need special treatment to optimize behavior.
   * @param connection The connection object
   * @param properties The connection properties.  This is passed through from the relation.
   */
  def beforeFetch(connection: Connection, properties: Map[String, String]): Unit = {
  }

  /**
   * Escape special characters in SQL string literals.
   * @param value The string to be escaped.
   * @return Escaped string.
   */
  @Since("2.3.0")
  protected[jdbc] def escapeSql(value: String): String =
    if (value == null) null else StringUtils.replace(value, "'", "''")

  /**
   * Converts value to SQL expression.
   * @param value The value to be converted.
   * @return Converted value.
   */
  @Since("2.3.0")
  def compileValue(value: Any): Any = value match {
    case stringValue: String => s"'${escapeSql(stringValue)}'"
    case timestampValue: Timestamp => "'" + timestampValue + "'"
    case dateValue: Date => "'" + dateValue + "'"
    case arrayValue: Array[Any] => arrayValue.map(compileValue).mkString(", ")
    case _ => value
  }

  /**
   * Return Some[true] iff `TRUNCATE TABLE` causes cascading default.
   * Some[true] : TRUNCATE TABLE causes cascading.
   * Some[false] : TRUNCATE TABLE does not cause cascading.
   * None: The behavior of TRUNCATE TABLE is unknown (default).
   */
  def isCascadingTruncateTable(): Option[Boolean] = None

  /**
   * Rename an existing table.
   *
   * @param oldTable The existing table.
   * @param newTable New name of the table.
   * @return The SQL statement to use for renaming the table.
   */
  def renameTable(oldTable: String, newTable: String): String = {
    s"ALTER TABLE $oldTable RENAME TO $newTable"
  }

  /**
   * Alter an existing table.
   * TODO (SPARK-32523): Override this method in the dialects that have different syntax.
   *
   * @param tableName The name of the table to be altered.
   * @param changes Changes to apply to the table.
   * @return The SQL statements to use for altering the table.
   */
  def alterTable(tableName: String, changes: Seq[TableChange]): Array[String] = {
    val updateClause = ArrayBuilder.make[String]
    for (change <- changes) {
      change match {
        case add: AddColumn if add.fieldNames.length == 1 =>
          val dataType = JdbcUtils.getJdbcType(add.dataType(), this).databaseTypeDefinition
          val name = add.fieldNames
          updateClause += getAddColumnQuery(tableName, name(0), dataType)
        case rename: RenameColumn if rename.fieldNames.length == 1 =>
          val name = rename.fieldNames
          updateClause += s"ALTER TABLE $tableName RENAME COLUMN ${name(0)} TO ${rename.newName}"
        case delete: DeleteColumn if delete.fieldNames.length == 1 =>
          val name = delete.fieldNames
          updateClause += s"ALTER TABLE $tableName DROP COLUMN ${name(0)}"
        case updateColumnType: UpdateColumnType if updateColumnType.fieldNames.length == 1 =>
          val name = updateColumnType.fieldNames
          val dataType = JdbcUtils.getJdbcType(updateColumnType.newDataType(), this)
            .databaseTypeDefinition
          updateClause += getUpdateColumnTypeQuery(tableName, name(0), dataType)
        case updateNull: UpdateColumnNullability if updateNull.fieldNames.length == 1 =>
          val name = updateNull.fieldNames
          val nullable = if (updateNull.nullable()) "NULL" else "NOT NULL"
          updateClause += getUpdateColumnNullabilityQuery(tableName, name(0), updateNull.nullable())
        case _ =>
          throw new SQLFeatureNotSupportedException(s"Unsupported TableChange $change")
      }
    }
    updateClause.result()
  }

<<<<<<< HEAD
  /**
   * Gets a dialect exception, classifies it and wraps it by `AnalysisException`.
   * @param e The dialect specific exception.
   * @return `AnalysisException` or its sub-class.
   */
  def classifyException(e: Throwable): AnalysisException = {
    new AnalysisException(
      message = "Failed on a JDBC dialect statement",
      cause = Some(e))
=======
  def getAddColumnQuery(tableName: String, columnName: String, dataType: String): String = {
    s"ALTER TABLE $tableName ADD COLUMN $columnName $dataType"
  }

  def getUpdateColumnTypeQuery(
      tableName: String,
      columnName: String,
      newDataType: String): String = {
    s"ALTER TABLE $tableName ALTER COLUMN $columnName $newDataType"
  }

  def getUpdateColumnNullabilityQuery(
      tableName: String,
      columnName: String,
      isNullable: Boolean): String = {
    val nullable = if (isNullable) "NULL" else "NOT NULL"
    s"ALTER TABLE $tableName ALTER COLUMN $columnName SET $nullable"
>>>>>>> 7e99fcd6
  }
}

/**
 * :: DeveloperApi ::
 * Registry of dialects that apply to every new jdbc `org.apache.spark.sql.DataFrame`.
 *
 * If multiple matching dialects are registered then all matching ones will be
 * tried in reverse order. A user-added dialect will thus be applied first,
 * overwriting the defaults.
 *
 * @note All new dialects are applied to new jdbc DataFrames only. Make
 * sure to register your dialects first.
 */
@DeveloperApi
object JdbcDialects {

  /**
   * Register a dialect for use on all new matching jdbc `org.apache.spark.sql.DataFrame`.
   * Reading an existing dialect will cause a move-to-front.
   *
   * @param dialect The new dialect.
   */
  def registerDialect(dialect: JdbcDialect) : Unit = {
    dialects = dialect :: dialects.filterNot(_ == dialect)
  }

  /**
   * Unregister a dialect. Does nothing if the dialect is not registered.
   *
   * @param dialect The jdbc dialect.
   */
  def unregisterDialect(dialect : JdbcDialect) : Unit = {
    dialects = dialects.filterNot(_ == dialect)
  }

  private[this] var dialects = List[JdbcDialect]()

  registerDialect(MySQLDialect)
  registerDialect(PostgresDialect)
  registerDialect(DB2Dialect)
  registerDialect(MsSqlServerDialect)
  registerDialect(DerbyDialect)
  registerDialect(OracleDialect)
  registerDialect(TeradataDialect)

  /**
   * Fetch the JdbcDialect class corresponding to a given database url.
   */
  def get(url: String): JdbcDialect = {
    val matchingDialects = dialects.filter(_.canHandle(url))
    matchingDialects.length match {
      case 0 => NoopDialect
      case 1 => matchingDialects.head
      case _ => new AggregatedDialect(matchingDialects)
    }
  }
}

/**
 * NOOP dialect object, always returning the neutral element.
 */
private object NoopDialect extends JdbcDialect {
  override def canHandle(url : String): Boolean = true
}<|MERGE_RESOLUTION|>--- conflicted
+++ resolved
@@ -236,17 +236,6 @@
     updateClause.result()
   }
 
-<<<<<<< HEAD
-  /**
-   * Gets a dialect exception, classifies it and wraps it by `AnalysisException`.
-   * @param e The dialect specific exception.
-   * @return `AnalysisException` or its sub-class.
-   */
-  def classifyException(e: Throwable): AnalysisException = {
-    new AnalysisException(
-      message = "Failed on a JDBC dialect statement",
-      cause = Some(e))
-=======
   def getAddColumnQuery(tableName: String, columnName: String, dataType: String): String = {
     s"ALTER TABLE $tableName ADD COLUMN $columnName $dataType"
   }
@@ -264,7 +253,17 @@
       isNullable: Boolean): String = {
     val nullable = if (isNullable) "NULL" else "NOT NULL"
     s"ALTER TABLE $tableName ALTER COLUMN $columnName SET $nullable"
->>>>>>> 7e99fcd6
+  }
+
+  /**
+   * Gets a dialect exception, classifies it and wraps it by `AnalysisException`.
+   * @param e The dialect specific exception.
+   * @return `AnalysisException` or its sub-class.
+   */
+  def classifyException(e: Throwable): AnalysisException = {
+    new AnalysisException(
+      message = "Failed on a JDBC dialect statement",
+      cause = Some(e))
   }
 }
 
