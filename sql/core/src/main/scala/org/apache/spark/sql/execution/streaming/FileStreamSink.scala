--- conflicted
+++ resolved
@@ -64,12 +64,8 @@
           fs.exists(legacyMetadataPath)
         } catch {
           case NonFatal(e) =>
-<<<<<<< HEAD
-            logWarning("Error while looking for metadata directory.")
-=======
             // We may not have access to this directory. Don't fail the query if that happens.
             logWarning(e.getMessage, e)
->>>>>>> 0ea8db9f
             false
         }
       if (legacyMetadataPathExists) {
