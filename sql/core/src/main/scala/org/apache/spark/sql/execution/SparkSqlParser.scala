--- conflicted
+++ resolved
@@ -301,66 +301,6 @@
       global = ctx.GLOBAL != null,
       provider = ctx.tableProvider.qualifiedName.getText,
       options = Option(ctx.tablePropertyList).map(visitPropertyKeyValues).getOrElse(Map.empty))
-  }
-
-  /**
-<<<<<<< HEAD
-   * Create a [[TruncateTableCommand]] command.
-   *
-   * For example:
-   * {{{
-   *   TRUNCATE TABLE tablename [PARTITION (partcol1=val1, partcol2=val2 ...)]
-   * }}}
-   */
-  override def visitTruncateTable(ctx: TruncateTableContext): LogicalPlan = withOrigin(ctx) {
-    TruncateTableCommand(
-      visitTableIdentifier(ctx.tableIdentifier),
-      Option(ctx.partitionSpec).map(visitNonOptionalPartitionSpec))
-  }
-
-  /**
-   * Create a [[CreateDatabaseCommand]] command.
-   *
-   * For example:
-   * {{{
-   *   CREATE DATABASE [IF NOT EXISTS] database_name
-   *     create_database_clauses;
-   *
-   *   create_database_clauses (order insensitive):
-   *     [COMMENT database_comment]
-   *     [LOCATION path]
-   *     [WITH DBPROPERTIES (key1=val1, key2=val2, ...)]
-   * }}}
-   */
-  override def visitCreateDatabase(ctx: CreateDatabaseContext): LogicalPlan = withOrigin(ctx) {
-    checkDuplicateClauses(ctx.COMMENT, "COMMENT", ctx)
-    checkDuplicateClauses(ctx.locationSpec, "LOCATION", ctx)
-    checkDuplicateClauses(ctx.DBPROPERTIES, "WITH DBPROPERTIES", ctx)
-
-    CreateDatabaseCommand(
-      ctx.db.getText,
-      ctx.EXISTS != null,
-      ctx.locationSpec.asScala.headOption.map(visitLocationSpec),
-      Option(ctx.comment).map(string),
-      ctx.tablePropertyList.asScala.headOption.map(visitPropertyKeyValues).getOrElse(Map.empty))
-=======
-   * Create a [[LoadDataCommand]] command.
-   *
-   * For example:
-   * {{{
-   *   LOAD DATA [LOCAL] INPATH 'filepath' [OVERWRITE] INTO TABLE tablename
-   *   [PARTITION (partcol1=val1, partcol2=val2 ...)]
-   * }}}
-   */
-  override def visitLoadData(ctx: LoadDataContext): LogicalPlan = withOrigin(ctx) {
-    LoadDataCommand(
-      table = visitTableIdentifier(ctx.tableIdentifier),
-      path = string(ctx.path),
-      isLocal = ctx.LOCAL != null,
-      isOverwrite = ctx.OVERWRITE != null,
-      partition = Option(ctx.partitionSpec).map(visitNonOptionalPartitionSpec)
-    )
->>>>>>> b91356e4
   }
 
   /**
