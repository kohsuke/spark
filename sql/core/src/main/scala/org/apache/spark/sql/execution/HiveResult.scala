/*
 * Licensed to the Apache Software Foundation (ASF) under one or more
 * contributor license agreements.  See the NOTICE file distributed with
 * this work for additional information regarding copyright ownership.
 * The ASF licenses this file to You under the Apache License, Version 2.0
 * (the "License"); you may not use this file except in compliance with
 * the License.  You may obtain a copy of the License at
 *
 *    http://www.apache.org/licenses/LICENSE-2.0
 *
 * Unless required by applicable law or agreed to in writing, software
 * distributed under the License is distributed on an "AS IS" BASIS,
 * WITHOUT WARRANTIES OR CONDITIONS OF ANY KIND, either express or implied.
 * See the License for the specific language governing permissions and
 * limitations under the License.
 */

package org.apache.spark.sql.execution

import java.nio.charset.StandardCharsets
<<<<<<< HEAD
import java.sql.{Date, Time, Timestamp}
import java.time.{Instant, LocalDate}
=======
import java.sql.{Date, Timestamp}
import java.time.{Instant, LocalDate, ZoneOffset}
>>>>>>> 9b792518

import org.apache.spark.sql.Row
import org.apache.spark.sql.catalyst.util.{DateFormatter, DateTimeUtils, LegacyDateFormats, TimestampFormatter}
import org.apache.spark.sql.execution.command.{DescribeCommandBase, ExecutedCommandExec, ShowTablesCommand, ShowViewsCommand}
import org.apache.spark.sql.execution.datasources.v2.{DescribeTableExec, ShowTablesExec}
import org.apache.spark.sql.internal.SQLConf
import org.apache.spark.sql.types._
import org.apache.spark.unsafe.types.CalendarInterval

/**
 * Runs a query returning the result in Hive compatible form.
 */
object HiveResult {
  case class TimeFormatters(date: DateFormatter, timestamp: TimestampFormatter)

  def getTimeFormatters: TimeFormatters = {
    // The date formatter does not depend on Spark's session time zone controlled by
    // the SQL config `spark.sql.session.timeZone`. The `zoneId` parameter is used only in
    // parsing of special date values like `now`, `yesterday` and etc. but not in date formatting.
    // While formatting of:
    // - `java.time.LocalDate`, zone id is not used by `DateTimeFormatter` at all.
    // - `java.sql.Date`, the date formatter delegates formatting to the legacy formatter
    //   which uses the default system time zone `TimeZone.getDefault`. This works correctly
    //   due to `DateTimeUtils.toJavaDate` which is based on the system time zone too.
    val dateFormatter = DateFormatter(ZoneOffset.UTC)
    val timestampFormatter = TimestampFormatter.getFractionFormatter(
      DateTimeUtils.getZoneId(SQLConf.get.sessionLocalTimeZone))
    TimeFormatters(dateFormatter, timestampFormatter)
  }

  /**
   * Returns the result as a hive compatible sequence of strings. This is used in tests and
   * `SparkSQLDriver` for CLI applications.
   */
  def hiveResultString(executedPlan: SparkPlan): Seq[String] = executedPlan match {
    case ExecutedCommandExec(_: DescribeCommandBase) =>
      formatDescribeTableOutput(executedPlan.executeCollectPublic())
    case _: DescribeTableExec =>
      formatDescribeTableOutput(executedPlan.executeCollectPublic())
    // SHOW TABLES in Hive only output table names while our v1 command outputs
    // database, table name, isTemp.
    case command @ ExecutedCommandExec(s: ShowTablesCommand) if !s.isExtended =>
      command.executeCollect().map(_.getString(1))
    // SHOW TABLES in Hive only output table names while our v2 command outputs
    // namespace and table name.
    case command : ShowTablesExec =>
      command.executeCollect().map(_.getString(1))
    // SHOW VIEWS in Hive only outputs view names while our v1 command outputs
    // namespace, viewName, and isTemporary.
    case command @ ExecutedCommandExec(_: ShowViewsCommand) =>
      command.executeCollect().map(_.getString(1))
    case other =>
      val timeFormatters = getTimeFormatters
      val result: Seq[Seq[Any]] = other.executeCollectPublic().map(_.toSeq).toSeq
      // We need the types so we can output struct field names
      val types = executedPlan.output.map(_.dataType)
      // Reformat to match hive tab delimited output.
      result.map(_.zip(types).map(e => toHiveString(e, false, timeFormatters)))
        .map(_.mkString("\t"))
  }

  private def formatDescribeTableOutput(rows: Array[Row]): Seq[String] = {
    rows.map {
      case Row(name: String, dataType: String, comment) =>
        Seq(name, dataType, Option(comment.asInstanceOf[String]).getOrElse(""))
          .map(s => String.format(s"%-20s", s))
          .mkString("\t")
    }
  }

  /** Formats a datum (based on the given data type) and returns the string representation. */
  def toHiveString(
      a: (Any, DataType),
      nested: Boolean,
      formatters: TimeFormatters): String = a match {
    case (null, _) => if (nested) "null" else "NULL"
    case (b, BooleanType) => b.toString
<<<<<<< HEAD
    case (d: Date, DateType) => dateFormatter.format(DateTimeUtils.fromJavaDate(d))
    case (ld: LocalDate, DateType) =>
      dateFormatter.format(DateTimeUtils.localDateToDays(ld))
    case (t: Timestamp, TimestampType) =>
      timestampFormatter.format(DateTimeUtils.fromJavaTimestamp(t))
    case (t: Time, TimeType) =>
      timestampFormatter.format(DateTimeUtils.fromJavaTime(t))
    case (i: Instant, TimestampType | TimeType) =>
      timestampFormatter.format(DateTimeUtils.instantToMicros(i))
=======
    case (d: Date, DateType) => formatters.date.format(d)
    case (ld: LocalDate, DateType) => formatters.date.format(ld)
    case (t: Timestamp, TimestampType) => formatters.timestamp.format(t)
    case (i: Instant, TimestampType) => formatters.timestamp.format(i)
>>>>>>> 9b792518
    case (bin: Array[Byte], BinaryType) => new String(bin, StandardCharsets.UTF_8)
    case (decimal: java.math.BigDecimal, DecimalType()) => decimal.toPlainString
    case (n, _: NumericType) => n.toString
    case (s: String, StringType) => if (nested) "\"" + s + "\"" else s
    case (interval: CalendarInterval, CalendarIntervalType) => interval.toString
    case (seq: Seq[_], ArrayType(typ, _)) =>
      seq.map(v => (v, typ)).map(e => toHiveString(e, true, formatters)).mkString("[", ",", "]")
    case (m: Map[_, _], MapType(kType, vType, _)) =>
      m.map { case (key, value) =>
        toHiveString((key, kType), true, formatters) + ":" +
          toHiveString((value, vType), true, formatters)
      }.toSeq.sorted.mkString("{", ",", "}")
    case (struct: Row, StructType(fields)) =>
      struct.toSeq.zip(fields).map { case (v, t) =>
        s""""${t.name}":${toHiveString((v, t.dataType), true, formatters)}"""
      }.mkString("{", ",", "}")
    case (other, _: UserDefinedType[_]) => other.toString
  }
}<|MERGE_RESOLUTION|>--- conflicted
+++ resolved
@@ -18,13 +18,10 @@
 package org.apache.spark.sql.execution
 
 import java.nio.charset.StandardCharsets
-<<<<<<< HEAD
 import java.sql.{Date, Time, Timestamp}
 import java.time.{Instant, LocalDate}
-=======
 import java.sql.{Date, Timestamp}
 import java.time.{Instant, LocalDate, ZoneOffset}
->>>>>>> 9b792518
 
 import org.apache.spark.sql.Row
 import org.apache.spark.sql.catalyst.util.{DateFormatter, DateTimeUtils, LegacyDateFormats, TimestampFormatter}
@@ -102,22 +99,12 @@
       formatters: TimeFormatters): String = a match {
     case (null, _) => if (nested) "null" else "NULL"
     case (b, BooleanType) => b.toString
-<<<<<<< HEAD
-    case (d: Date, DateType) => dateFormatter.format(DateTimeUtils.fromJavaDate(d))
-    case (ld: LocalDate, DateType) =>
-      dateFormatter.format(DateTimeUtils.localDateToDays(ld))
-    case (t: Timestamp, TimestampType) =>
-      timestampFormatter.format(DateTimeUtils.fromJavaTimestamp(t))
-    case (t: Time, TimeType) =>
-      timestampFormatter.format(DateTimeUtils.fromJavaTime(t))
-    case (i: Instant, TimestampType | TimeType) =>
-      timestampFormatter.format(DateTimeUtils.instantToMicros(i))
-=======
     case (d: Date, DateType) => formatters.date.format(d)
     case (ld: LocalDate, DateType) => formatters.date.format(ld)
     case (t: Timestamp, TimestampType) => formatters.timestamp.format(t)
     case (i: Instant, TimestampType) => formatters.timestamp.format(i)
->>>>>>> 9b792518
+    case (t: Time, TimeType) => formatters.timestamp.format(t)
+    case (i: Instant, TimeType) => formatters.timestamp.format(i)
     case (bin: Array[Byte], BinaryType) => new String(bin, StandardCharsets.UTF_8)
     case (decimal: java.math.BigDecimal, DecimalType()) => decimal.toPlainString
     case (n, _: NumericType) => n.toString
