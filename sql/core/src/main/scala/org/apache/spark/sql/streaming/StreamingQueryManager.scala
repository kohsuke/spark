--- conflicted
+++ resolved
@@ -225,16 +225,12 @@
     }.getOrElse {
       if (useTempCheckpointLocation) {
         deleteCheckpointOnStop = true
-<<<<<<< HEAD
-        Utils.createTempDir(namePrefix = "temporary").getCanonicalPath
-=======
         val tempDir = Utils.createTempDir(namePrefix = s"temporary").getCanonicalPath
         logWarning("Temporary checkpoint location created which is deleted normally when" +
           s" the query didn't fail: $tempDir. If it's required to delete it under any" +
           s" circumstances, please set ${SQLConf.FORCE_DELETE_TEMP_CHECKPOINT_LOCATION.key} to" +
           s" true. Important to know deleting temp checkpoint folder is best effort.")
         tempDir
->>>>>>> 0ea8db9f
       } else {
         throw new AnalysisException(
           "checkpointLocation must be specified either " +
@@ -249,7 +245,7 @@
       val fs = checkpointPath.getFileSystem(df.sparkSession.sessionState.newHadoopConf())
       if (fs.exists(checkpointPath)) {
         throw new AnalysisException(
-          "This query does not support recovering from checkpoint location. " +
+          s"This query does not support recovering from checkpoint location. " +
             s"Delete $checkpointPath to start over.")
       }
     }
@@ -350,8 +346,8 @@
       if (activeQueries.values.exists(_.id == query.id)) {
         throw new IllegalStateException(
           s"Cannot start query with id ${query.id} as another query with same id is " +
-            "already active. Perhaps you are attempting to restart a query from checkpoint " +
-            "that is already active.")
+            s"already active. Perhaps you are attempting to restart a query from checkpoint " +
+            s"that is already active.")
       }
 
       activeQueries.put(query.id, query)
