--- conflicted
+++ resolved
@@ -209,7 +209,6 @@
           "records")
       graphUIDataForNumRowsDroppedByWatermark.generateDataJs(jsCollector)
 
-<<<<<<< HEAD
       val result =
         // scalastyle:off
         <tr>
@@ -242,56 +241,16 @@
         <tr>
           <td style="vertical-align: middle;">
             <div style="width: 160px;">
-              <div><strong>Aggregated Number Of State Rows Dropped By Watermark {SparkUIUtils.tooltip("Aggregated number of state rows dropped by watermark.", "right")}</strong></div>
+              <div><strong>Aggregated Number Of Rows Dropped By Watermark {SparkUIUtils.tooltip("Accumulates all input rows being dropped in stateful operators by watermark. 'Inputs' are relative to operators.", "right")}</strong></div>
             </div>
           </td>
-          <td class={"aggregated-num-state-rows-dropped-by-watermark-timeline"}>{graphUIDataForNumRowsDroppedByWatermark.generateTimelineHtml(jsCollector)}</td>
-          <td class={"aggregated-num-state-rows-dropped-by-watermark-histogram"}>{graphUIDataForNumRowsDroppedByWatermark.generateHistogramHtml(jsCollector)}</td>
+          <td class={"aggregated-num-rows-dropped-by-watermark-timeline"}>{graphUIDataForNumRowsDroppedByWatermark.generateTimelineHtml(jsCollector)}</td>
+          <td class={"aggregated-num-rows-dropped-by-watermark-histogram"}>{graphUIDataForNumRowsDroppedByWatermark.generateHistogramHtml(jsCollector)}</td>
         </tr>
         // scalastyle:on
 
       result ++= generateAggregatedCustomMetrics(query, minBatchTime, maxBatchTime, jsCollector)
       result
-=======
-      // scalastyle:off
-      <tr>
-        <td style="vertical-align: middle;">
-          <div style="width: 160px;">
-            <div><strong>Aggregated Number Of Total State Rows {SparkUIUtils.tooltip("Aggregated number of total state rows.", "right")}</strong></div>
-          </div>
-        </td>
-        <td class={"aggregated-num-total-state-rows-timeline"}>{graphUIDataForNumberTotalRows.generateTimelineHtml(jsCollector)}</td>
-        <td class={"aggregated-num-total-state-rows-histogram"}>{graphUIDataForNumberTotalRows.generateHistogramHtml(jsCollector)}</td>
-      </tr>
-      <tr>
-        <td style="vertical-align: middle;">
-          <div style="width: 160px;">
-            <div><strong>Aggregated Number Of Updated State Rows {SparkUIUtils.tooltip("Aggregated number of updated state rows.", "right")}</strong></div>
-          </div>
-        </td>
-        <td class={"aggregated-num-updated-state-rows-timeline"}>{graphUIDataForNumberUpdatedRows.generateTimelineHtml(jsCollector)}</td>
-        <td class={"aggregated-num-updated-state-rows-histogram"}>{graphUIDataForNumberUpdatedRows.generateHistogramHtml(jsCollector)}</td>
-      </tr>
-      <tr>
-        <td style="vertical-align: middle;">
-          <div style="width: 160px;">
-            <div><strong>Aggregated State Memory Used In Bytes {SparkUIUtils.tooltip("Aggregated state memory used in bytes.", "right")}</strong></div>
-          </div>
-        </td>
-        <td class={"aggregated-state-memory-used-bytes-timeline"}>{graphUIDataForMemoryUsedBytes.generateTimelineHtml(jsCollector)}</td>
-        <td class={"aggregated-state-memory-used-bytes-histogram"}>{graphUIDataForMemoryUsedBytes.generateHistogramHtml(jsCollector)}</td>
-      </tr>
-      <tr>
-        <td style="vertical-align: middle;">
-          <div style="width: 160px;">
-            <div><strong>Aggregated Number Of Rows Dropped By Watermark {SparkUIUtils.tooltip("Accumulates all input rows being dropped in stateful operators by watermark. 'Inputs' are relative to operators.", "right")}</strong></div>
-          </div>
-        </td>
-        <td class={"aggregated-num-rows-dropped-by-watermark-timeline"}>{graphUIDataForNumRowsDroppedByWatermark.generateTimelineHtml(jsCollector)}</td>
-        <td class={"aggregated-num-rows-dropped-by-watermark-histogram"}>{graphUIDataForNumRowsDroppedByWatermark.generateHistogramHtml(jsCollector)}</td>
-      </tr>
-      // scalastyle:on
->>>>>>> cf749011
     } else {
       new NodeBuffer()
     }
