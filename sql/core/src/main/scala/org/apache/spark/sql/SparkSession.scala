--- conflicted
+++ resolved
@@ -497,20 +497,17 @@
    *
    * @since 2.0.0
    */
+
   def createDataset[T : Encoder](data: Seq[T]): Dataset[T] = {
-<<<<<<< HEAD
-    assertNotTerminated()
-    // `ExpressionEncoder` is not thread-safe, here we create a new encoder.
-    val enc = encoderFor[T].copy()
-=======
+    assertNotTerminated()
     val enc = encoderFor[T]
     val toRow = enc.createSerializer()
->>>>>>> ecfee82f
     val attributes = enc.schema.toAttributes
     val encoded = data.map(d => toRow(d).copy())
     val plan = new LocalRelation(attributes, encoded)
     Dataset[T](self, plan)
   }
+
 
   /**
    * Creates a [[Dataset]] from an RDD of a given type. This method requires an
