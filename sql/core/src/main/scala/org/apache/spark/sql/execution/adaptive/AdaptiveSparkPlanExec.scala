--- conflicted
+++ resolved
@@ -91,10 +91,7 @@
   // A list of physical optimizer rules to be applied to a new stage before its execution. These
   // optimizations should be stage-independent.
   @transient private val queryStageOptimizerRules: Seq[Rule[SparkPlan]] = Seq(
-<<<<<<< HEAD
     ReuseSubquery(conf, subqueryCache, ReuseSubquery.newConcurrentSameResultSubqueriesGenerator),
-=======
-    ReuseAdaptiveSubquery(conf, subqueryCache),
 
     // When adding local shuffle readers in 'OptimizeLocalShuffleReader`, we revert all the local
     // readers if additional shuffles are introduced. This may be too conservative: maybe there is
@@ -104,7 +101,6 @@
     // This rule must be executed before `ReduceNumShufflePartitions`, as local shuffle readers
     // can't change number of partitions.
     OptimizeLocalShuffleReader(conf),
->>>>>>> d6e33dc3
     ReduceNumShufflePartitions(conf),
     ApplyColumnarRulesAndInsertTransitions(session.sessionState.conf,
       session.sessionState.columnarRules),
