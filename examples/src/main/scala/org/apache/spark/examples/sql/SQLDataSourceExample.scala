/*
 * Licensed to the Apache Software Foundation (ASF) under one or more
 * contributor license agreements.  See the NOTICE file distributed with
 * this work for additional information regarding copyright ownership.
 * The ASF licenses this file to You under the Apache License, Version 2.0
 * (the "License"); you may not use this file except in compliance with
 * the License.  You may obtain a copy of the License at
 *
 *    http://www.apache.org/licenses/LICENSE-2.0
 *
 * Unless required by applicable law or agreed to in writing, software
 * distributed under the License is distributed on an "AS IS" BASIS,
 * WITHOUT WARRANTIES OR CONDITIONS OF ANY KIND, either express or implied.
 * See the License for the specific language governing permissions and
 * limitations under the License.
 */
package org.apache.spark.examples.sql

import java.util.Properties

import org.apache.spark.sql.SparkSession

object SQLDataSourceExample {

  case class Person(name: String, age: Long)

  def main(args: Array[String]): Unit = {
    val spark = SparkSession
      .builder()
      .appName("Spark SQL data sources example")
      .config("spark.some.config.option", "some-value")
      .getOrCreate()

    runBasicDataSourceExample(spark)
    runGenericFileSourceOptionsExample(spark)
    runBasicParquetExample(spark)
    runParquetSchemaMergingExample(spark)
    runJsonDatasetExample(spark)
    runJdbcDatasetExample(spark)

    spark.stop()
  }

  private def runGenericFileSourceOptionsExample(spark: SparkSession): Unit = {
    // $example on:ignore_corrupt_files$
    // enable ignore corrupt files
    spark.sql("set spark.sql.files.ignoreCorruptFiles=true")
    // dir1/file3.json is corrupt from parquet's view
    val testCorruptDF = spark.read.parquet(
      "examples/src/main/resources/dir1/",
      "examples/src/main/resources/dir1/dir2/")
    testCorruptDF.show()
    // +-------------+
    // |         file|
    // +-------------+
    // |file1.parquet|
    // |file2.parquet|
    // +-------------+
    // $example off:ignore_corrupt_files$
    // $example on:recursive_file_lookup$
    val recursiveLoadedDF = spark.read.format("parquet")
      .option("recursiveFileLookup", "true")
      .load("examples/src/main/resources/dir1")
    recursiveLoadedDF.show()
    // +-------------+
    // |         file|
    // +-------------+
    // |file1.parquet|
    // |file2.parquet|
    // +-------------+
    // $example off:recursive_file_lookup$
    spark.sql("set spark.sql.files.ignoreCorruptFiles=false")
    // $example on:load_with_path_glob_filter$
    val testGlobFilterDF = spark.read.format("parquet")
      .option("pathGlobFilter", "*.parquet") // json file should be filtered out
      .load("examples/src/main/resources/dir1")
    testGlobFilterDF.show()
    // +-------------+
    // |         file|
    // +-------------+
    // |file1.parquet|
    // +-------------+
    // $example off:load_with_path_glob_filter$
<<<<<<< HEAD
    // $example on:load_with_modified_date_filter$
    val beforeFilterDF = spark.read.format("parquet")
        .option("modifiedDateFilter", "2020-06-01T05:30:00") // File should not be filtered out
=======
    // $example on:load_with_modified_time_filter$
    val beforeFilterDF = spark.read().format("parquet")
        // Files modified before 07/01/2020 at 05:30 are allowed
        .option("modifiedBefore", "2020-07-01T05:30:00")
>>>>>>> 7cb912cb
        .load("examples/src/main/resources/dir1");
    beforeFilterDF.show();
    // +-------------+
    // |         file|
    // +-------------+
    // |file1.parquet|
    // +-------------+
<<<<<<< HEAD
    val afterFilterDF = spark.read.format("parquet")
        .option("modifiedDateFilter", "2050-06-01T05:30:00") // File should be filtered out
=======
    val afterFilterDF = spark.read().format("parquet")
         // Files modified after 06/01/2020 at 05:30 are allowed
        .option("modifiedAfter", "2020-06-01T05:30:00")
>>>>>>> 7cb912cb
        .load("examples/src/main/resources/dir1");
    afterFilterDF.show();
    // +-------------+
    // |         file|
    // +-------------+
    // +-------------+
<<<<<<< HEAD
    // $example off:load_with_modified_date_filter$
=======
    // $example off:load_with_modified_time_filter$
>>>>>>> 7cb912cb
  }

  private def runBasicDataSourceExample(spark: SparkSession): Unit = {
    // $example on:generic_load_save_functions$
    val usersDF = spark.read.load("examples/src/main/resources/users.parquet")
    usersDF.select("name", "favorite_color").write.save("namesAndFavColors.parquet")
    // $example off:generic_load_save_functions$
    // $example on:manual_load_options$
    val peopleDF = spark.read.format("json").load("examples/src/main/resources/people.json")
    peopleDF.select("name", "age").write.format("parquet").save("namesAndAges.parquet")
    // $example off:manual_load_options$
    // $example on:manual_load_options_csv$
    val peopleDFCsv = spark.read.format("csv")
      .option("sep", ";")
      .option("inferSchema", "true")
      .option("header", "true")
      .load("examples/src/main/resources/people.csv")
    // $example off:manual_load_options_csv$
    // $example on:manual_save_options_orc$
    usersDF.write.format("orc")
      .option("orc.bloom.filter.columns", "favorite_color")
      .option("orc.dictionary.key.threshold", "1.0")
      .option("orc.column.encoding.direct", "name")
      .save("users_with_options.orc")
    // $example off:manual_save_options_orc$

    // $example on:direct_sql$
    val sqlDF = spark.sql("SELECT * FROM parquet.`examples/src/main/resources/users.parquet`")
    // $example off:direct_sql$
    // $example on:write_sorting_and_bucketing$
    peopleDF.write.bucketBy(42, "name").sortBy("age").saveAsTable("people_bucketed")
    // $example off:write_sorting_and_bucketing$
    // $example on:write_partitioning$
    usersDF.write.partitionBy("favorite_color").format("parquet").save("namesPartByColor.parquet")
    // $example off:write_partitioning$
    // $example on:write_partition_and_bucket$
    usersDF
      .write
      .partitionBy("favorite_color")
      .bucketBy(42, "name")
      .saveAsTable("users_partitioned_bucketed")
    // $example off:write_partition_and_bucket$

    spark.sql("DROP TABLE IF EXISTS people_bucketed")
    spark.sql("DROP TABLE IF EXISTS users_partitioned_bucketed")
  }

  private def runBasicParquetExample(spark: SparkSession): Unit = {
    // $example on:basic_parquet_example$
    // Encoders for most common types are automatically provided by importing spark.implicits._
    import spark.implicits._

    val peopleDF = spark.read.json("examples/src/main/resources/people.json")

    // DataFrames can be saved as Parquet files, maintaining the schema information
    peopleDF.write.parquet("people.parquet")

    // Read in the parquet file created above
    // Parquet files are self-describing so the schema is preserved
    // The result of loading a Parquet file is also a DataFrame
    val parquetFileDF = spark.read.parquet("people.parquet")

    // Parquet files can also be used to create a temporary view and then used in SQL statements
    parquetFileDF.createOrReplaceTempView("parquetFile")
    val namesDF = spark.sql("SELECT name FROM parquetFile WHERE age BETWEEN 13 AND 19")
    namesDF.map(attributes => "Name: " + attributes(0)).show()
    // +------------+
    // |       value|
    // +------------+
    // |Name: Justin|
    // +------------+
    // $example off:basic_parquet_example$
  }

  private def runParquetSchemaMergingExample(spark: SparkSession): Unit = {
    // $example on:schema_merging$
    // This is used to implicitly convert an RDD to a DataFrame.
    import spark.implicits._

    // Create a simple DataFrame, store into a partition directory
    val squaresDF = spark.sparkContext.makeRDD(1 to 5).map(i => (i, i * i)).toDF("value", "square")
    squaresDF.write.parquet("data/test_table/key=1")

    // Create another DataFrame in a new partition directory,
    // adding a new column and dropping an existing column
    val cubesDF = spark.sparkContext.makeRDD(6 to 10).map(i => (i, i * i * i)).toDF("value", "cube")
    cubesDF.write.parquet("data/test_table/key=2")

    // Read the partitioned table
    val mergedDF = spark.read.option("mergeSchema", "true").parquet("data/test_table")
    mergedDF.printSchema()

    // The final schema consists of all 3 columns in the Parquet files together
    // with the partitioning column appeared in the partition directory paths
    // root
    //  |-- value: int (nullable = true)
    //  |-- square: int (nullable = true)
    //  |-- cube: int (nullable = true)
    //  |-- key: int (nullable = true)
    // $example off:schema_merging$
  }

  private def runJsonDatasetExample(spark: SparkSession): Unit = {
    // $example on:json_dataset$
    // Primitive types (Int, String, etc) and Product types (case classes) encoders are
    // supported by importing this when creating a Dataset.
    import spark.implicits._

    // A JSON dataset is pointed to by path.
    // The path can be either a single text file or a directory storing text files
    val path = "examples/src/main/resources/people.json"
    val peopleDF = spark.read.json(path)

    // The inferred schema can be visualized using the printSchema() method
    peopleDF.printSchema()
    // root
    //  |-- age: long (nullable = true)
    //  |-- name: string (nullable = true)

    // Creates a temporary view using the DataFrame
    peopleDF.createOrReplaceTempView("people")

    // SQL statements can be run by using the sql methods provided by spark
    val teenagerNamesDF = spark.sql("SELECT name FROM people WHERE age BETWEEN 13 AND 19")
    teenagerNamesDF.show()
    // +------+
    // |  name|
    // +------+
    // |Justin|
    // +------+

    // Alternatively, a DataFrame can be created for a JSON dataset represented by
    // a Dataset[String] storing one JSON object per string
    val otherPeopleDataset = spark.createDataset(
      """{"name":"Yin","address":{"city":"Columbus","state":"Ohio"}}""" :: Nil)
    val otherPeople = spark.read.json(otherPeopleDataset)
    otherPeople.show()
    // +---------------+----+
    // |        address|name|
    // +---------------+----+
    // |[Columbus,Ohio]| Yin|
    // +---------------+----+
    // $example off:json_dataset$
  }

  private def runJdbcDatasetExample(spark: SparkSession): Unit = {
    // $example on:jdbc_dataset$
    // Note: JDBC loading and saving can be achieved via either the load/save or jdbc methods
    // Loading data from a JDBC source
    val jdbcDF = spark.read
      .format("jdbc")
      .option("url", "jdbc:postgresql:dbserver")
      .option("dbtable", "schema.tablename")
      .option("user", "username")
      .option("password", "password")
      .load()

    val connectionProperties = new Properties()
    connectionProperties.put("user", "username")
    connectionProperties.put("password", "password")
    val jdbcDF2 = spark.read
      .jdbc("jdbc:postgresql:dbserver", "schema.tablename", connectionProperties)
    // Specifying the custom data types of the read schema
    connectionProperties.put("customSchema", "id DECIMAL(38, 0), name STRING")
    val jdbcDF3 = spark.read
      .jdbc("jdbc:postgresql:dbserver", "schema.tablename", connectionProperties)

    // Saving data to a JDBC source
    jdbcDF.write
      .format("jdbc")
      .option("url", "jdbc:postgresql:dbserver")
      .option("dbtable", "schema.tablename")
      .option("user", "username")
      .option("password", "password")
      .save()

    jdbcDF2.write
      .jdbc("jdbc:postgresql:dbserver", "schema.tablename", connectionProperties)

    // Specifying create table column data types on write
    jdbcDF.write
      .option("createTableColumnTypes", "name CHAR(64), comments VARCHAR(1024)")
      .jdbc("jdbc:postgresql:dbserver", "schema.tablename", connectionProperties)
    // $example off:jdbc_dataset$
  }
}<|MERGE_RESOLUTION|>--- conflicted
+++ resolved
@@ -81,16 +81,10 @@
     // |file1.parquet|
     // +-------------+
     // $example off:load_with_path_glob_filter$
-<<<<<<< HEAD
-    // $example on:load_with_modified_date_filter$
-    val beforeFilterDF = spark.read.format("parquet")
-        .option("modifiedDateFilter", "2020-06-01T05:30:00") // File should not be filtered out
-=======
     // $example on:load_with_modified_time_filter$
     val beforeFilterDF = spark.read().format("parquet")
         // Files modified before 07/01/2020 at 05:30 are allowed
         .option("modifiedBefore", "2020-07-01T05:30:00")
->>>>>>> 7cb912cb
         .load("examples/src/main/resources/dir1");
     beforeFilterDF.show();
     // +-------------+
@@ -98,25 +92,16 @@
     // +-------------+
     // |file1.parquet|
     // +-------------+
-<<<<<<< HEAD
-    val afterFilterDF = spark.read.format("parquet")
-        .option("modifiedDateFilter", "2050-06-01T05:30:00") // File should be filtered out
-=======
     val afterFilterDF = spark.read().format("parquet")
          // Files modified after 06/01/2020 at 05:30 are allowed
         .option("modifiedAfter", "2020-06-01T05:30:00")
->>>>>>> 7cb912cb
         .load("examples/src/main/resources/dir1");
     afterFilterDF.show();
     // +-------------+
     // |         file|
     // +-------------+
     // +-------------+
-<<<<<<< HEAD
-    // $example off:load_with_modified_date_filter$
-=======
     // $example off:load_with_modified_time_filter$
->>>>>>> 7cb912cb
   }
 
   private def runBasicDataSourceExample(spark: SparkSession): Unit = {
